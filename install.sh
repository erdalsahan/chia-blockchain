--- conflicted
+++ resolved
@@ -144,11 +144,7 @@
 find_python() {
   set +e
   unset BEST_VERSION
-<<<<<<< HEAD
-  for V in 312 3.12 311 3.11 310 3.10 39 3.9 38 3.8 37 3.7 3; do
-=======
-  for V in 311 3.11 310 3.10 39 3.9 38 3.8 3; do
->>>>>>> 4711c52f
+  for V in 312 3.12 311 3.11 310 3.10 39 3.9 38 3.8 3; do
     if command -v python$V >/dev/null; then
       if [ "$BEST_VERSION" = "" ]; then
         BEST_VERSION=$V
