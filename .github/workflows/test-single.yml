name: test

# This reusable workflow structure was chosen for the sole purpose of working around
# the 256 job per matrix limit.  The initial total test job count was 290.  This
# approach shifts the 256 limit to be per OS rather than overall.  A simpler single
# regular workflow with matrixing against the OS would be preferred.

on:
  workflow_call:
    inputs:
      emoji:
        required: true
        type: string
      matrix:
        required: true
        type: string
      name:
        required: true
        type: string
      file_name:
        required: true
        type: string
      concurrency_name:
        required: true
        type: string
      configuration:
        required: true
        type: string
      matrix_mode:
        required: true
        type: string
      runs-on:
        required: true
        type: string


concurrency:
  # SHA is added to the end if on `main` to let all main workflows run
  group: ${{ github.ref }}-${{ github.workflow }}-${{ inputs.concurrency_name }}-${{ github.event_name }}-${{ (github.ref == 'refs/heads/main' || startsWith(github.ref, 'refs/heads/release/') || startsWith(github.ref, 'refs/heads/long_lived/')) && github.sha || '' }}
  cancel-in-progress: true

defaults:
  run:
    shell: bash

jobs:
  test:
    name: ${{ matrix.os.emoji }} ${{ matrix.configuration.name }} - ${{ matrix.python.name }}
    runs-on: ${{ matrix.os.runs-on }}
    timeout-minutes: ${{ matrix.configuration.job_timeout }}
    strategy:
      fail-fast: false
      matrix:
        configuration: ${{ fromJson(inputs.configuration) }}
        os:
          - emoji: ${{ inputs.emoji }}
            matrix: ${{ inputs.matrix }}
            name: ${{ inputs.name }}
            file_name: ${{ inputs.file_name }}
            runs-on: ${{ inputs.runs-on }}
        python:
          - name: '3.8'
            file_name: '3.8'
            action: '3.8'
            apt: '3.8'
            install_sh: '3.8'
            matrix: '3.8'
            exclude_from:
              limited: True
              main: True
          - name: '3.9'
            file_name: '3.9'
            action: '3.9'
            apt: '3.9'
            install_sh: '3.9'
            matrix: '3.9'
            exclude_from:
              limited: True
              main: True
          - name: '3.10'
            file_name: '3.10'
            action: '3.10'
            apt: '3.10'
            install_sh: '3.10'
            matrix: '3.10'
          - name: '3.11'
            file_name: '3.11'
            action: '3.11'
            apt: '3.11'
            install_sh: '3.11'
            matrix: '3.11'
            exclude_from:
              limited: True
              main: True
        exclude:
          - os:
              matrix: macos
            python:
              matrix: '3.8'
          - os:
              matrix: windows
            configuration:
              install_timelord: true
          - os:
              matrix: windows
            configuration:
              name: core.full_node
          - python:
              exclude_from:
                ${{ inputs.matrix_mode }}: True

    env:
      CHIA_ROOT: ${{ github.workspace }}/.chia/mainnet
      CHIA_SIMULATOR_ROOT: ${{ github.workspace }}/.chia/simulator
      JOB_FILE_NAME: tests_${{ matrix.os.file_name }}_python-${{ matrix.python.file_name }}_${{ matrix.configuration.name }}
<<<<<<< HEAD
      BLOCKS_AND_PLOTS_VERSION: 0.35.0
=======
      BLOCKS_AND_PLOTS_VERSION: 0.38.0
>>>>>>> da0fd11a

    steps:
      - name: Configure git
        run: |
          git config --global core.autocrlf false

      - name: Checkout code
        uses: actions/checkout@v4
        with:
          fetch-depth: 0

      - name: Set Env
        uses: Chia-Network/actions/setjobenv@main
        env:
          GH_TOKEN: ${{ secrets.GITHUB_TOKEN }}

      - name: Setup Python environment
        uses: Chia-Network/actions/setup-python@main
        with:
          python-version: ${{ matrix.python.action }}

      - name: Create keychain for CI use (macOS)
        if: matrix.os.matrix == 'macos'
        run: |
          security create-keychain -p foo chiachain
          security default-keychain -s chiachain
          security unlock-keychain -p foo chiachain
          security set-keychain-settings -t 7200 -u chiachain

      - name: Cache npm (Ubuntu)
        if: matrix.os.matrix == 'ubuntu'
        uses: actions/cache@v3
        env:
          SEGMENT_DOWNLOAD_TIMEOUT_MIN: 1
        with:
          path: ~/.npm
          key: ${{ runner.os }}-node-${{ hashFiles('**/package-lock.json') }}
          restore-keys: |
            ${{ runner.os }}-node-

      - name: Get pip cache dir
        id: pip-cache
        shell: bash
        run: |
          echo "dir=$(pip cache dir)" >> "$GITHUB_OUTPUT"

      - name: Cache pip
        uses: actions/cache@v3
        env:
          SEGMENT_DOWNLOAD_TIMEOUT_MIN: 1
        with:
          # Note that new runners may break this https://github.com/actions/cache/issues/292
          path: ${{ steps.pip-cache.outputs.dir }}
          key: ${{ runner.os }}-pip-${{ hashFiles('**/setup.py') }}
          restore-keys: |
            ${{ runner.os }}-pip-

      - name: Cache test blocks and plots
        if: matrix.configuration.checkout_blocks_and_plots
        uses: actions/cache@v3
        env:
          SEGMENT_DOWNLOAD_TIMEOUT_MIN: 1
        id: test-blocks-plots
        with:
          path: |
            ${{ github.workspace }}/.chia/blocks
            ${{ github.workspace }}/.chia/test-plots
          key: ${{ env.BLOCKS_AND_PLOTS_VERSION }}


      - name: Checkout test blocks and plots
        if: matrix.configuration.checkout_blocks_and_plots && steps.test-blocks-plots.outputs.cache-hit != 'true'
        env:
          GH_TOKEN: ${{ secrets.GITHUB_TOKEN }}
        run: |
          gh release download -R Chia-Network/test-cache ${{ env.BLOCKS_AND_PLOTS_VERSION }} --archive=tar.gz -O - | tar xzf -
          mkdir "${GITHUB_WORKSPACE}/.chia"
          mv "${GITHUB_WORKSPACE}/test-cache-${{ env.BLOCKS_AND_PLOTS_VERSION }}/"* "${GITHUB_WORKSPACE}/.chia"

      - name: Install boost (macOS)
        if: matrix.os.matrix == 'macos'
        run: |
          brew install boost

      - uses: ./.github/actions/install
        with:
          python-version: ${{ matrix.python.install_sh }}
          development: true
          editable: false
          legacy_keyring: ${{ matrix.configuration.legacy_keyring_required }}

      - uses: chia-network/actions/activate-venv@main

      - name: Install timelord
        if: matrix.configuration.install_timelord
        run: |
          sh install-timelord.sh -n
          ./vdf_bench square_asm 400000

      - name: Move chia/ so we test the installed code
        run: |
          mv chia/ notchia/

      - name: Test blockchain code with pytest
        env:
          ENABLE_PYTEST_MONITOR: ${{ matrix.os.matrix == 'ubuntu' && matrix.configuration.enable_pytest_monitor || '' }}
        run: |
          pytest --cov=chia --cov=tests --cov-config=.coveragerc --cov-report= -o 'junit_suite_name=${{ env.JOB_FILE_NAME }}' --junitxml=junit-data/junit.${{ env.JOB_FILE_NAME }}.xml --durations=10 ${{ matrix.configuration.pytest_parallel_args[matrix.os.matrix] }} -m "not benchmark" ${{ env.ENABLE_PYTEST_MONITOR }} ${{ matrix.configuration.test_files }}

      - name: Move back to chia/ for coverage
        run: |
          mv notchia/ chia/

      - name: Publish JUnit results
        uses: actions/upload-artifact@v3
        with:
          name: junit-data
          path: junit-data/*
          if-no-files-found: error

      - name: Process coverage data
        run: |
          coverage xml --rcfile=.coveragerc -o coverage.xml
          mkdir coverage-data
          cp .coverage "coverage-data/.coverage.${{ env.JOB_FILE_NAME }}"
          cp coverage.xml "coverage-data/coverage.${{ env.JOB_FILE_NAME }}.xml"
          coverage report --rcfile=.coveragerc --show-missing

      - name: Publish coverage data
        uses: actions/upload-artifact@v3
        with:
          name: coverage-data
          path: coverage-data/*
          if-no-files-found: error

      - name: Check resource usage
        if: matrix.os.matrix == 'ubuntu' && matrix.configuration.check_resource_usage
        run: |
          sqlite3 -readonly -separator " " .pymon "select item,cpu_usage,total_time,mem_usage from TEST_METRICS order by mem_usage desc;" >metrics.out
          ./tests/check_pytest_monitor_output.py <metrics.out<|MERGE_RESOLUTION|>--- conflicted
+++ resolved
@@ -113,11 +113,7 @@
       CHIA_ROOT: ${{ github.workspace }}/.chia/mainnet
       CHIA_SIMULATOR_ROOT: ${{ github.workspace }}/.chia/simulator
       JOB_FILE_NAME: tests_${{ matrix.os.file_name }}_python-${{ matrix.python.file_name }}_${{ matrix.configuration.name }}
-<<<<<<< HEAD
-      BLOCKS_AND_PLOTS_VERSION: 0.35.0
-=======
       BLOCKS_AND_PLOTS_VERSION: 0.38.0
->>>>>>> da0fd11a
 
     steps:
       - name: Configure git
