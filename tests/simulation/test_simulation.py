from typing import AsyncIterator, List, Tuple

import pytest
import pytest_asyncio

from chia.cmds.units import units
from chia.consensus.block_rewards import calculate_pool_reward, calculate_base_farmer_reward
from chia.server.server import ChiaServer
from chia.simulator.block_tools import create_block_tools_async, BlockTools
from chia.simulator.full_node_simulator import FullNodeSimulator
from chia.simulator.simulator_protocol import FarmNewBlockProtocol, GetAllCoinsProtocol, ReorgProtocol
from chia.simulator.time_out_assert import time_out_assert
from chia.types.peer_info import PeerInfo
from chia.util.ints import uint16, uint32, uint64
from chia.wallet.wallet_node import WalletNode
from tests.core.node_height import node_height_at_least
from tests.setup_nodes import (
<<<<<<< HEAD
    setup_full_node,
    setup_full_system,
    test_constants,
)
from tests.time_out_assert import time_out_assert
=======
    SimulatorsAndWallets,
    setup_full_node,
    setup_full_system,
    test_constants,
    setup_simulators_and_wallets,
)
>>>>>>> 440b70a1
from tests.util.keyring import TempKeyring

test_constants_modified = test_constants.replace(
    **{
        "DIFFICULTY_STARTING": 2**8,
        "DISCRIMINANT_SIZE_BITS": 1024,
        "SUB_EPOCH_BLOCKS": 140,
        "WEIGHT_PROOF_THRESHOLD": 2,
        "WEIGHT_PROOF_RECENT_BLOCKS": 350,
        "MAX_SUB_SLOT_BLOCKS": 50,
        "NUM_SPS_SUB_SLOT": 32,  # Must be a power of 2
        "EPOCH_BLOCKS": 280,
        "SUB_SLOT_ITERS_STARTING": 2**20,
        "NUMBER_ZERO_BITS_PLOT_FILTER": 5,
    }
)


# TODO: Ideally, the db_version should be the (parameterized) db_version
# fixture, to test all versions of the database schema. This doesn't work
# because of a hack in shutting down the full node, which means you cannot run
# more than one simulations per process.
@pytest_asyncio.fixture(scope="function")
async def extra_node(self_hostname):
    with TempKeyring() as keychain:
        b_tools = await create_block_tools_async(constants=test_constants_modified, keychain=keychain)
        async for _ in setup_full_node(
            test_constants_modified,
            "blockchain_test_3.db",
            self_hostname,
            b_tools,
            db_version=1,
        ):
            yield _


@pytest_asyncio.fixture(scope="function")
async def simulation(bt):
    async for _ in setup_full_system(test_constants_modified, bt, db_version=1):
        yield _


@pytest_asyncio.fixture(scope="function")
async def one_wallet_node() -> AsyncIterator[SimulatorsAndWallets]:
    async for _ in setup_simulators_and_wallets(simulator_count=1, wallet_count=1, dic={}):
        yield _


class TestSimulation:
    @pytest.mark.asyncio
    async def test_simulation_1(self, simulation, extra_node, self_hostname):
        node1, node2, _, _, _, _, _, _, _, sanitizer_server = simulation
        server1 = node1.server

        node1_port = node1.full_node.server.get_port()
        node2_port = node2.full_node.server.get_port()
        await server1.start_client(PeerInfo(self_hostname, uint16(node2_port)))
        # Use node2 to test node communication, since only node1 extends the chain.
        await time_out_assert(600, node_height_at_least, True, node2, 7)
        await sanitizer_server.start_client(PeerInfo(self_hostname, uint16(node2_port)))

        async def has_compact(node1, node2):
            peak_height_1 = node1.full_node.blockchain.get_peak_height()
            headers_1 = await node1.full_node.blockchain.get_header_blocks_in_range(0, peak_height_1 - 6)
            peak_height_2 = node2.full_node.blockchain.get_peak_height()
            headers_2 = await node2.full_node.blockchain.get_header_blocks_in_range(0, peak_height_2 - 6)
            # Commented to speed up.
            # cc_eos = [False, False]
            # icc_eos = [False, False]
            # cc_sp = [False, False]
            # cc_ip = [False, False]
            has_compact = [False, False]
            for index, headers in enumerate([headers_1, headers_2]):
                for header in headers.values():
                    for sub_slot in header.finished_sub_slots:
                        if sub_slot.proofs.challenge_chain_slot_proof.normalized_to_identity:
                            # cc_eos[index] = True
                            has_compact[index] = True
                        if (
                            sub_slot.proofs.infused_challenge_chain_slot_proof is not None
                            and sub_slot.proofs.infused_challenge_chain_slot_proof.normalized_to_identity
                        ):
                            # icc_eos[index] = True
                            has_compact[index] = True
                    if (
                        header.challenge_chain_sp_proof is not None
                        and header.challenge_chain_sp_proof.normalized_to_identity
                    ):
                        # cc_sp[index] = True
                        has_compact[index] = True
                    if header.challenge_chain_ip_proof.normalized_to_identity:
                        # cc_ip[index] = True
                        has_compact[index] = True

            # return (
            #     cc_eos == [True, True] and icc_eos == [True, True] and cc_sp == [True, True] and cc_ip == [True, True]
            # )
            return has_compact == [True, True]

        await time_out_assert(600, has_compact, True, node1, node2)
        node3 = extra_node
        server3 = node3.full_node.server
        peak_height = max(node1.full_node.blockchain.get_peak_height(), node2.full_node.blockchain.get_peak_height())
        await server3.start_client(PeerInfo(self_hostname, uint16(node1_port)))
        await server3.start_client(PeerInfo(self_hostname, uint16(node2_port)))
        await time_out_assert(600, node_height_at_least, True, node3, peak_height)

    @pytest.mark.asyncio
    async def test_simulator_auto_farm_and_get_coins(
        self,
        two_wallet_nodes: Tuple[List[FullNodeSimulator], List[Tuple[WalletNode, ChiaServer]], BlockTools],
        self_hostname: str,
    ) -> None:
        num_blocks = 2
        full_nodes, wallets, _ = two_wallet_nodes
        full_node_api = full_nodes[0]
        server_1 = full_node_api.full_node.server
        wallet_node, server_2 = wallets[0]
        wallet_node_2, server_3 = wallets[1]
        wallet = wallet_node.wallet_state_manager.main_wallet
        ph = await wallet.get_new_puzzlehash()
        wallet_node.config["trusted_peers"] = {}
        wallet_node_2.config["trusted_peers"] = {}

        # enable auto_farming
        await full_node_api.update_autofarm_config(True)

        await server_2.start_client(PeerInfo(self_hostname, uint16(server_1._port)), None)
        for i in range(num_blocks):
            await full_node_api.farm_new_transaction_block(FarmNewBlockProtocol(ph))

        block_reward = calculate_pool_reward(uint32(1)) + calculate_base_farmer_reward(uint32(1))
        funds = block_reward

        await time_out_assert(10, wallet.get_confirmed_balance, funds)
        await time_out_assert(5, wallet.get_unconfirmed_balance, funds)
        tx = await wallet.generate_signed_transaction(
            uint64(10),
            await wallet_node_2.wallet_state_manager.main_wallet.get_new_puzzlehash(),
            uint64(0),
        )
        await wallet.push_transaction(tx)
        # wait till out of mempool
        await time_out_assert(10, full_node_api.full_node.mempool_manager.get_spendbundle, None, tx.name)
        # wait until the transaction is confirmed
        await time_out_assert(20, wallet_node.wallet_state_manager.blockchain.get_finished_sync_up_to, 3)
        funds += block_reward  # add auto farmed block.
        await time_out_assert(10, wallet.get_confirmed_balance, funds - 10)

        for i in range(num_blocks):
            await full_node_api.farm_new_transaction_block(FarmNewBlockProtocol(ph))
        funds += block_reward
        # to reduce test flake, check block height again
        await time_out_assert(30, wallet_node.wallet_state_manager.blockchain.get_finished_sync_up_to, 5)
        await time_out_assert(10, wallet.get_confirmed_balance, funds - 10)
        await time_out_assert(5, wallet.get_unconfirmed_balance, funds - 10)
        # now lets test getting all coins, first only unspent, then all
        # we do this here, because we have a wallet.
        non_spent_coins = await full_node_api.get_all_coins(GetAllCoinsProtocol(False))
        assert len(non_spent_coins) == 11
        spent_and_non_spent_coins = await full_node_api.get_all_coins(GetAllCoinsProtocol(True))
        assert len(spent_and_non_spent_coins) == 12
        # try reorg, then check again.
        # revert to height 2, then go to height 6, so that we don't include the transaction we made.
        await full_node_api.reorg_from_index_to_new_index(ReorgProtocol(uint32(2), uint32(6), ph, None))
        reorg_non_spent_coins = await full_node_api.get_all_coins(GetAllCoinsProtocol(False))
        reorg_spent_and_non_spent_coins = await full_node_api.get_all_coins(GetAllCoinsProtocol(True))
        assert len(reorg_non_spent_coins) == 12 and len(reorg_spent_and_non_spent_coins) == 12
        assert tx.additions not in spent_and_non_spent_coins  # just double check that those got reverted.

    @pytest.mark.asyncio
    @pytest.mark.parametrize(argnames="count", argvalues=[0, 1, 2, 5, 10])
    async def test_simulation_process_blocks(
        self,
        count,
        one_wallet_node: SimulatorsAndWallets,
    ):
        [[full_node_api], _, _] = one_wallet_node

        # Starting at the beginning.
        assert full_node_api.full_node.blockchain.get_peak_height() is None

        await full_node_api.process_blocks(count=count)

        # The requested number of blocks had been processed.
        expected_height = None if count == 0 else count
        assert full_node_api.full_node.blockchain.get_peak_height() == expected_height

    @pytest.mark.asyncio
    @pytest.mark.parametrize(argnames="count", argvalues=[0, 1, 2, 5, 10])
    async def test_simulation_farm_blocks(
        self,
        count,
        one_wallet_node: SimulatorsAndWallets,
    ):
        [[full_node_api], [[wallet_node, wallet_server]], _] = one_wallet_node

        await wallet_server.start_client(PeerInfo("localhost", uint16(full_node_api.server._port)), None)

        # Avoiding an attribute error below.
        assert wallet_node.wallet_state_manager is not None

        wallet = wallet_node.wallet_state_manager.main_wallet

        # Starting at the beginning.
        assert full_node_api.full_node.blockchain.get_peak_height() is None

        rewards = await full_node_api.farm_blocks(count=count, wallet=wallet)

        # The requested number of blocks had been processed plus 1 to handle the final reward
        # transactions in the case of a non-zero count.
        expected_height = count
        if count > 0:
            expected_height += 1

        peak_height = full_node_api.full_node.blockchain.get_peak_height()
        if peak_height is None:
            peak_height = uint32(0)

        assert peak_height == expected_height

        # The expected rewards have been received and confirmed.
        unconfirmed_balance = await wallet.get_unconfirmed_balance()
        confirmed_balance = await wallet.get_confirmed_balance()
        assert [unconfirmed_balance, confirmed_balance] == [rewards, rewards]

    @pytest.mark.asyncio
    @pytest.mark.parametrize(
        argnames=["amount", "coin_count"],
        argvalues=[
            [0, 0],
            [1, 2],
            [(2 * units["chia"]) - 1, 2],
            [2 * units["chia"], 2],
            [(2 * units["chia"]) + 1, 4],
            [3 * units["chia"], 4],
            [10 * units["chia"], 10],
        ],
    )
    async def test_simulation_farm_rewards(
        self,
        amount: int,
        coin_count: int,
        one_wallet_node: SimulatorsAndWallets,
    ):
        [[full_node_api], [[wallet_node, wallet_server]], _] = one_wallet_node

        await wallet_server.start_client(PeerInfo("localhost", uint16(full_node_api.server._port)), None)

        # Avoiding an attribute error below.
        assert wallet_node.wallet_state_manager is not None

        wallet = wallet_node.wallet_state_manager.main_wallet

        rewards = await full_node_api.farm_rewards(amount=amount, wallet=wallet)

        # At least the requested amount was farmed.
        assert rewards >= amount

        # The rewards amount is both received and confirmed.
        unconfirmed_balance = await wallet.get_unconfirmed_balance()
        confirmed_balance = await wallet.get_confirmed_balance()
        assert [unconfirmed_balance, confirmed_balance] == [rewards, rewards]

        # The expected number of coins were received.
        spendable_coins = await wallet.wallet_state_manager.get_spendable_coins_for_wallet(wallet.id())
        assert len(spendable_coins) == coin_count

    @pytest.mark.asyncio
    async def test_wait_transaction_records_entered_mempool(
        self,
        one_wallet_node: SimulatorsAndWallets,
    ) -> None:
        repeats = 50
        tx_amount = 1
        [[full_node_api], [[wallet_node, wallet_server]], _] = one_wallet_node

        await wallet_server.start_client(PeerInfo("localhost", uint16(full_node_api.server._port)), None)

        # Avoiding an attribute hint issue below.
        assert wallet_node.wallet_state_manager is not None

        wallet = wallet_node.wallet_state_manager.main_wallet

        # generate some coins for repetitive testing
        await full_node_api.farm_rewards(amount=repeats * tx_amount, wallet=wallet)
        coins = await full_node_api.create_coins_with_amounts(amounts=[tx_amount] * repeats, wallet=wallet)
        assert len(coins) == repeats

        # repeating just to try to expose any flakiness
        for coin in coins:
            tx = await wallet.generate_signed_transaction(
                amount=uint64(tx_amount),
                puzzle_hash=await wallet_node.wallet_state_manager.main_wallet.get_new_puzzlehash(),
                coins={coin},
            )
            await wallet.push_transaction(tx)

            await full_node_api.wait_transaction_records_entered_mempool(records=[tx])
            assert tx.spend_bundle is not None
            assert full_node_api.full_node.mempool_manager.get_spendbundle(tx.spend_bundle.name()) is not None
            # TODO: this fails but it seems like it shouldn't when above passes
            # assert tx.is_in_mempool()

    @pytest.mark.asyncio
    async def test_process_transaction_records(
        self,
        one_wallet_node: SimulatorsAndWallets,
    ) -> None:
        repeats = 50
        tx_amount = 1
        [[full_node_api], [[wallet_node, wallet_server]], _] = one_wallet_node

        await wallet_server.start_client(PeerInfo("localhost", uint16(full_node_api.server._port)), None)

        # Avoiding an attribute hint issue below.
        assert wallet_node.wallet_state_manager is not None

        wallet = wallet_node.wallet_state_manager.main_wallet

        # generate some coins for repetitive testing
        await full_node_api.farm_rewards(amount=repeats * tx_amount, wallet=wallet)
        coins = await full_node_api.create_coins_with_amounts(amounts=[tx_amount] * repeats, wallet=wallet)
        assert len(coins) == repeats

        # repeating just to try to expose any flakiness
        for coin in coins:
            tx = await wallet.generate_signed_transaction(
                amount=uint64(tx_amount),
                puzzle_hash=await wallet_node.wallet_state_manager.main_wallet.get_new_puzzlehash(),
                coins={coin},
            )
            await wallet.push_transaction(tx)

            await full_node_api.process_transaction_records(records=[tx])
            # TODO: is this the proper check?
            assert full_node_api.full_node.coin_store.get_coin_record(coin.name()) is not None

    @pytest.mark.asyncio
    @pytest.mark.parametrize(
        argnames="amounts",
        argvalues=[
            *[pytest.param([1] * n, id=f"1 mojo x {n}") for n in [0, 1, 10, 49, 51, 103]],
            *[pytest.param(list(range(1, n + 1)), id=f"incrementing x {n}") for n in [1, 10, 49, 51, 103]],
        ],
    )
    async def test_create_coins_with_amounts(
        self,
        amounts: List[int],
        one_wallet_node: SimulatorsAndWallets,
    ) -> None:
        [[full_node_api], [[wallet_node, wallet_server]], _] = one_wallet_node

        await wallet_server.start_client(PeerInfo("localhost", uint16(full_node_api.server._port)), None)

        # Avoiding an attribute hint issue below.
        assert wallet_node.wallet_state_manager is not None

        wallet = wallet_node.wallet_state_manager.main_wallet

        await full_node_api.farm_rewards(amount=sum(amounts), wallet=wallet)
        # Get some more coins.  The creator helper doesn't get you all the coins you
        # need yet.
        await full_node_api.farm_blocks(count=2, wallet=wallet)
        coins = await full_node_api.create_coins_with_amounts(amounts=amounts, wallet=wallet)

        assert sorted(coin.amount for coin in coins) == sorted(amounts)

    @pytest.mark.asyncio
    @pytest.mark.parametrize(
        argnames="amounts",
        argvalues=[
            [0],
            [5, -5],
            [4, 0],
        ],
        ids=lambda amounts: ", ".join(str(amount) for amount in amounts),
    )
    async def test_create_coins_with_invalid_amounts_raises(
        self,
        amounts: List[int],
        one_wallet_node: SimulatorsAndWallets,
    ) -> None:
        [[full_node_api], [[wallet_node, wallet_server]], _] = one_wallet_node

        await wallet_server.start_client(PeerInfo("localhost", uint16(full_node_api.server._port)), None)

        # Avoiding an attribute hint issue below.
        assert wallet_node.wallet_state_manager is not None

        wallet = wallet_node.wallet_state_manager.main_wallet

        with pytest.raises(Exception, match="Coins must have a positive value"):
            await full_node_api.create_coins_with_amounts(amounts=amounts, wallet=wallet)<|MERGE_RESOLUTION|>--- conflicted
+++ resolved
@@ -15,20 +15,13 @@
 from chia.wallet.wallet_node import WalletNode
 from tests.core.node_height import node_height_at_least
 from tests.setup_nodes import (
-<<<<<<< HEAD
-    setup_full_node,
-    setup_full_system,
-    test_constants,
-)
-from tests.time_out_assert import time_out_assert
-=======
     SimulatorsAndWallets,
     setup_full_node,
     setup_full_system,
     test_constants,
     setup_simulators_and_wallets,
 )
->>>>>>> 440b70a1
+
 from tests.util.keyring import TempKeyring
 
 test_constants_modified = test_constants.replace(
@@ -211,7 +204,7 @@
         # Starting at the beginning.
         assert full_node_api.full_node.blockchain.get_peak_height() is None
 
-        await full_node_api.process_blocks(count=count)
+        await full_node_api.farm_blocks_to_puzzlehash(count=count)
 
         # The requested number of blocks had been processed.
         expected_height = None if count == 0 else count
@@ -236,7 +229,7 @@
         # Starting at the beginning.
         assert full_node_api.full_node.blockchain.get_peak_height() is None
 
-        rewards = await full_node_api.farm_blocks(count=count, wallet=wallet)
+        rewards = await full_node_api.farm_blocks_to_wallet(count=count, wallet=wallet)
 
         # The requested number of blocks had been processed plus 1 to handle the final reward
         # transactions in the case of a non-zero count.
@@ -283,7 +276,7 @@
 
         wallet = wallet_node.wallet_state_manager.main_wallet
 
-        rewards = await full_node_api.farm_rewards(amount=amount, wallet=wallet)
+        rewards = await full_node_api.farm_rewards_to_wallet(amount=amount, wallet=wallet)
 
         # At least the requested amount was farmed.
         assert rewards >= amount
@@ -303,7 +296,7 @@
         one_wallet_node: SimulatorsAndWallets,
     ) -> None:
         repeats = 50
-        tx_amount = 1
+        tx_amount = uint64(1)
         [[full_node_api], [[wallet_node, wallet_server]], _] = one_wallet_node
 
         await wallet_server.start_client(PeerInfo("localhost", uint16(full_node_api.server._port)), None)
@@ -314,7 +307,7 @@
         wallet = wallet_node.wallet_state_manager.main_wallet
 
         # generate some coins for repetitive testing
-        await full_node_api.farm_rewards(amount=repeats * tx_amount, wallet=wallet)
+        await full_node_api.farm_rewards_to_wallet(amount=repeats * tx_amount, wallet=wallet)
         coins = await full_node_api.create_coins_with_amounts(amounts=[tx_amount] * repeats, wallet=wallet)
         assert len(coins) == repeats
 
@@ -339,7 +332,7 @@
         one_wallet_node: SimulatorsAndWallets,
     ) -> None:
         repeats = 50
-        tx_amount = 1
+        tx_amount = uint64(1)
         [[full_node_api], [[wallet_node, wallet_server]], _] = one_wallet_node
 
         await wallet_server.start_client(PeerInfo("localhost", uint16(full_node_api.server._port)), None)
@@ -350,7 +343,7 @@
         wallet = wallet_node.wallet_state_manager.main_wallet
 
         # generate some coins for repetitive testing
-        await full_node_api.farm_rewards(amount=repeats * tx_amount, wallet=wallet)
+        await full_node_api.farm_rewards_to_wallet(amount=repeats * tx_amount, wallet=wallet)
         coins = await full_node_api.create_coins_with_amounts(amounts=[tx_amount] * repeats, wallet=wallet)
         assert len(coins) == repeats
 
@@ -371,13 +364,16 @@
     @pytest.mark.parametrize(
         argnames="amounts",
         argvalues=[
-            *[pytest.param([1] * n, id=f"1 mojo x {n}") for n in [0, 1, 10, 49, 51, 103]],
-            *[pytest.param(list(range(1, n + 1)), id=f"incrementing x {n}") for n in [1, 10, 49, 51, 103]],
+            *[pytest.param([uint64(1)] * n, id=f"1 mojo x {n}") for n in [0, 1, 10, 49, 51, 103]],
+            *[
+                pytest.param(list(uint64(x) for x in range(1, n + 1)), id=f"incrementing x {n}")
+                for n in [1, 10, 49, 51, 103]
+            ],
         ],
     )
     async def test_create_coins_with_amounts(
         self,
-        amounts: List[int],
+        amounts: List[uint64],
         one_wallet_node: SimulatorsAndWallets,
     ) -> None:
         [[full_node_api], [[wallet_node, wallet_server]], _] = one_wallet_node
@@ -389,10 +385,10 @@
 
         wallet = wallet_node.wallet_state_manager.main_wallet
 
-        await full_node_api.farm_rewards(amount=sum(amounts), wallet=wallet)
+        await full_node_api.farm_rewards_to_wallet(amount=sum(amounts), wallet=wallet)
         # Get some more coins.  The creator helper doesn't get you all the coins you
         # need yet.
-        await full_node_api.farm_blocks(count=2, wallet=wallet)
+        await full_node_api.farm_blocks_to_wallet(count=2, wallet=wallet)
         coins = await full_node_api.create_coins_with_amounts(amounts=amounts, wallet=wallet)
 
         assert sorted(coin.amount for coin in coins) == sorted(amounts)
@@ -401,15 +397,15 @@
     @pytest.mark.parametrize(
         argnames="amounts",
         argvalues=[
-            [0],
-            [5, -5],
-            [4, 0],
+            [uint64(0)],
+            [uint64(5), uint64(-5)],
+            [uint64(4), uint64(0)],
         ],
         ids=lambda amounts: ", ".join(str(amount) for amount in amounts),
     )
     async def test_create_coins_with_invalid_amounts_raises(
         self,
-        amounts: List[int],
+        amounts: List[uint64],
         one_wallet_node: SimulatorsAndWallets,
     ) -> None:
         [[full_node_api], [[wallet_node, wallet_server]], _] = one_wallet_node
