import dataclasses
import logging
from time import time

from typing import Dict, List, Optional, Tuple, Callable

from clvm.casts import int_to_bytes
import pytest

import chia.server.ws_connection as ws

from chia.full_node.mempool import Mempool
from chia.full_node.full_node_api import FullNodeAPI
from chia.protocols import full_node_protocol, wallet_protocol
from chia.protocols.wallet_protocol import TransactionAck
from chia.server.outbound_message import Message
from chia.simulator.simulator_protocol import FarmNewBlockProtocol
from chia.types.announcement import Announcement
from chia.types.blockchain_format.coin import Coin
from chia.types.blockchain_format.sized_bytes import bytes32, bytes48
from chia.types.coin_spend import CoinSpend
from chia.types.condition_opcodes import ConditionOpcode
from chia.types.condition_with_args import ConditionWithArgs
from chia.types.spend_bundle import SpendBundle
from chia.types.mempool_item import MempoolItem
from chia.util.condition_tools import conditions_for_solution, pkm_pairs
from chia.util.errors import Err
from chia.util.ints import uint64, uint32
from chia.util.hash import std_hash
from chia.types.mempool_inclusion_status import MempoolInclusionStatus
from chia.util.api_decorators import api_request, peer_required, bytes_required
from chia.full_node.mempool_check_conditions import get_name_puzzle_conditions
from chia.full_node.pending_tx_cache import PendingTxCache
from blspy import G2Element

from chia.util.recursive_replace import recursive_replace
from tests.blockchain.blockchain_test_utils import _validate_and_add_block
from tests.connection_utils import connect_and_get_peer, add_dummy_connection
from tests.core.node_height import node_height_at_least
from tests.time_out_assert import time_out_assert
from chia.types.blockchain_format.program import Program, INFINITE_COST
from chia.consensus.cost_calculator import NPCResult
from chia.consensus.condition_costs import ConditionCost
from chia.types.blockchain_format.program import SerializedProgram
from clvm_tools import binutils
from chia.types.generator_types import BlockGenerator
from blspy import G1Element
from chia.types.spend_bundle_conditions import SpendBundleConditions, Spend

from tests.wallet_tools import WalletTool

BURN_PUZZLE_HASH = bytes32(b"0" * 32)
BURN_PUZZLE_HASH_2 = bytes32(b"1" * 32)


@pytest.fixture(scope="module")
def wallet_a(bt):
    return bt.get_pool_wallet_tool()


log = logging.getLogger(__name__)


def generate_test_spend_bundle(
    wallet_a: WalletTool,
    coin: Coin,
    condition_dic: Dict[ConditionOpcode, List[ConditionWithArgs]] = None,
    fee: uint64 = uint64(0),
    amount: uint64 = uint64(1000),
    new_puzzle_hash=BURN_PUZZLE_HASH,
) -> SpendBundle:
    if condition_dic is None:
        condition_dic = {}
    transaction = wallet_a.generate_signed_transaction(amount, new_puzzle_hash, coin, condition_dic, fee)
    assert transaction is not None
    return transaction


def make_item(idx: int, cost: uint64 = uint64(80)) -> MempoolItem:
    spend_bundle_name = bytes32([idx] * 32)
    return MempoolItem(
        SpendBundle([], G2Element()),
        uint64(0),
        NPCResult(None, None, cost),
        cost,
        spend_bundle_name,
        [],
        [],
        SerializedProgram(),
    )


class TestPendingTxCache:
    def test_recall(self):
        c = PendingTxCache(100)
        item = make_item(1)
        c.add(item)
        tx = c.drain()
        assert tx == {item.spend_bundle_name: item}

    def test_fifo_limit(self):
        c = PendingTxCache(200)
        # each item has cost 80
        items = [make_item(i) for i in range(1, 4)]
        for i in items:
            c.add(i)
        # the max cost is 200, only two transactions will fit
        # we evict items FIFO, so the to most recently added will be left
        tx = c.drain()
        assert tx == {items[-2].spend_bundle_name: items[-2], items[-1].spend_bundle_name: items[-1]}

    def test_drain(self):
        c = PendingTxCache(100)
        item = make_item(1)
        c.add(item)
        tx = c.drain()
        assert tx == {item.spend_bundle_name: item}

        # drain will clear the cache, so a second call will be empty
        tx = c.drain()
        assert tx == {}

    def test_cost(self):
        c = PendingTxCache(200)
        assert c.cost() == 0
        item1 = make_item(1)
        c.add(item1)
        # each item has cost 80
        assert c.cost() == 80

        item2 = make_item(2)
        c.add(item2)
        assert c.cost() == 160

        # the first item is evicted, so the cost stays the same
        item3 = make_item(3)
        c.add(item3)
        assert c.cost() == 160

        tx = c.drain()
        assert tx == {item2.spend_bundle_name: item2, item3.spend_bundle_name: item3}

        assert c.cost() == 0
        item4 = make_item(4)
        c.add(item4)
        assert c.cost() == 80

        tx = c.drain()
        assert tx == {item4.spend_bundle_name: item4}


class TestMempool:
    @pytest.mark.asyncio
    async def test_basic_mempool(self, bt, one_node_one_block, wallet_a):

        full_node_1, server_1 = one_node_one_block

        _ = await next_block(full_node_1, wallet_a, bt)
        _ = await next_block(full_node_1, wallet_a, bt)

        max_mempool_cost = 40000000 * 5
        mempool = Mempool(max_mempool_cost)
        assert mempool.get_min_fee_rate(104000) == 0

        with pytest.raises(ValueError):
            mempool.get_min_fee_rate(max_mempool_cost + 1)

        coin = await next_block(full_node_1, wallet_a, bt)
        spend_bundle = generate_test_spend_bundle(wallet_a, coin)
        assert spend_bundle is not None


@peer_required
@api_request
@bytes_required
async def respond_transaction(
    node: FullNodeAPI,
    tx: full_node_protocol.RespondTransaction,
    peer: ws.WSChiaConnection,
    tx_bytes: bytes = b"",
    test: bool = False,
) -> Tuple[MempoolInclusionStatus, Optional[Err]]:
    """
    Receives a full transaction from peer.
    If tx is added to mempool, send tx_id to others. (new_transaction)
    """
    assert tx_bytes != b""
    spend_name = std_hash(tx_bytes)
    if spend_name in node.full_node.full_node_store.pending_tx_request:
        node.full_node.full_node_store.pending_tx_request.pop(spend_name)
    if spend_name in node.full_node.full_node_store.peers_with_tx:
        node.full_node.full_node_store.peers_with_tx.pop(spend_name)
    return await node.full_node.respond_transaction(tx.transaction, spend_name, peer, test)


async def next_block(full_node_1, wallet_a, bt) -> Coin:
    blocks = await full_node_1.get_all_full_blocks()
    # we have to farm a new block here, to ensure every test has a unique coin to test spending.
    # all this could be simplified if the tests did not share a simulation
    start_height = blocks[-1].height
    reward_ph = wallet_a.get_new_puzzlehash()
    blocks = bt.get_consecutive_blocks(
        1,
        block_list_input=blocks,
        guarantee_transaction_block=True,
        farmer_reward_puzzle_hash=reward_ph,
        pool_reward_puzzle_hash=reward_ph,
        genesis_timestamp=10000,
        time_per_block=10,
    )

    for block in blocks:
        await full_node_1.full_node.respond_block(full_node_protocol.RespondBlock(block))

    await time_out_assert(60, node_height_at_least, True, full_node_1, start_height + 1)
    return list(blocks[-1].get_included_reward_coins())[0]


class TestMempoolManager:
    @pytest.mark.asyncio
    async def test_basic_mempool_manager(self, bt, two_nodes_one_block, wallet_a, self_hostname):
        full_node_1, full_node_2, server_1, server_2 = two_nodes_one_block

        peer = await connect_and_get_peer(server_1, server_2, self_hostname)

        _ = await next_block(full_node_1, wallet_a, bt)
        coin = await next_block(full_node_1, wallet_a, bt)
        spend_bundle = generate_test_spend_bundle(wallet_a, coin)
        assert spend_bundle is not None
        tx: full_node_protocol.RespondTransaction = full_node_protocol.RespondTransaction(spend_bundle)
        await full_node_1.respond_transaction(tx, peer, test=True)

        await time_out_assert(
            10,
            full_node_1.full_node.mempool_manager.get_spendbundle,
            spend_bundle,
            spend_bundle.name(),
        )

    @pytest.mark.asyncio
    @pytest.mark.parametrize(
        "opcode,lock_value,expected",
        [
            (ConditionOpcode.ASSERT_SECONDS_RELATIVE, -2, MempoolInclusionStatus.SUCCESS),
            (ConditionOpcode.ASSERT_SECONDS_RELATIVE, -1, MempoolInclusionStatus.SUCCESS),
            (ConditionOpcode.ASSERT_SECONDS_RELATIVE, 0, MempoolInclusionStatus.SUCCESS),
            (ConditionOpcode.ASSERT_SECONDS_RELATIVE, 1, MempoolInclusionStatus.FAILED),
            (ConditionOpcode.ASSERT_HEIGHT_RELATIVE, -2, MempoolInclusionStatus.SUCCESS),
            (ConditionOpcode.ASSERT_HEIGHT_RELATIVE, -1, MempoolInclusionStatus.SUCCESS),
            (ConditionOpcode.ASSERT_HEIGHT_RELATIVE, 0, MempoolInclusionStatus.PENDING),
            (ConditionOpcode.ASSERT_HEIGHT_RELATIVE, 1, MempoolInclusionStatus.PENDING),
            # the absolute height and seconds tests require fresh full nodes to
            # run the test on. The fixture (one_node_one_block) creates a block,
            # then condition_tester2 creates another 3 blocks
            (ConditionOpcode.ASSERT_HEIGHT_ABSOLUTE, 4, MempoolInclusionStatus.SUCCESS),
            (ConditionOpcode.ASSERT_HEIGHT_ABSOLUTE, 5, MempoolInclusionStatus.SUCCESS),
            (ConditionOpcode.ASSERT_HEIGHT_ABSOLUTE, 6, MempoolInclusionStatus.PENDING),
            (ConditionOpcode.ASSERT_HEIGHT_ABSOLUTE, 7, MempoolInclusionStatus.PENDING),
            # genesis timestamp is 10000 and each block is 10 seconds
            (ConditionOpcode.ASSERT_SECONDS_ABSOLUTE, 10049, MempoolInclusionStatus.SUCCESS),
            (ConditionOpcode.ASSERT_SECONDS_ABSOLUTE, 10050, MempoolInclusionStatus.SUCCESS),
            (ConditionOpcode.ASSERT_SECONDS_ABSOLUTE, 10051, MempoolInclusionStatus.FAILED),
            (ConditionOpcode.ASSERT_SECONDS_ABSOLUTE, 10052, MempoolInclusionStatus.FAILED),
        ],
    )
    async def test_ephemeral_timelock(self, bt, one_node_one_block, wallet_a, opcode, lock_value, expected):
        def test_fun(coin_1: Coin, coin_2: Coin) -> SpendBundle:

            conditions = {opcode: [ConditionWithArgs(opcode, [int_to_bytes(lock_value)])]}
            tx1 = wallet_a.generate_signed_transaction(
                uint64(1000000), wallet_a.get_new_puzzlehash(), coin_2, conditions.copy(), uint64(0)
            )

            ephemeral_coin: Coin = tx1.additions()[0]
            tx2 = wallet_a.generate_signed_transaction(
                uint64(1000000), wallet_a.get_new_puzzlehash(), ephemeral_coin, conditions.copy(), uint64(0)
            )

            bundle = SpendBundle.aggregate([tx1, tx2])
            return bundle

        full_node_1, server_1 = one_node_one_block
        _ = await next_block(full_node_1, wallet_a, bt)
        _ = await next_block(full_node_1, wallet_a, bt)
        blocks, bundle, status, err = await self.condition_tester2(bt, one_node_one_block, wallet_a, test_fun)
        mempool_bundle = full_node_1.full_node.mempool_manager.get_spendbundle(bundle.name())

        print(f"status: {status}")
        print(f"error: {err}")

        assert status == expected
        if expected == MempoolInclusionStatus.SUCCESS:
            assert mempool_bundle is bundle
            assert err is None
        else:
            assert mempool_bundle is None
            assert err is not None

    # this test makes sure that one spend successfully asserts the announce from
    # another spend, even though the assert condition is duplicated 100 times
    @pytest.mark.asyncio
    async def test_coin_announcement_duplicate_consumed(self, bt, one_node_one_block, wallet_a):
        def test_fun(coin_1: Coin, coin_2: Coin) -> SpendBundle:
            announce = Announcement(coin_2.name(), b"test")
            cvp = ConditionWithArgs(ConditionOpcode.ASSERT_COIN_ANNOUNCEMENT, [announce.name()])
            dic = {cvp.opcode: [cvp] * 100}

            cvp2 = ConditionWithArgs(ConditionOpcode.CREATE_COIN_ANNOUNCEMENT, [b"test"])
            dic2 = {cvp.opcode: [cvp2]}
            spend_bundle1 = generate_test_spend_bundle(wallet_a, coin_1, dic)
            spend_bundle2 = generate_test_spend_bundle(wallet_a, coin_2, dic2)
            bundle = SpendBundle.aggregate([spend_bundle1, spend_bundle2])
            return bundle

        full_node_1, server_1 = one_node_one_block
        blocks, bundle, status, err = await self.condition_tester2(bt, one_node_one_block, wallet_a, test_fun)
        mempool_bundle = full_node_1.full_node.mempool_manager.get_spendbundle(bundle.name())

        assert err is None
        assert mempool_bundle is bundle
        assert status == MempoolInclusionStatus.SUCCESS

    # this test makes sure that one spend successfully asserts the announce from
    # another spend, even though the create announcement is duplicated 100 times
    @pytest.mark.asyncio
    async def test_coin_duplicate_announcement_consumed(self, bt, one_node_one_block, wallet_a):
        def test_fun(coin_1: Coin, coin_2: Coin) -> SpendBundle:
            announce = Announcement(coin_2.name(), b"test")
            cvp = ConditionWithArgs(ConditionOpcode.ASSERT_COIN_ANNOUNCEMENT, [announce.name()])
            dic = {cvp.opcode: [cvp]}

            cvp2 = ConditionWithArgs(ConditionOpcode.CREATE_COIN_ANNOUNCEMENT, [b"test"])
            dic2 = {cvp.opcode: [cvp2] * 100}
            spend_bundle1 = generate_test_spend_bundle(wallet_a, coin_1, dic)
            spend_bundle2 = generate_test_spend_bundle(wallet_a, coin_2, dic2)
            bundle = SpendBundle.aggregate([spend_bundle1, spend_bundle2])
            return bundle

        full_node_1, server_1 = one_node_one_block
        blocks, bundle, status, err = await self.condition_tester2(bt, one_node_one_block, wallet_a, test_fun)
        mempool_bundle = full_node_1.full_node.mempool_manager.get_spendbundle(bundle.name())

        assert err is None
        assert mempool_bundle is bundle
        assert status == MempoolInclusionStatus.SUCCESS

    @pytest.mark.asyncio
    async def test_double_spend(self, bt, two_nodes_one_block, wallet_a, self_hostname):
        reward_ph = wallet_a.get_new_puzzlehash()
        full_node_1, full_node_2, server_1, server_2 = two_nodes_one_block
        blocks = await full_node_1.get_all_full_blocks()
        start_height = blocks[-1].height
        blocks = bt.get_consecutive_blocks(
            3,
            block_list_input=blocks,
            guarantee_transaction_block=True,
            farmer_reward_puzzle_hash=reward_ph,
            pool_reward_puzzle_hash=reward_ph,
        )
        peer = await connect_and_get_peer(server_1, server_2, self_hostname)

        for block in blocks:
            await full_node_1.full_node.respond_block(full_node_protocol.RespondBlock(block))
        await time_out_assert(60, node_height_at_least, True, full_node_1, start_height + 3)

        spend_bundle1 = generate_test_spend_bundle(wallet_a, list(blocks[-1].get_included_reward_coins())[0])

        assert spend_bundle1 is not None
        tx1: full_node_protocol.RespondTransaction = full_node_protocol.RespondTransaction(spend_bundle1)
        status, err = await respond_transaction(full_node_1, tx1, peer, test=True)
        assert err is None
        assert status == MempoolInclusionStatus.SUCCESS

        spend_bundle2 = generate_test_spend_bundle(
            wallet_a,
            list(blocks[-1].get_included_reward_coins())[0],
            new_puzzle_hash=BURN_PUZZLE_HASH_2,
        )
        assert spend_bundle2 is not None
        tx2: full_node_protocol.RespondTransaction = full_node_protocol.RespondTransaction(spend_bundle2)
        status, err = await respond_transaction(full_node_1, tx2, peer, test=True)

        sb1 = full_node_1.full_node.mempool_manager.get_spendbundle(spend_bundle1.name())
        sb2 = full_node_1.full_node.mempool_manager.get_spendbundle(spend_bundle2.name())

        assert err == Err.MEMPOOL_CONFLICT
        assert sb1 == spend_bundle1
        assert sb2 is None
        assert status == MempoolInclusionStatus.PENDING

    async def send_sb(self, node: FullNodeAPI, sb: SpendBundle) -> Optional[Message]:
        tx = wallet_protocol.SendTransaction(sb)
        return await node.send_transaction(tx, test=True)

    async def gen_and_send_sb(self, node, peer, *args, **kwargs):
        sb = generate_test_spend_bundle(*args, **kwargs)
        assert sb is not None

        await self.send_sb(node, sb)
        return sb

    def assert_sb_in_pool(self, node, sb):
        assert sb == node.full_node.mempool_manager.get_spendbundle(sb.name())

    def assert_sb_not_in_pool(self, node, sb):
        assert node.full_node.mempool_manager.get_spendbundle(sb.name()) is None

    @pytest.mark.asyncio
    async def test_double_spend_with_higher_fee(self, bt, two_nodes_one_block, wallet_a, self_hostname):
        reward_ph = wallet_a.get_new_puzzlehash()

        full_node_1, full_node_2, server_1, server_2 = two_nodes_one_block
        blocks = await full_node_1.get_all_full_blocks()
        start_height = blocks[-1].height if len(blocks) > 0 else -1
        blocks = bt.get_consecutive_blocks(
            3,
            block_list_input=blocks,
            guarantee_transaction_block=True,
            farmer_reward_puzzle_hash=reward_ph,
            pool_reward_puzzle_hash=reward_ph,
        )
        peer = await connect_and_get_peer(server_1, server_2, self_hostname)

        for block in blocks:
            await full_node_1.full_node.respond_block(full_node_protocol.RespondBlock(block))
        await time_out_assert(60, node_height_at_least, True, full_node_1, start_height + 3)

        coins = iter(blocks[-1].get_included_reward_coins())
        coin1, coin2 = next(coins), next(coins)
        coins = iter(blocks[-2].get_included_reward_coins())
        coin3, coin4 = next(coins), next(coins)

        sb1_1 = await self.gen_and_send_sb(full_node_1, peer, wallet_a, coin1)
        sb1_2 = await self.gen_and_send_sb(full_node_1, peer, wallet_a, coin1, fee=uint64(1))

        # Fee increase is insufficient, the old spendbundle must stay
        self.assert_sb_in_pool(full_node_1, sb1_1)
        self.assert_sb_not_in_pool(full_node_1, sb1_2)

        min_fee_increase = full_node_1.full_node.mempool_manager.get_min_fee_increase()

        sb1_3 = await self.gen_and_send_sb(full_node_1, peer, wallet_a, coin1, fee=uint64(min_fee_increase))

        # Fee increase is sufficiently high, sb1_1 gets replaced with sb1_3
        self.assert_sb_not_in_pool(full_node_1, sb1_1)
        self.assert_sb_in_pool(full_node_1, sb1_3)

        sb2 = generate_test_spend_bundle(wallet_a, coin2, fee=uint64(min_fee_increase))
        sb12 = SpendBundle.aggregate((sb2, sb1_3))
        await self.send_sb(full_node_1, sb12)

        # Aggregated spendbundle sb12 replaces sb1_3 since it spends a superset
        # of coins spent in sb1_3
        self.assert_sb_in_pool(full_node_1, sb12)
        self.assert_sb_not_in_pool(full_node_1, sb1_3)

        sb3 = generate_test_spend_bundle(wallet_a, coin3, fee=uint64(min_fee_increase * 2))
        sb23 = SpendBundle.aggregate((sb2, sb3))
        await self.send_sb(full_node_1, sb23)

        # sb23 must not replace existing sb12 as the former does not spend all
        # coins that are spent in the latter (specifically, coin1)
        self.assert_sb_in_pool(full_node_1, sb12)
        self.assert_sb_not_in_pool(full_node_1, sb23)

        await self.send_sb(full_node_1, sb3)
        # Adding non-conflicting sb3 should succeed
        self.assert_sb_in_pool(full_node_1, sb3)

        sb4_1 = generate_test_spend_bundle(wallet_a, coin4, fee=uint64(min_fee_increase))
        sb1234_1 = SpendBundle.aggregate((sb12, sb3, sb4_1))
        await self.send_sb(full_node_1, sb1234_1)
        # sb1234_1 should not be in pool as it decreases total fees per cost
        self.assert_sb_not_in_pool(full_node_1, sb1234_1)

        sb4_2 = generate_test_spend_bundle(wallet_a, coin4, fee=uint64(min_fee_increase * 2))
        sb1234_2 = SpendBundle.aggregate((sb12, sb3, sb4_2))
        await self.send_sb(full_node_1, sb1234_2)
        # sb1234_2 has a higher fee per cost than its conflicts and should get
        # into mempool
        self.assert_sb_in_pool(full_node_1, sb1234_2)
        self.assert_sb_not_in_pool(full_node_1, sb12)
        self.assert_sb_not_in_pool(full_node_1, sb3)

    @pytest.mark.asyncio
    async def test_invalid_signature(self, bt, one_node_one_block, wallet_a):
        reward_ph = wallet_a.get_new_puzzlehash()

        full_node_1, server_1 = one_node_one_block
        blocks = await full_node_1.get_all_full_blocks()
        start_height = blocks[-1].height if len(blocks) > 0 else -1
        blocks = bt.get_consecutive_blocks(
            3,
            block_list_input=blocks,
            guarantee_transaction_block=True,
            farmer_reward_puzzle_hash=reward_ph,
            pool_reward_puzzle_hash=reward_ph,
        )

        for block in blocks:
            await full_node_1.full_node.respond_block(full_node_protocol.RespondBlock(block))
        await time_out_assert(60, node_height_at_least, True, full_node_1, start_height + 3)

        coins = iter(blocks[-1].get_included_reward_coins())
        coin1 = next(coins)

        sb: SpendBundle = generate_test_spend_bundle(wallet_a, coin1)
        assert sb.aggregated_signature != G2Element.generator()
        sb = dataclasses.replace(sb, aggregated_signature=G2Element.generator())
        res: Optional[Message] = await self.send_sb(full_node_1, sb)
        assert res is not None
        ack: TransactionAck = TransactionAck.from_bytes(res.data)
        assert ack.status == MempoolInclusionStatus.FAILED.value
        assert ack.error == Err.BAD_AGGREGATE_SIGNATURE.name

    async def condition_tester(
        self,
        bt,
        one_node_one_block,
        wallet_a,
        dic: Dict[ConditionOpcode, List[ConditionWithArgs]],
        fee: int = 0,
        num_blocks: int = 3,
        coin: Optional[Coin] = None,
    ):
        reward_ph = wallet_a.get_new_puzzlehash()
        full_node_1, server_1 = one_node_one_block
        blocks = await full_node_1.get_all_full_blocks()
        start_height = blocks[-1].height
        blocks = bt.get_consecutive_blocks(
            num_blocks,
            block_list_input=blocks,
            guarantee_transaction_block=True,
            farmer_reward_puzzle_hash=reward_ph,
            pool_reward_puzzle_hash=reward_ph,
        )
        _, dummy_node_id = await add_dummy_connection(server_1, bt.config["self_hostname"], 100)
        dummy_peer = None
        for node_id, wsc in server_1.all_connections.items():
            if node_id == dummy_node_id:
                dummy_peer = wsc
                break

        for block in blocks:
            await full_node_1.full_node.respond_block(full_node_protocol.RespondBlock(block))

        await time_out_assert(60, node_height_at_least, True, full_node_1, start_height + num_blocks)

        spend_bundle1 = generate_test_spend_bundle(
            wallet_a, coin or list(blocks[-num_blocks + 2].get_included_reward_coins())[0], dic, uint64(fee)
        )

        assert spend_bundle1 is not None

        tx1: full_node_protocol.RespondTransaction = full_node_protocol.RespondTransaction(spend_bundle1)

        status, err = await respond_transaction(full_node_1, tx1, dummy_peer, test=True)
        return blocks, spend_bundle1, dummy_peer, status, err

    @pytest.mark.asyncio
    async def condition_tester2(self, bt, one_node_one_block, wallet_a, test_fun: Callable[[Coin, Coin], SpendBundle]):
        reward_ph = wallet_a.get_new_puzzlehash()
        full_node_1, server_1 = one_node_one_block
        blocks = await full_node_1.get_all_full_blocks()
        start_height = blocks[-1].height if len(blocks) > 0 else -1
        blocks = bt.get_consecutive_blocks(
            3,
            block_list_input=blocks,
            guarantee_transaction_block=True,
            farmer_reward_puzzle_hash=reward_ph,
            pool_reward_puzzle_hash=reward_ph,
            time_per_block=10,
        )
        _, dummy_node_id = await add_dummy_connection(server_1, bt.config["self_hostname"], 100)
        dummy_peer = None
        for node_id, wsc in server_1.all_connections.items():
            if node_id == dummy_node_id:
                dummy_peer = wsc
                break

        for block in blocks:
            await full_node_1.full_node.respond_block(full_node_protocol.RespondBlock(block))

        await time_out_assert(60, node_height_at_least, True, full_node_1, start_height + 3)

        coin_1 = list(blocks[-2].get_included_reward_coins())[0]
        coin_2 = list(blocks[-1].get_included_reward_coins())[0]

        bundle = test_fun(coin_1, coin_2)

        tx1: full_node_protocol.RespondTransaction = full_node_protocol.RespondTransaction(bundle)
        status, err = await respond_transaction(full_node_1, tx1, dummy_peer, test=True)

        return blocks, bundle, status, err

    @pytest.mark.asyncio
    async def test_invalid_block_index(self, bt, one_node_one_block, wallet_a):

        full_node_1, server_1 = one_node_one_block
        blocks = await full_node_1.get_all_full_blocks()
        start_height = blocks[-1].height
        cvp = ConditionWithArgs(
            ConditionOpcode.ASSERT_HEIGHT_ABSOLUTE,
            [int_to_bytes(start_height + 5)],
        )
        dic = {ConditionOpcode.ASSERT_HEIGHT_ABSOLUTE: [cvp]}
        blocks, spend_bundle1, peer, status, err = await self.condition_tester(bt, one_node_one_block, wallet_a, dic)
        sb1 = full_node_1.full_node.mempool_manager.get_spendbundle(spend_bundle1.name())
        assert sb1 is None
        # the transaction may become valid later
        assert err == Err.ASSERT_HEIGHT_ABSOLUTE_FAILED
        assert status == MempoolInclusionStatus.PENDING

    @pytest.mark.asyncio
    async def test_block_index_missing_arg(self, bt, one_node_one_block, wallet_a):

        full_node_1, server_1 = one_node_one_block
        cvp = ConditionWithArgs(ConditionOpcode.ASSERT_HEIGHT_ABSOLUTE, [])
        dic = {ConditionOpcode.ASSERT_HEIGHT_ABSOLUTE: [cvp]}
        blocks, spend_bundle1, peer, status, err = await self.condition_tester(bt, one_node_one_block, wallet_a, dic)
        sb1 = full_node_1.full_node.mempool_manager.get_spendbundle(spend_bundle1.name())
        assert sb1 is None
        # the transaction may become valid later
        assert err == Err.INVALID_CONDITION
        assert status == MempoolInclusionStatus.FAILED

    @pytest.mark.asyncio
    async def test_correct_block_index(self, bt, one_node_one_block, wallet_a):

        full_node_1, server_1 = one_node_one_block
        cvp = ConditionWithArgs(ConditionOpcode.ASSERT_HEIGHT_ABSOLUTE, [int_to_bytes(1)])
        dic = {ConditionOpcode.ASSERT_HEIGHT_ABSOLUTE: [cvp]}
        blocks, spend_bundle1, peer, status, err = await self.condition_tester(bt, one_node_one_block, wallet_a, dic)
        sb1 = full_node_1.full_node.mempool_manager.get_spendbundle(spend_bundle1.name())
        assert err is None
        assert sb1 is spend_bundle1
        assert status == MempoolInclusionStatus.SUCCESS

    @pytest.mark.asyncio
    async def test_block_index_garbage(self, bt, one_node_one_block, wallet_a):

        full_node_1, server_1 = one_node_one_block
        # garbage at the end of the argument list is ignored in consensus mode,
        # but not in mempool-mode
        cvp = ConditionWithArgs(ConditionOpcode.ASSERT_HEIGHT_ABSOLUTE, [int_to_bytes(1), b"garbage"])
        dic = {ConditionOpcode.ASSERT_HEIGHT_ABSOLUTE: [cvp]}
        blocks, spend_bundle1, peer, status, err = await self.condition_tester(bt, one_node_one_block, wallet_a, dic)
        sb1 = full_node_1.full_node.mempool_manager.get_spendbundle(spend_bundle1.name())
        assert err is Err.INVALID_CONDITION
        assert sb1 is None
        assert status == MempoolInclusionStatus.FAILED

    @pytest.mark.asyncio
    async def test_negative_block_index(self, bt, one_node_one_block, wallet_a):

        full_node_1, server_1 = one_node_one_block
        cvp = ConditionWithArgs(ConditionOpcode.ASSERT_HEIGHT_ABSOLUTE, [int_to_bytes(-1)])
        dic = {ConditionOpcode.ASSERT_HEIGHT_ABSOLUTE: [cvp]}
        blocks, spend_bundle1, peer, status, err = await self.condition_tester(bt, one_node_one_block, wallet_a, dic)
        sb1 = full_node_1.full_node.mempool_manager.get_spendbundle(spend_bundle1.name())
        assert err is None
        assert sb1 is spend_bundle1
        assert status == MempoolInclusionStatus.SUCCESS

    @pytest.mark.asyncio
    async def test_invalid_block_age(self, bt, one_node_one_block, wallet_a):

        full_node_1, server_1 = one_node_one_block
        cvp = ConditionWithArgs(ConditionOpcode.ASSERT_HEIGHT_RELATIVE, [int_to_bytes(5)])
        dic = {cvp.opcode: [cvp]}
        blocks, spend_bundle1, peer, status, err = await self.condition_tester(bt, one_node_one_block, wallet_a, dic)
        sb1 = full_node_1.full_node.mempool_manager.get_spendbundle(spend_bundle1.name())
        assert err == Err.ASSERT_HEIGHT_RELATIVE_FAILED
        assert sb1 is None
        # the transaction may become valid later
        assert status == MempoolInclusionStatus.PENDING

    @pytest.mark.asyncio
    async def test_block_age_missing_arg(self, bt, one_node_one_block, wallet_a):

        full_node_1, server_1 = one_node_one_block
        cvp = ConditionWithArgs(ConditionOpcode.ASSERT_HEIGHT_RELATIVE, [])
        dic = {cvp.opcode: [cvp]}
        blocks, spend_bundle1, peer, status, err = await self.condition_tester(bt, one_node_one_block, wallet_a, dic)
        sb1 = full_node_1.full_node.mempool_manager.get_spendbundle(spend_bundle1.name())
        assert err == Err.INVALID_CONDITION
        assert sb1 is None
        # the transaction may become valid later
        assert status == MempoolInclusionStatus.FAILED

    @pytest.mark.asyncio
    async def test_correct_block_age(self, bt, one_node_one_block, wallet_a):

        full_node_1, server_1 = one_node_one_block
        cvp = ConditionWithArgs(ConditionOpcode.ASSERT_HEIGHT_RELATIVE, [int_to_bytes(1)])
        dic = {cvp.opcode: [cvp]}
        blocks, spend_bundle1, peer, status, err = await self.condition_tester(
            bt, one_node_one_block, wallet_a, dic, num_blocks=4
        )

        sb1 = full_node_1.full_node.mempool_manager.get_spendbundle(spend_bundle1.name())
        assert err is None
        assert sb1 is spend_bundle1
        assert status == MempoolInclusionStatus.SUCCESS

    @pytest.mark.asyncio
    async def test_block_age_garbage(self, bt, one_node_one_block, wallet_a):

        full_node_1, server_1 = one_node_one_block
        # garbage at the end of the argument list is ignored in consensus mode,
        # but not in mempool mode
        cvp = ConditionWithArgs(ConditionOpcode.ASSERT_HEIGHT_RELATIVE, [int_to_bytes(1), b"garbage"])
        dic = {cvp.opcode: [cvp]}
        blocks, spend_bundle1, peer, status, err = await self.condition_tester(
            bt, one_node_one_block, wallet_a, dic, num_blocks=4
        )

        sb1 = full_node_1.full_node.mempool_manager.get_spendbundle(spend_bundle1.name())
        assert err is Err.INVALID_CONDITION
        assert sb1 is None
        assert status == MempoolInclusionStatus.FAILED

    @pytest.mark.asyncio
    async def test_negative_block_age(self, bt, one_node_one_block, wallet_a):

        full_node_1, server_1 = one_node_one_block
        cvp = ConditionWithArgs(ConditionOpcode.ASSERT_HEIGHT_RELATIVE, [int_to_bytes(-1)])
        dic = {cvp.opcode: [cvp]}
        blocks, spend_bundle1, peer, status, err = await self.condition_tester(
            bt, one_node_one_block, wallet_a, dic, num_blocks=4
        )

        sb1 = full_node_1.full_node.mempool_manager.get_spendbundle(spend_bundle1.name())
        assert err is None
        assert sb1 is spend_bundle1
        assert status == MempoolInclusionStatus.SUCCESS

    @pytest.mark.asyncio
    async def test_correct_my_id(self, bt, one_node_one_block, wallet_a):

        full_node_1, server_1 = one_node_one_block

        _ = await next_block(full_node_1, wallet_a, bt)
        _ = await next_block(full_node_1, wallet_a, bt)
        coin = await next_block(full_node_1, wallet_a, bt)
        cvp = ConditionWithArgs(ConditionOpcode.ASSERT_MY_COIN_ID, [coin.name()])
        dic = {cvp.opcode: [cvp]}
        blocks, spend_bundle1, peer, status, err = await self.condition_tester(
            bt, one_node_one_block, wallet_a, dic, coin=coin
        )

        sb1 = full_node_1.full_node.mempool_manager.get_spendbundle(spend_bundle1.name())
        assert err is None
        assert sb1 is spend_bundle1
        assert status == MempoolInclusionStatus.SUCCESS

    @pytest.mark.asyncio
    async def test_my_id_garbage(self, bt, one_node_one_block, wallet_a):

        full_node_1, server_1 = one_node_one_block

        _ = await next_block(full_node_1, wallet_a, bt)
        _ = await next_block(full_node_1, wallet_a, bt)
        coin = await next_block(full_node_1, wallet_a, bt)
        # garbage at the end of the argument list is ignored in consensus mode,
        # but not in mempool mode
        cvp = ConditionWithArgs(ConditionOpcode.ASSERT_MY_COIN_ID, [coin.name(), b"garbage"])
        dic = {cvp.opcode: [cvp]}
        blocks, spend_bundle1, peer, status, err = await self.condition_tester(
            bt, one_node_one_block, wallet_a, dic, coin=coin
        )

        sb1 = full_node_1.full_node.mempool_manager.get_spendbundle(spend_bundle1.name())
        assert err is Err.INVALID_CONDITION
        assert sb1 is None
        assert status == MempoolInclusionStatus.FAILED

    @pytest.mark.asyncio
    async def test_invalid_my_id(self, bt, one_node_one_block, wallet_a):

        full_node_1, server_1 = one_node_one_block

        _ = await next_block(full_node_1, wallet_a, bt)
        _ = await next_block(full_node_1, wallet_a, bt)
        coin = await next_block(full_node_1, wallet_a, bt)
        coin_2 = await next_block(full_node_1, wallet_a, bt)
        cvp = ConditionWithArgs(ConditionOpcode.ASSERT_MY_COIN_ID, [coin_2.name()])
        dic = {cvp.opcode: [cvp]}
        blocks, spend_bundle1, peer, status, err = await self.condition_tester(
            bt, one_node_one_block, wallet_a, dic, coin=coin
        )

        sb1 = full_node_1.full_node.mempool_manager.get_spendbundle(spend_bundle1.name())
        assert err == Err.ASSERT_MY_COIN_ID_FAILED
        assert sb1 is None
        assert status == MempoolInclusionStatus.FAILED

    @pytest.mark.asyncio
    async def test_my_id_missing_arg(self, bt, one_node_one_block, wallet_a):

        full_node_1, server_1 = one_node_one_block
        cvp = ConditionWithArgs(ConditionOpcode.ASSERT_MY_COIN_ID, [])
        dic = {cvp.opcode: [cvp]}
        blocks, spend_bundle1, peer, status, err = await self.condition_tester(bt, one_node_one_block, wallet_a, dic)

        sb1 = full_node_1.full_node.mempool_manager.get_spendbundle(spend_bundle1.name())
        assert err == Err.INVALID_CONDITION
        assert sb1 is None
        assert status == MempoolInclusionStatus.FAILED

    @pytest.mark.asyncio
    async def test_assert_time_exceeds(self, bt, one_node_one_block, wallet_a):

        full_node_1, server_1 = one_node_one_block
        # 5 seconds should be before the next block
        time_now = full_node_1.full_node.blockchain.get_peak().timestamp + 5

        cvp = ConditionWithArgs(ConditionOpcode.ASSERT_SECONDS_ABSOLUTE, [int_to_bytes(time_now)])
        dic = {cvp.opcode: [cvp]}
        blocks, spend_bundle1, peer, status, err = await self.condition_tester(bt, one_node_one_block, wallet_a, dic)
        sb1 = full_node_1.full_node.mempool_manager.get_spendbundle(spend_bundle1.name())
        assert err is None
        assert sb1 is spend_bundle1
        assert status == MempoolInclusionStatus.SUCCESS

    @pytest.mark.asyncio
    async def test_assert_time_fail(self, bt, one_node_one_block, wallet_a):

        full_node_1, server_1 = one_node_one_block
        time_now = full_node_1.full_node.blockchain.get_peak().timestamp + 1000

        cvp = ConditionWithArgs(ConditionOpcode.ASSERT_SECONDS_ABSOLUTE, [int_to_bytes(time_now)])
        dic = {cvp.opcode: [cvp]}
        blocks, spend_bundle1, peer, status, err = await self.condition_tester(bt, one_node_one_block, wallet_a, dic)
        sb1 = full_node_1.full_node.mempool_manager.get_spendbundle(spend_bundle1.name())
        assert err == Err.ASSERT_SECONDS_ABSOLUTE_FAILED
        assert sb1 is None
        assert status == MempoolInclusionStatus.FAILED

    @pytest.mark.asyncio
    async def test_assert_height_pending(self, bt, one_node_one_block, wallet_a):

        full_node_1, server_1 = one_node_one_block
        print(full_node_1.full_node.blockchain.get_peak())
        current_height = full_node_1.full_node.blockchain.get_peak().height

        cvp = ConditionWithArgs(ConditionOpcode.ASSERT_HEIGHT_ABSOLUTE, [int_to_bytes(current_height + 4)])
        dic = {cvp.opcode: [cvp]}
        blocks, spend_bundle1, peer, status, err = await self.condition_tester(bt, one_node_one_block, wallet_a, dic)
        sb1 = full_node_1.full_node.mempool_manager.get_spendbundle(spend_bundle1.name())
        assert err == Err.ASSERT_HEIGHT_ABSOLUTE_FAILED
        assert sb1 is None
        assert status == MempoolInclusionStatus.PENDING

    @pytest.mark.asyncio
    async def test_assert_time_negative(self, bt, one_node_one_block, wallet_a):

        full_node_1, server_1 = one_node_one_block
        time_now = -1

        cvp = ConditionWithArgs(ConditionOpcode.ASSERT_SECONDS_ABSOLUTE, [int_to_bytes(time_now)])
        dic = {cvp.opcode: [cvp]}
        blocks, spend_bundle1, peer, status, err = await self.condition_tester(bt, one_node_one_block, wallet_a, dic)
        sb1 = full_node_1.full_node.mempool_manager.get_spendbundle(spend_bundle1.name())
        assert err is None
        assert sb1 is spend_bundle1
        assert status == MempoolInclusionStatus.SUCCESS

    @pytest.mark.asyncio
    async def test_assert_time_missing_arg(self, bt, one_node_one_block, wallet_a):

        full_node_1, server_1 = one_node_one_block

        cvp = ConditionWithArgs(ConditionOpcode.ASSERT_SECONDS_ABSOLUTE, [])
        dic = {cvp.opcode: [cvp]}
        blocks, spend_bundle1, peer, status, err = await self.condition_tester(bt, one_node_one_block, wallet_a, dic)
        sb1 = full_node_1.full_node.mempool_manager.get_spendbundle(spend_bundle1.name())
        assert err == Err.INVALID_CONDITION
        assert sb1 is None
        assert status == MempoolInclusionStatus.FAILED

    @pytest.mark.asyncio
    async def test_assert_time_garbage(self, bt, one_node_one_block, wallet_a):

        full_node_1, server_1 = one_node_one_block
        time_now = full_node_1.full_node.blockchain.get_peak().timestamp + 5

        # garbage at the end of the argument list is ignored in consensus mode,
        # but not in mempool mode
        cvp = ConditionWithArgs(ConditionOpcode.ASSERT_SECONDS_ABSOLUTE, [int_to_bytes(time_now), b"garbage"])
        dic = {cvp.opcode: [cvp]}
        blocks, spend_bundle1, peer, status, err = await self.condition_tester(bt, one_node_one_block, wallet_a, dic)
        sb1 = full_node_1.full_node.mempool_manager.get_spendbundle(spend_bundle1.name())
        assert err is Err.INVALID_CONDITION
        assert sb1 is None
        assert status == MempoolInclusionStatus.FAILED

    @pytest.mark.asyncio
    async def test_assert_time_relative_exceeds(self, bt, one_node_one_block, wallet_a):

        full_node_1, server_1 = one_node_one_block
        time_relative = 3

        cvp = ConditionWithArgs(ConditionOpcode.ASSERT_SECONDS_RELATIVE, [int_to_bytes(time_relative)])
        dic = {cvp.opcode: [cvp]}
        blocks, spend_bundle1, peer, status, err = await self.condition_tester(bt, one_node_one_block, wallet_a, dic)

        sb1 = full_node_1.full_node.mempool_manager.get_spendbundle(spend_bundle1.name())
        assert err == Err.ASSERT_SECONDS_RELATIVE_FAILED
        assert sb1 is None
        assert status == MempoolInclusionStatus.FAILED

        for i in range(0, 4):
            await full_node_1.farm_new_transaction_block(FarmNewBlockProtocol(bytes32(32 * b"0")))

        tx2: full_node_protocol.RespondTransaction = full_node_protocol.RespondTransaction(spend_bundle1)

        status, err = await respond_transaction(full_node_1, tx2, peer, test=True)

        sb1 = full_node_1.full_node.mempool_manager.get_spendbundle(spend_bundle1.name())
        assert err is None
        assert sb1 is spend_bundle1
        assert status == MempoolInclusionStatus.SUCCESS

    @pytest.mark.asyncio
    async def test_assert_time_relative_garbage(self, bt, one_node_one_block, wallet_a):

        full_node_1, server_1 = one_node_one_block
        time_relative = 0

        # garbage at the end of the arguments is ignored in consensus mode, but
        # not in mempool mode
        cvp = ConditionWithArgs(ConditionOpcode.ASSERT_SECONDS_RELATIVE, [int_to_bytes(time_relative), b"garbage"])
        dic = {cvp.opcode: [cvp]}
        blocks, spend_bundle1, peer, status, err = await self.condition_tester(bt, one_node_one_block, wallet_a, dic)

        sb1 = full_node_1.full_node.mempool_manager.get_spendbundle(spend_bundle1.name())
        assert err is Err.INVALID_CONDITION
        assert sb1 is None
        assert status == MempoolInclusionStatus.FAILED

    @pytest.mark.asyncio
    async def test_assert_time_relative_missing_arg(self, bt, one_node_one_block, wallet_a):

        full_node_1, server_1 = one_node_one_block

        cvp = ConditionWithArgs(ConditionOpcode.ASSERT_SECONDS_RELATIVE, [])
        dic = {cvp.opcode: [cvp]}
        blocks, spend_bundle1, peer, status, err = await self.condition_tester(bt, one_node_one_block, wallet_a, dic)

        sb1 = full_node_1.full_node.mempool_manager.get_spendbundle(spend_bundle1.name())
        assert err == Err.INVALID_CONDITION
        assert sb1 is None
        assert status == MempoolInclusionStatus.FAILED

    @pytest.mark.asyncio
    async def test_assert_time_relative_negative(self, bt, one_node_one_block, wallet_a):

        full_node_1, server_1 = one_node_one_block
        time_relative = -3

        cvp = ConditionWithArgs(ConditionOpcode.ASSERT_SECONDS_RELATIVE, [int_to_bytes(time_relative)])
        dic = {cvp.opcode: [cvp]}
        blocks, spend_bundle1, peer, status, err = await self.condition_tester(bt, one_node_one_block, wallet_a, dic)

        sb1 = full_node_1.full_node.mempool_manager.get_spendbundle(spend_bundle1.name())
        assert err is None
        assert sb1 is spend_bundle1
        assert status == MempoolInclusionStatus.SUCCESS

    # ensure one spend can assert a coin announcement from another spend
    @pytest.mark.asyncio
    async def test_correct_coin_announcement_consumed(self, bt, one_node_one_block, wallet_a):
        def test_fun(coin_1: Coin, coin_2: Coin) -> SpendBundle:
            announce = Announcement(coin_2.name(), b"test")
            cvp = ConditionWithArgs(ConditionOpcode.ASSERT_COIN_ANNOUNCEMENT, [announce.name()])
            dic = {cvp.opcode: [cvp]}

            cvp2 = ConditionWithArgs(ConditionOpcode.CREATE_COIN_ANNOUNCEMENT, [b"test"])
            dic2 = {cvp.opcode: [cvp2]}
            spend_bundle1 = generate_test_spend_bundle(wallet_a, coin_1, dic)
            spend_bundle2 = generate_test_spend_bundle(wallet_a, coin_2, dic2)
            bundle = SpendBundle.aggregate([spend_bundle1, spend_bundle2])
            return bundle

        full_node_1, server_1 = one_node_one_block
        blocks, bundle, status, err = await self.condition_tester2(bt, one_node_one_block, wallet_a, test_fun)
        mempool_bundle = full_node_1.full_node.mempool_manager.get_spendbundle(bundle.name())

        assert err is None
        assert mempool_bundle is bundle
        assert status == MempoolInclusionStatus.SUCCESS

    # ensure one spend can assert a coin announcement from another spend, even
    # though the conditions have garbage at the end
    @pytest.mark.asyncio
    @pytest.mark.parametrize(
        "assert_garbage,announce_garbage,expected,expected_included",
        [
            (True, False, Err.INVALID_CONDITION, MempoolInclusionStatus.FAILED),
            (False, True, Err.INVALID_CONDITION, MempoolInclusionStatus.FAILED),
            (False, False, None, MempoolInclusionStatus.SUCCESS),
        ],
    )
    async def test_coin_announcement_garbage(
        self, assert_garbage, announce_garbage, expected, expected_included, bt, one_node_one_block, wallet_a
    ):
        def test_fun(coin_1: Coin, coin_2: Coin) -> SpendBundle:
            announce = Announcement(coin_2.name(), b"test")
            # garbage at the end is ignored in consensus mode, but not in
            # mempool mode
            cvp = ConditionWithArgs(
                ConditionOpcode.ASSERT_COIN_ANNOUNCEMENT,
                [bytes(announce.name())] + ([b"garbage"] if announce_garbage else []),
            )
            dic = {cvp.opcode: [cvp]}

            # garbage at the end is ignored in consensus mode, but not in
            # mempool mode
            cvp2 = ConditionWithArgs(
                ConditionOpcode.CREATE_COIN_ANNOUNCEMENT, [b"test"] + ([b"garbage"] if assert_garbage else [])
            )
            dic2 = {cvp.opcode: [cvp2]}
            spend_bundle1 = generate_test_spend_bundle(wallet_a, coin_1, dic)
            spend_bundle2 = generate_test_spend_bundle(wallet_a, coin_2, dic2)
            bundle = SpendBundle.aggregate([spend_bundle1, spend_bundle2])
            return bundle

        full_node_1, server_1 = one_node_one_block
        blocks, bundle, status, err = await self.condition_tester2(bt, one_node_one_block, wallet_a, test_fun)

        assert err is expected
        assert status == expected_included
        if status == MempoolInclusionStatus.SUCCESS:
            mempool_bundle = full_node_1.full_node.mempool_manager.get_spendbundle(bundle.name())
            assert mempool_bundle is bundle

    @pytest.mark.asyncio
    async def test_coin_announcement_missing_arg(self, bt, one_node_one_block, wallet_a):
        full_node_1, server_1 = one_node_one_block

        def test_fun(coin_1: Coin, coin_2: Coin):
            # missing arg here
            cvp = ConditionWithArgs(ConditionOpcode.ASSERT_COIN_ANNOUNCEMENT, [])
            dic = {cvp.opcode: [cvp]}
            cvp2 = ConditionWithArgs(ConditionOpcode.CREATE_COIN_ANNOUNCEMENT, [b"test"])
            dic2 = {cvp.opcode: [cvp2]}
            spend_bundle1 = generate_test_spend_bundle(wallet_a, coin_1, dic)
            spend_bundle2 = generate_test_spend_bundle(wallet_a, coin_2, dic2)

            return SpendBundle.aggregate([spend_bundle1, spend_bundle2])

        blocks, bundle, status, err = await self.condition_tester2(bt, one_node_one_block, wallet_a, test_fun)

        assert err == Err.INVALID_CONDITION
        assert full_node_1.full_node.mempool_manager.get_spendbundle(bundle.name()) is None
        assert status == MempoolInclusionStatus.FAILED

    @pytest.mark.asyncio
    async def test_coin_announcement_missing_arg2(self, bt, one_node_one_block, wallet_a):
        full_node_1, server_1 = one_node_one_block

        def test_fun(coin_1: Coin, coin_2: Coin):
            announce = Announcement(coin_2.name(), b"test")
            cvp = ConditionWithArgs(ConditionOpcode.ASSERT_COIN_ANNOUNCEMENT, [announce.name()])
            dic = {cvp.opcode: [cvp]}
            # missing arg here
            cvp2 = ConditionWithArgs(ConditionOpcode.CREATE_COIN_ANNOUNCEMENT, [])
            dic2 = {cvp.opcode: [cvp2]}
            spend_bundle1 = generate_test_spend_bundle(wallet_a, coin_1, dic)
            spend_bundle2 = generate_test_spend_bundle(wallet_a, coin_2, dic2)

            return SpendBundle.aggregate([spend_bundle1, spend_bundle2])

        blocks, bundle, status, err = await self.condition_tester2(bt, one_node_one_block, wallet_a, test_fun)

        assert err == Err.INVALID_CONDITION
        assert full_node_1.full_node.mempool_manager.get_spendbundle(bundle.name()) is None
        assert status == MempoolInclusionStatus.FAILED

    @pytest.mark.asyncio
    async def test_coin_announcement_too_big(self, bt, one_node_one_block, wallet_a):
        full_node_1, server_1 = one_node_one_block

        def test_fun(coin_1: Coin, coin_2: Coin):
            announce = Announcement(coin_2.name(), bytes([1] * 10000))

            cvp = ConditionWithArgs(ConditionOpcode.ASSERT_COIN_ANNOUNCEMENT, [announce.name()])

            dic = {cvp.opcode: [cvp]}

            cvp2 = ConditionWithArgs(ConditionOpcode.CREATE_COIN_ANNOUNCEMENT, [b"test"])
            dic2 = {cvp.opcode: [cvp2]}
            spend_bundle1 = generate_test_spend_bundle(wallet_a, coin_1, dic)
            spend_bundle2 = generate_test_spend_bundle(wallet_a, coin_2, dic2)

            return SpendBundle.aggregate([spend_bundle1, spend_bundle2])

        blocks, bundle, status, err = await self.condition_tester2(bt, one_node_one_block, wallet_a, test_fun)

        assert err == Err.ASSERT_ANNOUNCE_CONSUMED_FAILED
        assert full_node_1.full_node.mempool_manager.get_spendbundle(bundle.name()) is None
        assert status == MempoolInclusionStatus.FAILED

        blocks = bt.get_consecutive_blocks(
            1, block_list_input=blocks, guarantee_transaction_block=True, transaction_data=bundle
        )
        try:
            await _validate_and_add_block(full_node_1.full_node.blockchain, blocks[-1])
            assert False
        except AssertionError as e:
            assert e.args[0] == Err.ASSERT_ANNOUNCE_CONSUMED_FAILED

    # ensure an assert coin announcement is rejected if it doesn't match the
    # create announcement
    @pytest.mark.asyncio
    async def test_invalid_coin_announcement_rejected(self, bt, one_node_one_block, wallet_a):
        full_node_1, server_1 = one_node_one_block

        def test_fun(coin_1: Coin, coin_2: Coin):
            announce = Announcement(coin_2.name(), b"test")

            cvp = ConditionWithArgs(ConditionOpcode.ASSERT_COIN_ANNOUNCEMENT, [announce.name()])

            dic = {cvp.opcode: [cvp]}
            # mismatching message
            cvp2 = ConditionWithArgs(
                ConditionOpcode.CREATE_COIN_ANNOUNCEMENT,
                [b"wrong test"],
            )
            dic2 = {cvp.opcode: [cvp2]}
            spend_bundle1 = generate_test_spend_bundle(wallet_a, coin_1, dic)
            spend_bundle2 = generate_test_spend_bundle(wallet_a, coin_2, dic2)

            return SpendBundle.aggregate([spend_bundle1, spend_bundle2])

        blocks, bundle, status, err = await self.condition_tester2(bt, one_node_one_block, wallet_a, test_fun)

        mempool_bundle = full_node_1.full_node.mempool_manager.get_spendbundle(bundle.name())

        assert err == Err.ASSERT_ANNOUNCE_CONSUMED_FAILED
        assert mempool_bundle is None
        assert status == MempoolInclusionStatus.FAILED

    @pytest.mark.asyncio
    async def test_invalid_coin_announcement_rejected_two(self, bt, one_node_one_block, wallet_a):
        full_node_1, server_1 = one_node_one_block

        def test_fun(coin_1: Coin, coin_2: Coin):
            announce = Announcement(coin_1.name(), b"test")

            cvp = ConditionWithArgs(ConditionOpcode.ASSERT_COIN_ANNOUNCEMENT, [announce.name()])

            dic = {cvp.opcode: [cvp]}

            cvp2 = ConditionWithArgs(ConditionOpcode.CREATE_COIN_ANNOUNCEMENT, [b"test"])
            dic2 = {cvp.opcode: [cvp2]}
            spend_bundle1 = generate_test_spend_bundle(wallet_a, coin_1, dic)
            # coin 2 is making the announcement, right message wrong coin
            spend_bundle2 = generate_test_spend_bundle(wallet_a, coin_2, dic2)

            return SpendBundle.aggregate([spend_bundle1, spend_bundle2])

        blocks, bundle, status, err = await self.condition_tester2(bt, one_node_one_block, wallet_a, test_fun)
        mempool_bundle = full_node_1.full_node.mempool_manager.get_spendbundle(bundle.name())

        assert err == Err.ASSERT_ANNOUNCE_CONSUMED_FAILED
        assert mempool_bundle is None
        assert status == MempoolInclusionStatus.FAILED

    @pytest.mark.asyncio
    async def test_correct_puzzle_announcement(self, bt, one_node_one_block, wallet_a):
        full_node_1, server_1 = one_node_one_block

        def test_fun(coin_1: Coin, coin_2: Coin):
            announce = Announcement(coin_2.puzzle_hash, bytes(0x80))

            cvp = ConditionWithArgs(ConditionOpcode.ASSERT_PUZZLE_ANNOUNCEMENT, [announce.name()])

            dic = {cvp.opcode: [cvp]}

            cvp2 = ConditionWithArgs(ConditionOpcode.CREATE_PUZZLE_ANNOUNCEMENT, [bytes(0x80)])
            dic2 = {cvp.opcode: [cvp2]}
            spend_bundle1 = generate_test_spend_bundle(wallet_a, coin_1, dic)
            spend_bundle2 = generate_test_spend_bundle(wallet_a, coin_2, dic2)

            return SpendBundle.aggregate([spend_bundle1, spend_bundle2])

        blocks, bundle, status, err = await self.condition_tester2(bt, one_node_one_block, wallet_a, test_fun)

        mempool_bundle = full_node_1.full_node.mempool_manager.get_spendbundle(bundle.name())

        assert err is None
        assert mempool_bundle is bundle
        assert status == MempoolInclusionStatus.SUCCESS

    @pytest.mark.asyncio
    @pytest.mark.parametrize(
        "assert_garbage,announce_garbage,expected,expected_included",
        [
            (True, False, Err.INVALID_CONDITION, MempoolInclusionStatus.FAILED),
            (False, True, Err.INVALID_CONDITION, MempoolInclusionStatus.FAILED),
            (False, False, None, MempoolInclusionStatus.SUCCESS),
        ],
    )
    async def test_puzzle_announcement_garbage(
        self, assert_garbage, announce_garbage, expected, expected_included, bt, one_node_one_block, wallet_a
    ):
        full_node_1, server_1 = one_node_one_block

        def test_fun(coin_1: Coin, coin_2: Coin):
            announce = Announcement(coin_2.puzzle_hash, bytes(0x80))

            # garbage at the end is ignored in consensus mode, but not in
            # mempool mode
            cvp = ConditionWithArgs(
                ConditionOpcode.ASSERT_PUZZLE_ANNOUNCEMENT,
                [bytes(announce.name())] + ([b"garbage"] if assert_garbage else []),
            )
            dic = {cvp.opcode: [cvp]}
            # garbage at the end is ignored in consensus mode, but not in
            # mempool mode
            cvp2 = ConditionWithArgs(
                ConditionOpcode.CREATE_PUZZLE_ANNOUNCEMENT, [bytes(0x80)] + ([b"garbage"] if announce_garbage else [])
            )
            dic2 = {cvp.opcode: [cvp2]}
            spend_bundle1 = generate_test_spend_bundle(wallet_a, coin_1, dic)
            spend_bundle2 = generate_test_spend_bundle(wallet_a, coin_2, dic2)

            return SpendBundle.aggregate([spend_bundle1, spend_bundle2])

        blocks, bundle, status, err = await self.condition_tester2(bt, one_node_one_block, wallet_a, test_fun)

        assert err is expected
        assert status == expected_included
        if status == MempoolInclusionStatus.SUCCESS:
            mempool_bundle = full_node_1.full_node.mempool_manager.get_spendbundle(bundle.name())
            assert mempool_bundle is bundle

    @pytest.mark.asyncio
    async def test_puzzle_announcement_missing_arg(self, bt, one_node_one_block, wallet_a):
        full_node_1, server_1 = one_node_one_block

        def test_fun(coin_1: Coin, coin_2: Coin):
            # missing arg here
            cvp = ConditionWithArgs(ConditionOpcode.ASSERT_PUZZLE_ANNOUNCEMENT, [])
            dic = {cvp.opcode: [cvp]}
            cvp2 = ConditionWithArgs(
                ConditionOpcode.CREATE_PUZZLE_ANNOUNCEMENT,
                [b"test"],
            )
            dic2 = {cvp.opcode: [cvp2]}
            spend_bundle1 = generate_test_spend_bundle(wallet_a, coin_1, dic)
            spend_bundle2 = generate_test_spend_bundle(wallet_a, coin_2, dic2)

            return SpendBundle.aggregate([spend_bundle1, spend_bundle2])

        blocks, bundle, status, err = await self.condition_tester2(bt, one_node_one_block, wallet_a, test_fun)

        mempool_bundle = full_node_1.full_node.mempool_manager.get_spendbundle(bundle.name())

        assert err == Err.INVALID_CONDITION
        assert mempool_bundle is None
        assert status == MempoolInclusionStatus.FAILED

    @pytest.mark.asyncio
    async def test_puzzle_announcement_missing_arg2(self, bt, one_node_one_block, wallet_a):
        full_node_1, server_1 = one_node_one_block

        def test_fun(coin_1: Coin, coin_2: Coin):
            announce = Announcement(coin_2.puzzle_hash, b"test")

            cvp = ConditionWithArgs(ConditionOpcode.ASSERT_PUZZLE_ANNOUNCEMENT, [announce.name()])
            dic = {cvp.opcode: [cvp]}
            # missing arg here
            cvp2 = ConditionWithArgs(
                ConditionOpcode.CREATE_PUZZLE_ANNOUNCEMENT,
                [],
            )
            dic2 = {cvp.opcode: [cvp2]}
            spend_bundle1 = generate_test_spend_bundle(wallet_a, coin_1, dic)
            spend_bundle2 = generate_test_spend_bundle(wallet_a, coin_2, dic2)

            return SpendBundle.aggregate([spend_bundle1, spend_bundle2])

        blocks, bundle, status, err = await self.condition_tester2(bt, one_node_one_block, wallet_a, test_fun)

        mempool_bundle = full_node_1.full_node.mempool_manager.get_spendbundle(bundle.name())

        assert err == Err.INVALID_CONDITION
        assert mempool_bundle is None
        assert status == MempoolInclusionStatus.FAILED

    @pytest.mark.asyncio
    async def test_invalid_puzzle_announcement_rejected(self, bt, one_node_one_block, wallet_a):
        full_node_1, server_1 = one_node_one_block

        def test_fun(coin_1: Coin, coin_2: Coin):
            announce = Announcement(coin_2.puzzle_hash, bytes("test", "utf-8"))

            cvp = ConditionWithArgs(ConditionOpcode.ASSERT_PUZZLE_ANNOUNCEMENT, [announce.name()])

            dic = {cvp.opcode: [cvp]}

            cvp2 = ConditionWithArgs(
                ConditionOpcode.CREATE_PUZZLE_ANNOUNCEMENT,
                [b"wrong test"],
            )
            dic2 = {cvp.opcode: [cvp2]}
            spend_bundle1 = generate_test_spend_bundle(wallet_a, coin_1, dic)
            spend_bundle2 = generate_test_spend_bundle(wallet_a, coin_2, dic2)

            return SpendBundle.aggregate([spend_bundle1, spend_bundle2])

        blocks, bundle, status, err = await self.condition_tester2(bt, one_node_one_block, wallet_a, test_fun)

        mempool_bundle = full_node_1.full_node.mempool_manager.get_spendbundle(bundle.name())

        assert err == Err.ASSERT_ANNOUNCE_CONSUMED_FAILED
        assert mempool_bundle is None
        assert status == MempoolInclusionStatus.FAILED

    @pytest.mark.asyncio
    async def test_invalid_puzzle_announcement_rejected_two(self, bt, one_node_one_block, wallet_a):
        full_node_1, server_1 = one_node_one_block

        def test_fun(coin_1: Coin, coin_2: Coin):
            announce = Announcement(coin_2.puzzle_hash, b"test")

            cvp = ConditionWithArgs(ConditionOpcode.ASSERT_PUZZLE_ANNOUNCEMENT, [announce.name()])

            dic = {cvp.opcode: [cvp]}
            # Wrong type of Create_announcement
            cvp2 = ConditionWithArgs(
                ConditionOpcode.CREATE_COIN_ANNOUNCEMENT,
                [b"test"],
            )
            dic2 = {cvp.opcode: [cvp2]}
            spend_bundle1 = generate_test_spend_bundle(wallet_a, coin_1, dic)
            spend_bundle2 = generate_test_spend_bundle(wallet_a, coin_2, dic2)

            return SpendBundle.aggregate([spend_bundle1, spend_bundle2])

        blocks, bundle, status, err = await self.condition_tester2(bt, one_node_one_block, wallet_a, test_fun)

        mempool_bundle = full_node_1.full_node.mempool_manager.get_spendbundle(bundle.name())

        assert err == Err.ASSERT_ANNOUNCE_CONSUMED_FAILED
        assert mempool_bundle is None
        assert status == MempoolInclusionStatus.FAILED

    @pytest.mark.asyncio
    async def test_assert_fee_condition(self, bt, one_node_one_block, wallet_a):

        full_node_1, server_1 = one_node_one_block
        cvp = ConditionWithArgs(ConditionOpcode.RESERVE_FEE, [int_to_bytes(10)])
        dic = {cvp.opcode: [cvp]}
        blocks, spend_bundle1, peer, status, err = await self.condition_tester(
            bt, one_node_one_block, wallet_a, dic, fee=10
        )
        mempool_bundle = full_node_1.full_node.mempool_manager.get_spendbundle(spend_bundle1.name())

        assert err is None
        assert mempool_bundle is not None
        assert status == MempoolInclusionStatus.SUCCESS

    @pytest.mark.asyncio
    async def test_assert_fee_condition_garbage(self, bt, one_node_one_block, wallet_a):

        full_node_1, server_1 = one_node_one_block
        # garbage at the end of the arguments is ignored in consensus mode, but
        # not in mempool mode
        cvp = ConditionWithArgs(ConditionOpcode.RESERVE_FEE, [int_to_bytes(10), b"garbage"])
        dic = {cvp.opcode: [cvp]}
        blocks, spend_bundle1, peer, status, err = await self.condition_tester(
            bt, one_node_one_block, wallet_a, dic, fee=10
        )
        mempool_bundle = full_node_1.full_node.mempool_manager.get_spendbundle(spend_bundle1.name())

        assert err is Err.INVALID_CONDITION
        assert mempool_bundle is None
        assert status == MempoolInclusionStatus.FAILED

    @pytest.mark.asyncio
    async def test_assert_fee_condition_missing_arg(self, bt, one_node_one_block, wallet_a):
        full_node_1, server_1 = one_node_one_block
        cvp = ConditionWithArgs(ConditionOpcode.RESERVE_FEE, [])
        dic = {cvp.opcode: [cvp]}
        blocks, spend_bundle1, peer, status, err = await self.condition_tester(
            bt, one_node_one_block, wallet_a, dic, fee=10
        )
        mempool_bundle = full_node_1.full_node.mempool_manager.get_spendbundle(spend_bundle1.name())

        assert err == Err.INVALID_CONDITION
        assert mempool_bundle is None
        assert status == MempoolInclusionStatus.FAILED

    @pytest.mark.asyncio
    async def test_assert_fee_condition_negative_fee(self, bt, one_node_one_block, wallet_a):
        full_node_1, server_1 = one_node_one_block
        cvp = ConditionWithArgs(ConditionOpcode.RESERVE_FEE, [int_to_bytes(-1)])
        dic = {cvp.opcode: [cvp]}
        blocks, spend_bundle1, peer, status, err = await self.condition_tester(
            bt, one_node_one_block, wallet_a, dic, fee=10
        )
        assert err == Err.RESERVE_FEE_CONDITION_FAILED
        assert status == MempoolInclusionStatus.FAILED
        blocks = bt.get_consecutive_blocks(
            1, block_list_input=blocks, guarantee_transaction_block=True, transaction_data=spend_bundle1
        )
        assert full_node_1.full_node.mempool_manager.get_spendbundle(spend_bundle1.name()) is None
        await _validate_and_add_block(
            full_node_1.full_node.blockchain, blocks[-1], expected_error=Err.RESERVE_FEE_CONDITION_FAILED
        )

    @pytest.mark.asyncio
    async def test_assert_fee_condition_fee_too_large(self, bt, one_node_one_block, wallet_a):
        full_node_1, server_1 = one_node_one_block
        cvp = ConditionWithArgs(ConditionOpcode.RESERVE_FEE, [int_to_bytes(2**64)])
        dic = {cvp.opcode: [cvp]}
        blocks, spend_bundle1, peer, status, err = await self.condition_tester(
            bt, one_node_one_block, wallet_a, dic, fee=10
        )
        assert err == Err.RESERVE_FEE_CONDITION_FAILED
        assert status == MempoolInclusionStatus.FAILED
        blocks = bt.get_consecutive_blocks(
            1, block_list_input=blocks, guarantee_transaction_block=True, transaction_data=spend_bundle1
        )
        assert full_node_1.full_node.mempool_manager.get_spendbundle(spend_bundle1.name()) is None
        await _validate_and_add_block(
            full_node_1.full_node.blockchain, blocks[-1], expected_error=Err.RESERVE_FEE_CONDITION_FAILED
        )

    @pytest.mark.asyncio
    async def test_assert_fee_condition_wrong_fee(self, bt, one_node_one_block, wallet_a):

        full_node_1, server_1 = one_node_one_block

        cvp = ConditionWithArgs(ConditionOpcode.RESERVE_FEE, [int_to_bytes(10)])
        dic = {cvp.opcode: [cvp]}
        blocks, spend_bundle1, peer, status, err = await self.condition_tester(
            bt, one_node_one_block, wallet_a, dic, fee=9
        )
        mempool_bundle = full_node_1.full_node.mempool_manager.get_spendbundle(spend_bundle1.name())

        assert err == Err.RESERVE_FEE_CONDITION_FAILED
        assert mempool_bundle is None
        assert status == MempoolInclusionStatus.FAILED

    @pytest.mark.asyncio
    async def test_stealing_fee(self, bt, two_nodes_one_block, wallet_a):
        reward_ph = wallet_a.get_new_puzzlehash()
        full_node_1, full_node_2, server_1, server_2 = two_nodes_one_block
        blocks = await full_node_1.get_all_full_blocks()
        start_height = blocks[-1].height
        blocks = bt.get_consecutive_blocks(
            5,
            block_list_input=blocks,
            guarantee_transaction_block=True,
            farmer_reward_puzzle_hash=reward_ph,
            pool_reward_puzzle_hash=reward_ph,
        )

        peer = await connect_and_get_peer(server_1, server_2, bt.config["self_hostname"])

        for block in blocks:
            await full_node_1.full_node.respond_block(full_node_protocol.RespondBlock(block))

        await time_out_assert(60, node_height_at_least, True, full_node_1, start_height + 5)

        receiver_puzzlehash = BURN_PUZZLE_HASH

        cvp = ConditionWithArgs(ConditionOpcode.RESERVE_FEE, [int_to_bytes(10)])
        dic = {cvp.opcode: [cvp]}

        fee = 9

        coin_1 = list(blocks[-2].get_included_reward_coins())[0]
        coin_2 = None
        for coin in list(blocks[-1].get_included_reward_coins()):
            if coin.amount == coin_1.amount:
                coin_2 = coin
        spend_bundle1 = generate_test_spend_bundle(wallet_a, coin_1, dic, uint64(fee))

        steal_fee_spendbundle = wallet_a.generate_signed_transaction(
            uint64(coin_1.amount + fee - 4), receiver_puzzlehash, coin_2
        )

        assert spend_bundle1 is not None
        assert steal_fee_spendbundle is not None

        combined = SpendBundle.aggregate([spend_bundle1, steal_fee_spendbundle])

        assert combined.fees() == 4

        tx1: full_node_protocol.RespondTransaction = full_node_protocol.RespondTransaction(spend_bundle1)

        status, err = await respond_transaction(full_node_1, tx1, peer, test=True)

        mempool_bundle = full_node_1.full_node.mempool_manager.get_spendbundle(spend_bundle1.name())

        assert err == Err.RESERVE_FEE_CONDITION_FAILED
        assert mempool_bundle is None
        assert status == MempoolInclusionStatus.FAILED

    @pytest.mark.asyncio
    async def test_double_spend_same_bundle(self, bt, two_nodes_one_block, wallet_a):
        reward_ph = wallet_a.get_new_puzzlehash()
        full_node_1, full_node_2, server_1, server_2 = two_nodes_one_block
        blocks = await full_node_1.get_all_full_blocks()
        start_height = blocks[-1].height
        blocks = bt.get_consecutive_blocks(
            3,
            block_list_input=blocks,
            guarantee_transaction_block=True,
            farmer_reward_puzzle_hash=reward_ph,
            pool_reward_puzzle_hash=reward_ph,
        )

        for block in blocks:
            await full_node_1.full_node.respond_block(full_node_protocol.RespondBlock(block))

        await time_out_assert(60, node_height_at_least, True, full_node_1, start_height + 3)
        # coin = list(blocks[-1].get_included_reward_coins())[0]
        # spend_bundle1 = generate_test_spend_bundle(wallet_a, coin)
        coin = await next_block(full_node_1, wallet_a, bt)
        spend_bundle1 = generate_test_spend_bundle(wallet_a, coin)

        assert spend_bundle1 is not None

        spend_bundle2 = generate_test_spend_bundle(
            wallet_a,
            coin,
            new_puzzle_hash=BURN_PUZZLE_HASH_2,
        )

        assert spend_bundle2 is not None

        spend_bundle_combined = SpendBundle.aggregate([spend_bundle1, spend_bundle2])

        tx: full_node_protocol.RespondTransaction = full_node_protocol.RespondTransaction(spend_bundle_combined)

        peer = await connect_and_get_peer(server_1, server_2, bt.config["self_hostname"])
        status, err = await respond_transaction(full_node_1, tx, peer, test=True)

        sb = full_node_1.full_node.mempool_manager.get_spendbundle(spend_bundle_combined.name())
        assert err == Err.DOUBLE_SPEND
        assert sb is None
        assert status == MempoolInclusionStatus.FAILED

    @pytest.mark.asyncio
    async def test_agg_sig_condition(self, bt, one_node_one_block, wallet_a):
        reward_ph = wallet_a.get_new_puzzlehash()
        full_node_1, server_1 = one_node_one_block
        blocks = await full_node_1.get_all_full_blocks()
        start_height = blocks[-1].height
        blocks = bt.get_consecutive_blocks(
            3,
            block_list_input=blocks,
            guarantee_transaction_block=True,
            farmer_reward_puzzle_hash=reward_ph,
            pool_reward_puzzle_hash=reward_ph,
        )

        for block in blocks:
            await full_node_1.full_node.respond_block(full_node_protocol.RespondBlock(block))

        await time_out_assert(60, node_height_at_least, True, full_node_1, start_height + 3)

        coin = await next_block(full_node_1, wallet_a, bt)
        # coin = list(blocks[-1].get_included_reward_coins())[0]
        spend_bundle_0 = generate_test_spend_bundle(wallet_a, coin)
        unsigned: List[CoinSpend] = spend_bundle_0.coin_spends

        assert len(unsigned) == 1
        coin_spend: CoinSpend = unsigned[0]

        err, con, cost = conditions_for_solution(coin_spend.puzzle_reveal, coin_spend.solution, INFINITE_COST)
        assert con is not None

        # TODO(straya): fix this test
        # puzzle, solution = list(coin_spend.solution.as_iter())
        # conditions_dict = conditions_by_opcode(con)

        # pkm_pairs = pkm_pairs_for_conditions_dict(conditions_dict, coin_spend.coin.name())
        # assert len(pkm_pairs) == 1
        #
        # assert pkm_pairs[0][1] == solution.rest().first().get_tree_hash() + coin_spend.coin.name()
        #
        # spend_bundle = wallet_a.sign_transaction(unsigned)
        # assert spend_bundle is not None
        #
        # tx: full_node_protocol.RespondTransaction = full_node_protocol.RespondTransaction(spend_bundle)
        # await full_node_1.respond_transaction(tx, peer, test=True)
        #
        # sb = full_node_1.full_node.mempool_manager.get_spendbundle(spend_bundle.name())
        # assert sb is spend_bundle

    @pytest.mark.asyncio
    async def test_correct_my_parent(self, bt, one_node_one_block, wallet_a):

        full_node_1, server_1 = one_node_one_block

        _ = await next_block(full_node_1, wallet_a, bt)
        _ = await next_block(full_node_1, wallet_a, bt)
        coin = await next_block(full_node_1, wallet_a, bt)
        cvp = ConditionWithArgs(ConditionOpcode.ASSERT_MY_PARENT_ID, [coin.parent_coin_info])
        dic = {cvp.opcode: [cvp]}
        blocks, spend_bundle1, peer, status, err = await self.condition_tester(
            bt, one_node_one_block, wallet_a, dic, coin=coin
        )

        sb1 = full_node_1.full_node.mempool_manager.get_spendbundle(spend_bundle1.name())

        assert err is None
        assert sb1 is spend_bundle1
        assert status == MempoolInclusionStatus.SUCCESS

    @pytest.mark.asyncio
    async def test_my_parent_garbage(self, bt, one_node_one_block, wallet_a):

        full_node_1, server_1 = one_node_one_block

        _ = await next_block(full_node_1, wallet_a, bt)
        _ = await next_block(full_node_1, wallet_a, bt)
        coin = await next_block(full_node_1, wallet_a, bt)
        # garbage at the end of the arguments list is allowed in consensus mode,
        # but not in mempool mode
        cvp = ConditionWithArgs(ConditionOpcode.ASSERT_MY_PARENT_ID, [coin.parent_coin_info, b"garbage"])
        dic = {cvp.opcode: [cvp]}
        blocks, spend_bundle1, peer, status, err = await self.condition_tester(
            bt, one_node_one_block, wallet_a, dic, coin=coin
        )

        sb1 = full_node_1.full_node.mempool_manager.get_spendbundle(spend_bundle1.name())

        assert err is Err.INVALID_CONDITION
        assert sb1 is None
        assert status == MempoolInclusionStatus.FAILED

    @pytest.mark.asyncio
    async def test_my_parent_missing_arg(self, bt, one_node_one_block, wallet_a):

        full_node_1, server_1 = one_node_one_block
        cvp = ConditionWithArgs(ConditionOpcode.ASSERT_MY_PARENT_ID, [])
        dic = {cvp.opcode: [cvp]}
        blocks, spend_bundle1, peer, status, err = await self.condition_tester(bt, one_node_one_block, wallet_a, dic)

        sb1 = full_node_1.full_node.mempool_manager.get_spendbundle(spend_bundle1.name())

        assert err == Err.INVALID_CONDITION
        assert sb1 is None
        assert status == MempoolInclusionStatus.FAILED

    @pytest.mark.asyncio
    async def test_invalid_my_parent(self, bt, one_node_one_block, wallet_a):

        full_node_1, server_1 = one_node_one_block

        _ = await next_block(full_node_1, wallet_a, bt)
        _ = await next_block(full_node_1, wallet_a, bt)
        coin = await next_block(full_node_1, wallet_a, bt)
        coin_2 = await next_block(full_node_1, wallet_a, bt)
        cvp = ConditionWithArgs(ConditionOpcode.ASSERT_MY_PARENT_ID, [coin_2.parent_coin_info])
        dic = {cvp.opcode: [cvp]}
        blocks, spend_bundle1, peer, status, err = await self.condition_tester(
            bt, one_node_one_block, wallet_a, dic, coin=coin
        )

        sb1 = full_node_1.full_node.mempool_manager.get_spendbundle(spend_bundle1.name())

        assert err == Err.ASSERT_MY_PARENT_ID_FAILED
        assert sb1 is None
        assert status == MempoolInclusionStatus.FAILED

    @pytest.mark.asyncio
    async def test_correct_my_puzhash(self, bt, one_node_one_block, wallet_a):

        full_node_1, server_1 = one_node_one_block

        _ = await next_block(full_node_1, wallet_a, bt)
        _ = await next_block(full_node_1, wallet_a, bt)
        coin = await next_block(full_node_1, wallet_a, bt)
        cvp = ConditionWithArgs(ConditionOpcode.ASSERT_MY_PUZZLEHASH, [coin.puzzle_hash])
        dic = {cvp.opcode: [cvp]}
        blocks, spend_bundle1, peer, status, err = await self.condition_tester(
            bt, one_node_one_block, wallet_a, dic, coin=coin
        )

        sb1 = full_node_1.full_node.mempool_manager.get_spendbundle(spend_bundle1.name())

        assert err is None
        assert sb1 is spend_bundle1
        assert status == MempoolInclusionStatus.SUCCESS

    @pytest.mark.asyncio
    async def test_my_puzhash_garbage(self, bt, one_node_one_block, wallet_a):

        full_node_1, server_1 = one_node_one_block

        _ = await next_block(full_node_1, wallet_a, bt)
        _ = await next_block(full_node_1, wallet_a, bt)
        coin = await next_block(full_node_1, wallet_a, bt)
        # garbage at the end of the arguments list is allowed but stripped
        cvp = ConditionWithArgs(ConditionOpcode.ASSERT_MY_PUZZLEHASH, [coin.puzzle_hash, b"garbage"])
        dic = {cvp.opcode: [cvp]}
        blocks, spend_bundle1, peer, status, err = await self.condition_tester(
            bt, one_node_one_block, wallet_a, dic, coin=coin
        )

        sb1 = full_node_1.full_node.mempool_manager.get_spendbundle(spend_bundle1.name())

        assert err is Err.INVALID_CONDITION
        assert sb1 is None
        assert status == MempoolInclusionStatus.FAILED

    @pytest.mark.asyncio
    async def test_my_puzhash_missing_arg(self, bt, one_node_one_block, wallet_a):

        full_node_1, server_1 = one_node_one_block
        cvp = ConditionWithArgs(ConditionOpcode.ASSERT_MY_PUZZLEHASH, [])
        dic = {cvp.opcode: [cvp]}
        blocks, spend_bundle1, peer, status, err = await self.condition_tester(bt, one_node_one_block, wallet_a, dic)

        sb1 = full_node_1.full_node.mempool_manager.get_spendbundle(spend_bundle1.name())

        assert err == Err.INVALID_CONDITION
        assert sb1 is None
        assert status == MempoolInclusionStatus.FAILED

    @pytest.mark.asyncio
    async def test_invalid_my_puzhash(self, bt, one_node_one_block, wallet_a):

        full_node_1, server_1 = one_node_one_block

        _ = await next_block(full_node_1, wallet_a, bt)
        _ = await next_block(full_node_1, wallet_a, bt)
        coin = await next_block(full_node_1, wallet_a, bt)
        cvp = ConditionWithArgs(ConditionOpcode.ASSERT_MY_PUZZLEHASH, [Program.to([]).get_tree_hash()])
        dic = {cvp.opcode: [cvp]}
        blocks, spend_bundle1, peer, status, err = await self.condition_tester(
            bt, one_node_one_block, wallet_a, dic, coin=coin
        )

        sb1 = full_node_1.full_node.mempool_manager.get_spendbundle(spend_bundle1.name())

        assert err == Err.ASSERT_MY_PUZZLEHASH_FAILED
        assert sb1 is None
        assert status == MempoolInclusionStatus.FAILED

    @pytest.mark.asyncio
    async def test_correct_my_amount(self, bt, one_node_one_block, wallet_a):

        full_node_1, server_1 = one_node_one_block

        _ = await next_block(full_node_1, wallet_a, bt)
        _ = await next_block(full_node_1, wallet_a, bt)
        coin = await next_block(full_node_1, wallet_a, bt)
        cvp = ConditionWithArgs(ConditionOpcode.ASSERT_MY_AMOUNT, [int_to_bytes(coin.amount)])
        dic = {cvp.opcode: [cvp]}
        blocks, spend_bundle1, peer, status, err = await self.condition_tester(
            bt, one_node_one_block, wallet_a, dic, coin=coin
        )

        sb1 = full_node_1.full_node.mempool_manager.get_spendbundle(spend_bundle1.name())

        assert err is None
        assert sb1 is spend_bundle1
        assert status == MempoolInclusionStatus.SUCCESS

    @pytest.mark.asyncio
    async def test_my_amount_garbage(self, bt, one_node_one_block, wallet_a):

        full_node_1, server_1 = one_node_one_block

        _ = await next_block(full_node_1, wallet_a, bt)
        _ = await next_block(full_node_1, wallet_a, bt)
        coin = await next_block(full_node_1, wallet_a, bt)
        # garbage at the end of the arguments list is allowed in consensus mode,
        # but not in mempool mode
        cvp = ConditionWithArgs(ConditionOpcode.ASSERT_MY_AMOUNT, [int_to_bytes(coin.amount), b"garbage"])
        dic = {cvp.opcode: [cvp]}
        blocks, spend_bundle1, peer, status, err = await self.condition_tester(
            bt, one_node_one_block, wallet_a, dic, coin=coin
        )

        sb1 = full_node_1.full_node.mempool_manager.get_spendbundle(spend_bundle1.name())

        assert err is Err.INVALID_CONDITION
        assert sb1 is None
        assert status == MempoolInclusionStatus.FAILED

    @pytest.mark.asyncio
    async def test_my_amount_missing_arg(self, bt, one_node_one_block, wallet_a):

        full_node_1, server_1 = one_node_one_block
        cvp = ConditionWithArgs(ConditionOpcode.ASSERT_MY_AMOUNT, [])
        dic = {cvp.opcode: [cvp]}
        blocks, spend_bundle1, peer, status, err = await self.condition_tester(bt, one_node_one_block, wallet_a, dic)

        sb1 = full_node_1.full_node.mempool_manager.get_spendbundle(spend_bundle1.name())

        assert err == Err.INVALID_CONDITION
        assert sb1 is None
        assert status == MempoolInclusionStatus.FAILED

    @pytest.mark.asyncio
    async def test_invalid_my_amount(self, bt, one_node_one_block, wallet_a):

        full_node_1, server_1 = one_node_one_block
        cvp = ConditionWithArgs(ConditionOpcode.ASSERT_MY_AMOUNT, [int_to_bytes(1000)])
        dic = {cvp.opcode: [cvp]}
        blocks, spend_bundle1, peer, status, err = await self.condition_tester(bt, one_node_one_block, wallet_a, dic)

        sb1 = full_node_1.full_node.mempool_manager.get_spendbundle(spend_bundle1.name())

        assert err == Err.ASSERT_MY_AMOUNT_FAILED
        assert sb1 is None
        assert status == MempoolInclusionStatus.FAILED

    @pytest.mark.asyncio
    async def test_negative_my_amount(self, bt, one_node_one_block, wallet_a):

        full_node_1, server_1 = one_node_one_block
        cvp = ConditionWithArgs(ConditionOpcode.ASSERT_MY_AMOUNT, [int_to_bytes(-1)])
        dic = {cvp.opcode: [cvp]}
        blocks, spend_bundle1, peer, status, err = await self.condition_tester(bt, one_node_one_block, wallet_a, dic)

        sb1 = full_node_1.full_node.mempool_manager.get_spendbundle(spend_bundle1.name())

        assert err == Err.ASSERT_MY_AMOUNT_FAILED
        assert sb1 is None
        assert status == MempoolInclusionStatus.FAILED

    @pytest.mark.asyncio
    async def test_my_amount_too_large(self, bt, one_node_one_block, wallet_a):

        full_node_1, server_1 = one_node_one_block
<<<<<<< HEAD
        blocks = await full_node_1.get_all_full_blocks()
        cvp = ConditionWithArgs(ConditionOpcode.ASSERT_MY_AMOUNT, [int_to_bytes(2**64)])
=======
        cvp = ConditionWithArgs(ConditionOpcode.ASSERT_MY_AMOUNT, [int_to_bytes(2 ** 64)])
>>>>>>> d1e445fa
        dic = {cvp.opcode: [cvp]}
        blocks, spend_bundle1, peer, status, err = await self.condition_tester(bt, one_node_one_block, wallet_a, dic)

        sb1 = full_node_1.full_node.mempool_manager.get_spendbundle(spend_bundle1.name())

        assert err == Err.ASSERT_MY_AMOUNT_FAILED
        assert sb1 is None
        assert status == MempoolInclusionStatus.FAILED


# the following tests generate generator programs and run them through get_name_puzzle_conditions()

COST_PER_BYTE = 12000
MAX_BLOCK_COST_CLVM = 11000000000


def generator_condition_tester(
    conditions: str,
    *,
    mempool_mode: bool = False,
    quote: bool = True,
    max_cost: int = MAX_BLOCK_COST_CLVM,
    height: uint32,
) -> NPCResult:
    prg = f"(q ((0x0101010101010101010101010101010101010101010101010101010101010101 {'(q ' if quote else ''} {conditions} {')' if quote else ''} 123 (() (q . ())))))"  # noqa
    print(f"program: {prg}")
    program = SerializedProgram.from_bytes(binutils.assemble(prg).as_bin())
    generator = BlockGenerator(program, [], [])
    print(f"len: {len(bytes(program))}")
    npc_result: NPCResult = get_name_puzzle_conditions(
        generator, max_cost, cost_per_byte=COST_PER_BYTE, mempool_mode=mempool_mode, height=height
    )
    return npc_result


class TestGeneratorConditions:
    def test_invalid_condition_args_terminator(self, softfork_height):

        # note how the condition argument list isn't correctly terminated with a
        # NIL atom. This is allowed, and all arguments beyond the ones we look
        # at are ignored, including the termination of the list
        npc_result = generator_condition_tester("(80 50 . 1)", height=softfork_height)
        assert npc_result.error is None
        assert len(npc_result.conds.spends) == 1
        assert npc_result.conds.spends[0].seconds_relative == 50

    @pytest.mark.parametrize(
        "mempool,height,operand,expected",
        [
            (True, 0, -1, Err.GENERATOR_RUNTIME_ERROR.value),
            (False, 1000000, -1, None),
            (False, 2300000, -1, Err.GENERATOR_RUNTIME_ERROR.value),
            (True, 0, 1, None),
            (False, 1000000, 1, None),
            (False, 2300000, 1, None),
        ],
    )
    def test_div(self, mempool, height: uint32, operand, expected):

        # op_div is disallowed on negative numbers in the mempool, and after the
        # softfork
        npc_result = generator_condition_tester(
            f"(c (c (q . 80) (c (/ (q . 50) (q . {operand})) ())) ())", quote=False, mempool_mode=mempool, height=height
        )
        assert npc_result.error == expected

    def test_invalid_condition_list_terminator(self, softfork_height):

        # note how the list of conditions isn't correctly terminated with a
        # NIL atom. This is a failure
        npc_result = generator_condition_tester("(80 50) . 3", height=softfork_height)
        assert npc_result.error in [Err.INVALID_CONDITION.value, Err.GENERATOR_RUNTIME_ERROR.value]

    @pytest.mark.parametrize(
        "opcode",
        [
            ConditionOpcode.ASSERT_HEIGHT_ABSOLUTE,
            ConditionOpcode.ASSERT_HEIGHT_RELATIVE,
            ConditionOpcode.ASSERT_SECONDS_ABSOLUTE,
            ConditionOpcode.ASSERT_SECONDS_RELATIVE,
        ],
    )
    def test_duplicate_height_time_conditions(self, opcode, softfork_height):
        # even though the generator outputs multiple conditions, we only
        # need to return the highest one (i.e. most strict)
        npc_result = generator_condition_tester(
            " ".join([f"({opcode.value[0]} {i})" for i in range(50, 101)]), height=softfork_height
        )
        print(npc_result)
        assert npc_result.error is None
        assert len(npc_result.conds.spends) == 1

        assert len(npc_result.conds.spends) == 1
        if opcode == ConditionOpcode.ASSERT_HEIGHT_ABSOLUTE:
            assert npc_result.conds.height_absolute == 100
        elif opcode == ConditionOpcode.ASSERT_HEIGHT_RELATIVE:
            assert npc_result.conds.spends[0].height_relative == 100
        elif opcode == ConditionOpcode.ASSERT_SECONDS_ABSOLUTE:
            assert npc_result.conds.seconds_absolute == 100
        elif opcode == ConditionOpcode.ASSERT_SECONDS_RELATIVE:
            assert npc_result.conds.spends[0].seconds_relative == 100

    @pytest.mark.parametrize(
        "opcode",
        [
            ConditionOpcode.CREATE_COIN_ANNOUNCEMENT,
            ConditionOpcode.CREATE_PUZZLE_ANNOUNCEMENT,
        ],
    )
    def test_just_announcement(self, opcode, softfork_height):
        message = "a" * 1024
        # announcements are validated on the Rust side and never returned
        # back. They are either satisified or cause an immediate failure
        npc_result = generator_condition_tester(f'({opcode.value[0]} "{message}") ' * 50, height=softfork_height)
        assert npc_result.error is None
        assert len(npc_result.conds.spends) == 1
        # create-announcements and assert-announcements are dropped once
        # validated

    @pytest.mark.parametrize(
        "opcode",
        [
            ConditionOpcode.ASSERT_COIN_ANNOUNCEMENT,
            ConditionOpcode.ASSERT_PUZZLE_ANNOUNCEMENT,
        ],
    )
    def test_assert_announcement_fail(self, opcode, softfork_height):
        message = "a" * 1024
        # announcements are validated on the Rust side and never returned
        # back. They ar either satisified or cause an immediate failure
        # in this test we just assert announcements, we never make them, so
        # these should fail
        npc_result = generator_condition_tester(f'({opcode.value[0]} "{message}") ', height=softfork_height)
        print(npc_result)
        assert npc_result.error == Err.ASSERT_ANNOUNCE_CONSUMED_FAILED.value

    def test_multiple_reserve_fee(self, softfork_height):
        # RESERVE_FEE
        cond = 52
        # even though the generator outputs 3 conditions, we only need to return one copy
        # with all the fees accumulated
        npc_result = generator_condition_tester(f"({cond} 100) " * 3, height=softfork_height)
        assert npc_result.error is None
        assert npc_result.conds.reserve_fee == 300
        assert len(npc_result.conds.spends) == 1

    def test_duplicate_outputs(self, softfork_height):
        # CREATE_COIN
        # creating multiple coins with the same properties (same parent, same
        # target puzzle hash and same amount) is not allowed. That's a consensus
        # failure.
        puzzle_hash = "abababababababababababababababab"
        npc_result = generator_condition_tester(f'(51 "{puzzle_hash}" 10) ' * 2, height=softfork_height)
        assert npc_result.error == Err.DUPLICATE_OUTPUT.value

    def test_create_coin_cost(self, softfork_height):
        # CREATE_COIN
        puzzle_hash = "abababababababababababababababab"

        # this max cost is exactly enough for the create coin condition
        npc_result = generator_condition_tester(
            f'(51 "{puzzle_hash}" 10) ',
            max_cost=20470 + 95 * COST_PER_BYTE + ConditionCost.CREATE_COIN.value,
            height=softfork_height,
        )
        assert npc_result.error is None
        assert npc_result.cost == 20470 + 95 * COST_PER_BYTE + ConditionCost.CREATE_COIN.value
        assert len(npc_result.conds.spends) == 1
        assert len(npc_result.conds.spends[0].create_coin) == 1

        # if we subtract one from max cost, this should fail
        npc_result = generator_condition_tester(
            f'(51 "{puzzle_hash}" 10) ',
            max_cost=20470 + 95 * COST_PER_BYTE + ConditionCost.CREATE_COIN.value - 1,
            height=softfork_height,
        )
        assert npc_result.error in [Err.BLOCK_COST_EXCEEDS_MAX.value, Err.INVALID_BLOCK_COST.value]

    def test_agg_sig_cost(self, softfork_height):
        # AGG_SIG_ME
        pubkey = "abababababababababababababababababababababababab"

        # this max cost is exactly enough for the AGG_SIG condition
        npc_result = generator_condition_tester(
            f'(49 "{pubkey}" "foobar") ',
            max_cost=20512 + 117 * COST_PER_BYTE + ConditionCost.AGG_SIG.value,
            height=softfork_height,
        )
        assert npc_result.error is None
        assert npc_result.cost == 20512 + 117 * COST_PER_BYTE + ConditionCost.AGG_SIG.value
        assert len(npc_result.conds.spends) == 1

        # if we subtract one from max cost, this should fail
        npc_result = generator_condition_tester(
            f'(49 "{pubkey}" "foobar") ',
            max_cost=20512 + 117 * COST_PER_BYTE + ConditionCost.AGG_SIG.value - 1,
            height=softfork_height,
        )
        assert npc_result.error in [Err.BLOCK_COST_EXCEEDS_MAX.value, Err.INVALID_BLOCK_COST.value]

    def test_create_coin_different_parent(self, softfork_height):

        # if the coins we create have different parents, they are never
        # considered duplicate, even when they have the same puzzle hash and
        # amount
        puzzle_hash = "abababababababababababababababab"
        program = SerializedProgram.from_bytes(
            binutils.assemble(
                f'(q ((0x0101010101010101010101010101010101010101010101010101010101010101 (q (51 "{puzzle_hash}" 10)) 123 (() (q . ())))(0x0101010101010101010101010101010101010101010101010101010101010102 (q (51 "{puzzle_hash}" 10)) 123 (() (q . ()))) ))'  # noqa
            ).as_bin()
        )
        generator = BlockGenerator(program, [], [])
        npc_result: NPCResult = get_name_puzzle_conditions(
            generator, MAX_BLOCK_COST_CLVM, cost_per_byte=COST_PER_BYTE, mempool_mode=False, height=softfork_height
        )
        assert npc_result.error is None
        assert len(npc_result.conds.spends) == 2
        for s in npc_result.conds.spends:
            assert s.create_coin == [(puzzle_hash.encode("ascii"), 10, b"")]

    def test_create_coin_different_puzzhash(self, softfork_height):
        # CREATE_COIN
        # coins with different puzzle hashes are not considered duplicate
        puzzle_hash_1 = "abababababababababababababababab"
        puzzle_hash_2 = "cbcbcbcbcbcbcbcbcbcbcbcbcbcbcbcb"
        npc_result = generator_condition_tester(
            f'(51 "{puzzle_hash_1}" 5) (51 "{puzzle_hash_2}" 5)', height=softfork_height
        )
        assert npc_result.error is None
        assert len(npc_result.conds.spends) == 1
        assert (puzzle_hash_1.encode("ascii"), 5, b"") in npc_result.conds.spends[0].create_coin
        assert (puzzle_hash_2.encode("ascii"), 5, b"") in npc_result.conds.spends[0].create_coin

    def test_create_coin_different_amounts(self, softfork_height):
        # CREATE_COIN
        # coins with different amounts are not considered duplicate
        puzzle_hash = "abababababababababababababababab"
        npc_result = generator_condition_tester(
            f'(51 "{puzzle_hash}" 5) (51 "{puzzle_hash}" 4)', height=softfork_height
        )
        assert npc_result.error is None
        assert len(npc_result.conds.spends) == 1
        coins = npc_result.conds.spends[0].create_coin
        assert (puzzle_hash.encode("ascii"), 5, b"") in coins
        assert (puzzle_hash.encode("ascii"), 4, b"") in coins

    def test_create_coin_with_hint(self, softfork_height):
        # CREATE_COIN
        puzzle_hash_1 = "abababababababababababababababab"
        hint = "12341234123412341234213421341234"
        npc_result = generator_condition_tester(f'(51 "{puzzle_hash_1}" 5 ("{hint}"))', height=softfork_height)
        assert npc_result.error is None
        assert len(npc_result.conds.spends) == 1
        coins = npc_result.conds.spends[0].create_coin
        assert coins == [(puzzle_hash_1.encode("ascii"), 5, hint.encode("ascii"))]

    @pytest.mark.parametrize(
        "mempool,height",
        [
            (True, None),
            (False, 1000000),
            (False, 2300000),
        ],
    )
    def test_unknown_condition(self, mempool: bool, height: uint32):
        for c in ['(1 100 "foo" "bar")', "(100)", "(1 1) (2 2) (3 3)", '("foobar")']:
            npc_result = generator_condition_tester(c, mempool_mode=mempool, height=height)
            print(npc_result)
            if mempool:
                assert npc_result.error == Err.INVALID_CONDITION.value
            else:
                assert npc_result.error is None


# the tests below are malicious generator programs

# this program:
# (mod (A B)
#  (defun large_string (V N)
#    (if N (large_string (concat V V) (- N 1)) V)
#  )
#  (defun iter (V N)
#    (if N (c V (iter V (- N 1))) ())
#  )
#  (iter (c (q . 83) (c (concat (large_string 0x00 A) (q . 100)) ())) B)
# )
# with A=28 and B specified as {num}

SINGLE_ARG_INT_COND = "(a (q 2 4 (c 2 (c (c (q . {opcode}) (c (concat (a 6 (c 2 (c (q . {filler}) (c 5 ())))) (q . {val})) ())) (c 11 ())))) (c (q (a (i 11 (q 4 5 (a 4 (c 2 (c 5 (c (- 11 (q . 1)) ()))))) ()) 1) 2 (i 11 (q 2 6 (c 2 (c (concat 5 5) (c (- 11 (q . 1)) ())))) (q . 5)) 1) (q 28 {num})))"  # noqa

# this program:
# (mod (A B)
#  (defun large_string (V N)
#    (if N (large_string (concat V V) (- N 1)) V)
#  )
#  (defun iter (V N)
#    (if N (c (c (q . 83) (c V ())) (iter (substr V 1) (- N 1))) ())
#  )
#  (iter (concat (large_string 0x00 A) (q . 100)) B)
# )
# truncates the first byte of the large string being passed down for each
# iteration, in an attempt to defeat any caching of integers by node ID.
# substr is cheap, and no memory is copied, so we can perform a lot of these
SINGLE_ARG_INT_SUBSTR_COND = "(a (q 2 4 (c 2 (c (concat (a 6 (c 2 (c (q . {filler}) (c 5 ())))) (q . {val})) (c 11 ())))) (c (q (a (i 11 (q 4 (c (q . {opcode}) (c 5 ())) (a 4 (c 2 (c (substr 5 (q . 1)) (c (- 11 (q . 1)) ()))))) ()) 1) 2 (i 11 (q 2 6 (c 2 (c (concat 5 5) (c (- 11 (q . 1)) ())))) (q . 5)) 1) (q 28 {num})))"  # noqa

# this program:
# (mod (A B)
#  (defun large_string (V N)
#    (if N (large_string (concat V V) (- N 1)) V)
#  )
#  (defun iter (V N)
#    (if N (c (c (q . 83) (c V ())) (iter (substr V 0 (- (strlen V) 1)) (- N 1))) ())
#  )
#  (iter (concat (large_string 0x00 A) (q . 0xffffffff)) B)
# )
SINGLE_ARG_INT_SUBSTR_TAIL_COND = "(a (q 2 4 (c 2 (c (concat (a 6 (c 2 (c (q . {filler}) (c 5 ())))) (q . {val})) (c 11 ())))) (c (q (a (i 11 (q 4 (c (q . {opcode}) (c 5 ())) (a 4 (c 2 (c (substr 5 () (- (strlen 5) (q . 1))) (c (- 11 (q . 1)) ()))))) ()) 1) 2 (i 11 (q 2 6 (c 2 (c (concat 5 5) (c (- 11 (q . 1)) ())))) (q . 5)) 1) (q 25 {num})))"  # noqa

# (mod (A B)
#  (defun large_string (V N)
#    (if N (large_string (concat V V) (- N 1)) V)
#  )
#  (defun iter (V N)
#    (if N (c (c (q . 83) (c (concat V N) ())) (iter V (- N 1))) ())
#  )
#  (iter (large_string 0x00 A) B)
# )
SINGLE_ARG_INT_LADDER_COND = "(a (q 2 4 (c 2 (c (a 6 (c 2 (c (q . {filler}) (c 5 ())))) (c 11 ())))) (c (q (a (i 11 (q 4 (c (q . {opcode}) (c (concat 5 11) ())) (a 4 (c 2 (c 5 (c (- 11 (q . 1)) ()))))) ()) 1) 2 (i 11 (q 2 6 (c 2 (c (concat 5 5) (c (- 11 (q . 1)) ())))) (q . 5)) 1) (q 24 {num})))"  # noqa

# this program:
# (mod (A B)
#  (defun large_message (N)
#    (lsh (q . "a") N)
#  )
#  (defun iter (V N)
#    (if N (c V (iter V (- N 1))) ())
#  )
#  (iter (c (q . 60) (c (large_message A) ())) B)
# )
# with B set to {num}

CREATE_ANNOUNCE_COND = "(a (q 2 4 (c 2 (c (c (q . {opcode}) (c (a 6 (c 2 (c 5 ()))) ())) (c 11 ())))) (c (q (a (i 11 (q 4 5 (a 4 (c 2 (c 5 (c (- 11 (q . 1)) ()))))) ()) 1) 23 (q . 97) 5) (q 8184 {num})))"  # noqa

# this program:
# (mod (A)
#  (defun iter (V N)
#    (if N (c V (iter V (- N 1))) ())
#  )
#  (iter (q 51 "abababababababababababababababab" 1) A)
# )
CREATE_COIN = '(a (q 2 2 (c 2 (c (q 51 "abababababababababababababababab" 1) (c 5 ())))) (c (q 2 (i 11 (q 4 5 (a 2 (c 2 (c 5 (c (- 11 (q . 1)) ()))))) ()) 1) (q {num})))'  # noqa

# this program:
# (mod (A)
#   (defun append (L B)
#     (if L
#       (c (f L) (append (r L) B))
#       (c B ())
#     )
#   )
#   (defun iter (V N)
#     (if N (c (append V N) (iter V (- N 1))) ())
#   )
#   (iter (q 51 "abababababababababababababababab") A)
# )
# creates {num} CREATE_COIN conditions, each with a different amount
CREATE_UNIQUE_COINS = '(a (q 2 6 (c 2 (c (q 51 "abababababababababababababababab") (c 5 ())))) (c (q (a (i 5 (q 4 9 (a 4 (c 2 (c 13 (c 11 ()))))) (q 4 11 ())) 1) 2 (i 11 (q 4 (a 4 (c 2 (c 5 (c 11 ())))) (a 6 (c 2 (c 5 (c (- 11 (q . 1)) ()))))) ()) 1) (q {num})))'  # noqa


# some of the malicious tests will fail post soft-fork, this function helps test
# the specific error to expect
def error_for_condition(cond: ConditionOpcode) -> int:
    if cond == ConditionOpcode.ASSERT_HEIGHT_ABSOLUTE:
        return Err.ASSERT_HEIGHT_ABSOLUTE_FAILED.value
    if cond == ConditionOpcode.ASSERT_HEIGHT_RELATIVE:
        return Err.ASSERT_HEIGHT_RELATIVE_FAILED.value
    if cond == ConditionOpcode.ASSERT_SECONDS_ABSOLUTE:
        return Err.ASSERT_SECONDS_ABSOLUTE_FAILED.value
    if cond == ConditionOpcode.ASSERT_SECONDS_RELATIVE:
        return Err.ASSERT_SECONDS_RELATIVE_FAILED.value
    if cond == ConditionOpcode.RESERVE_FEE:
        return Err.RESERVE_FEE_CONDITION_FAILED.value
    assert False


class TestMaliciousGenerators:

    # TODO: create a lot of announcements. The messages can be made different by
    # using substr on a large buffer

    # for all the height/time locks, we should only return the most strict
    # condition, not all of them
    @pytest.mark.parametrize(
        "opcode",
        [
            ConditionOpcode.ASSERT_HEIGHT_ABSOLUTE,
            ConditionOpcode.ASSERT_HEIGHT_RELATIVE,
            ConditionOpcode.ASSERT_SECONDS_ABSOLUTE,
            ConditionOpcode.ASSERT_SECONDS_RELATIVE,
        ],
    )
    @pytest.mark.benchmark
    def test_duplicate_large_integer_ladder(self, opcode, softfork_height):
        condition = SINGLE_ARG_INT_LADDER_COND.format(opcode=opcode.value[0], num=28, filler="0x00")
        start_time = time()
        npc_result = generator_condition_tester(condition, quote=False, height=softfork_height)
        run_time = time() - start_time
        if softfork_height >= 2300000:
            assert npc_result.error == error_for_condition(opcode)
        else:
            assert npc_result.error is None
            assert len(npc_result.conds.spends) == 1
            if opcode == ConditionOpcode.ASSERT_HEIGHT_ABSOLUTE:
                assert npc_result.conds.height_absolute == 28
            elif opcode == ConditionOpcode.ASSERT_HEIGHT_RELATIVE:
                assert npc_result.conds.spends[0].height_relative == 28
            elif opcode == ConditionOpcode.ASSERT_SECONDS_ABSOLUTE:
                assert npc_result.conds.seconds_absolute == 28
            elif opcode == ConditionOpcode.ASSERT_SECONDS_RELATIVE:
                assert npc_result.conds.spends[0].seconds_relative == 28

        print(f"run time:{run_time}")
        assert run_time < 0.7

    @pytest.mark.parametrize(
        "opcode",
        [
            ConditionOpcode.ASSERT_HEIGHT_ABSOLUTE,
            ConditionOpcode.ASSERT_HEIGHT_RELATIVE,
            ConditionOpcode.ASSERT_SECONDS_ABSOLUTE,
            ConditionOpcode.ASSERT_SECONDS_RELATIVE,
        ],
    )
    @pytest.mark.benchmark
    def test_duplicate_large_integer(self, opcode, softfork_height):
        condition = SINGLE_ARG_INT_COND.format(opcode=opcode.value[0], num=280000, val=100, filler="0x00")
        start_time = time()
        npc_result = generator_condition_tester(condition, quote=False, height=softfork_height)
        run_time = time() - start_time
        if softfork_height >= 2300000:
            assert npc_result.error == error_for_condition(opcode)
        else:
            assert npc_result.error is None
            assert len(npc_result.conds.spends) == 1

            if opcode == ConditionOpcode.ASSERT_HEIGHT_ABSOLUTE:
                assert npc_result.conds.height_absolute == 100
            elif opcode == ConditionOpcode.ASSERT_HEIGHT_RELATIVE:
                assert npc_result.conds.spends[0].height_relative == 100
            elif opcode == ConditionOpcode.ASSERT_SECONDS_ABSOLUTE:
                assert npc_result.conds.seconds_absolute == 100
            elif opcode == ConditionOpcode.ASSERT_SECONDS_RELATIVE:
                assert npc_result.conds.spends[0].seconds_relative == 100

        print(f"run time:{run_time}")
        assert run_time < 1.1

    @pytest.mark.parametrize(
        "opcode",
        [
            ConditionOpcode.ASSERT_HEIGHT_ABSOLUTE,
            ConditionOpcode.ASSERT_HEIGHT_RELATIVE,
            ConditionOpcode.ASSERT_SECONDS_ABSOLUTE,
            ConditionOpcode.ASSERT_SECONDS_RELATIVE,
        ],
    )
    @pytest.mark.benchmark
    def test_duplicate_large_integer_substr(self, opcode, softfork_height):
        condition = SINGLE_ARG_INT_SUBSTR_COND.format(opcode=opcode.value[0], num=280000, val=100, filler="0x00")
        start_time = time()
        npc_result = generator_condition_tester(condition, quote=False, height=softfork_height)
        run_time = time() - start_time
        if softfork_height >= 2300000:
            assert npc_result.error == error_for_condition(opcode)
        else:
            assert npc_result.error is None
            assert len(npc_result.conds.spends) == 1

            if opcode == ConditionOpcode.ASSERT_HEIGHT_ABSOLUTE:
                assert npc_result.conds.height_absolute == 100
            elif opcode == ConditionOpcode.ASSERT_HEIGHT_RELATIVE:
                assert npc_result.conds.spends[0].height_relative == 100
            elif opcode == ConditionOpcode.ASSERT_SECONDS_ABSOLUTE:
                assert npc_result.conds.seconds_absolute == 100
            elif opcode == ConditionOpcode.ASSERT_SECONDS_RELATIVE:
                assert npc_result.conds.spends[0].seconds_relative == 100

        print(f"run time:{run_time}")
        assert run_time < 1.1

    @pytest.mark.parametrize(
        "opcode",
        [
            ConditionOpcode.ASSERT_HEIGHT_ABSOLUTE,
            ConditionOpcode.ASSERT_HEIGHT_RELATIVE,
            ConditionOpcode.ASSERT_SECONDS_ABSOLUTE,
            ConditionOpcode.ASSERT_SECONDS_RELATIVE,
        ],
    )
    @pytest.mark.benchmark
    def test_duplicate_large_integer_substr_tail(self, opcode, softfork_height):
        condition = SINGLE_ARG_INT_SUBSTR_TAIL_COND.format(
            opcode=opcode.value[0], num=280, val="0xffffffff", filler="0x00"
        )
        start_time = time()
        npc_result = generator_condition_tester(condition, quote=False, height=softfork_height)
        run_time = time() - start_time
        if softfork_height >= 2300000:
            assert npc_result.error == error_for_condition(opcode)
        else:
            assert npc_result.error is None
            assert len(npc_result.conds.spends) == 1

            if opcode == ConditionOpcode.ASSERT_HEIGHT_ABSOLUTE:
                assert npc_result.conds.height_absolute == 0xFFFFFFFF
            elif opcode == ConditionOpcode.ASSERT_HEIGHT_RELATIVE:
                assert npc_result.conds.spends[0].height_relative == 0xFFFFFFFF
            elif opcode == ConditionOpcode.ASSERT_SECONDS_ABSOLUTE:
                assert npc_result.conds.seconds_absolute == 0xFFFFFFFF
            elif opcode == ConditionOpcode.ASSERT_SECONDS_RELATIVE:
                assert npc_result.conds.spends[0].seconds_relative == 0xFFFFFFFF

        print(f"run time:{run_time}")
        assert run_time < 0.3

    @pytest.mark.parametrize(
        "opcode",
        [
            ConditionOpcode.ASSERT_HEIGHT_ABSOLUTE,
            ConditionOpcode.ASSERT_HEIGHT_RELATIVE,
            ConditionOpcode.ASSERT_SECONDS_ABSOLUTE,
            ConditionOpcode.ASSERT_SECONDS_RELATIVE,
        ],
    )
    @pytest.mark.benchmark
    def test_duplicate_large_integer_negative(self, opcode, softfork_height):
        condition = SINGLE_ARG_INT_COND.format(opcode=opcode.value[0], num=280000, val=100, filler="0xff")
        start_time = time()
        npc_result = generator_condition_tester(condition, quote=False, height=softfork_height)
        run_time = time() - start_time
        assert npc_result.error is None
        assert len(npc_result.conds.spends) == 1
        print(f"run time:{run_time}")
        assert run_time < 1

    @pytest.mark.benchmark
    def test_duplicate_reserve_fee(self, softfork_height):
        opcode = ConditionOpcode.RESERVE_FEE
        condition = SINGLE_ARG_INT_COND.format(opcode=opcode.value[0], num=280000, val=100, filler="0x00")
        start_time = time()
        npc_result = generator_condition_tester(condition, quote=False, height=softfork_height)
        run_time = time() - start_time
        if softfork_height >= 2300000:
            assert npc_result.error == error_for_condition(opcode)
        else:
            assert npc_result.error is None
            assert len(npc_result.conds.spends) == 1
            assert npc_result.conds.reserve_fee == 100 * 280000

        print(f"run time:{run_time}")
        assert run_time < 1

    @pytest.mark.benchmark
    def test_duplicate_reserve_fee_negative(self, softfork_height):
        opcode = ConditionOpcode.RESERVE_FEE
        condition = SINGLE_ARG_INT_COND.format(opcode=opcode.value[0], num=200000, val=100, filler="0xff")
        start_time = time()
        npc_result = generator_condition_tester(condition, quote=False, height=softfork_height)
        run_time = time() - start_time
        # RESERVE_FEE conditions fail unconditionally if they have a negative
        # amount
        assert npc_result.error == Err.RESERVE_FEE_CONDITION_FAILED.value
        assert npc_result.conds is None
        print(f"run time:{run_time}")
        assert run_time < 0.8

    @pytest.mark.parametrize(
        "opcode", [ConditionOpcode.CREATE_COIN_ANNOUNCEMENT, ConditionOpcode.CREATE_PUZZLE_ANNOUNCEMENT]
    )
    @pytest.mark.benchmark
    def test_duplicate_coin_announces(self, opcode, softfork_height):
        condition = CREATE_ANNOUNCE_COND.format(opcode=opcode.value[0], num=5950000)
        start_time = time()
        npc_result = generator_condition_tester(condition, quote=False, height=softfork_height)
        run_time = time() - start_time
        assert npc_result.error is None
        assert len(npc_result.conds.spends) == 1
        # coin announcements are not propagated to python, but validated in rust
        # TODO: optimize clvm to make this run in < 1 second
        print(f"run time:{run_time}")
        assert run_time < 7

    @pytest.mark.benchmark
    def test_create_coin_duplicates(self, softfork_height):
        # CREATE_COIN
        # this program will emit 6000 identical CREATE_COIN conditions. However,
        # we'll just end up looking at two of them, and fail at the first
        # duplicate
        condition = CREATE_COIN.format(num=600000)
        start_time = time()
        npc_result = generator_condition_tester(condition, quote=False, height=softfork_height)
        run_time = time() - start_time
        assert npc_result.error == Err.DUPLICATE_OUTPUT.value
        assert npc_result.conds is None
        print(f"run time:{run_time}")
        assert run_time < 0.8

    @pytest.mark.benchmark
    def test_many_create_coin(self, softfork_height):
        # CREATE_COIN
        # this program will emit many CREATE_COIN conditions, all with different
        # amounts.
        # the number 6095 was chosen carefully to not exceed the maximum cost
        condition = CREATE_UNIQUE_COINS.format(num=6094)
        start_time = time()
        npc_result = generator_condition_tester(condition, quote=False, height=softfork_height)
        run_time = time() - start_time
        assert npc_result.error is None
        assert len(npc_result.conds.spends) == 1
        spend = npc_result.conds.spends[0]
        assert len(spend.create_coin) == 6094
        print(f"run time:{run_time}")
        assert run_time < 0.2

    @pytest.mark.asyncio
    async def test_invalid_coin_spend_coin(self, bt, one_node_one_block, wallet_a):
        reward_ph = wallet_a.get_new_puzzlehash()
        blocks = bt.get_consecutive_blocks(
            5,
            guarantee_transaction_block=True,
            farmer_reward_puzzle_hash=reward_ph,
            pool_reward_puzzle_hash=reward_ph,
        )
        full_node_1, server_1 = one_node_one_block

        for block in blocks:
            await full_node_1.full_node.respond_block(full_node_protocol.RespondBlock(block))

        await time_out_assert(60, node_height_at_least, True, full_node_1, blocks[-1].height)

        spend_bundle = generate_test_spend_bundle(wallet_a, list(blocks[-1].get_included_reward_coins())[0])
        coin_spend_0 = recursive_replace(spend_bundle.coin_spends[0], "coin.puzzle_hash", bytes32([1] * 32))
        new_bundle = recursive_replace(spend_bundle, "coin_spends", [coin_spend_0] + spend_bundle.coin_spends[1:])
        assert spend_bundle is not None
        res = await full_node_1.full_node.respond_transaction(new_bundle, new_bundle.name(), test=True)
        assert res == (MempoolInclusionStatus.FAILED, Err.INVALID_SPEND_BUNDLE)


class TestPkmPairs:

    h1 = bytes32(b"a" * 32)
    h2 = bytes32(b"b" * 32)
    h3 = bytes32(b"c" * 32)
    h4 = bytes32(b"d" * 32)

    pk1 = G1Element.generator()
    pk2 = G1Element.generator()

    CCA = ConditionOpcode.CREATE_COIN_ANNOUNCEMENT
    CC = ConditionOpcode.CREATE_COIN
    ASM = ConditionOpcode.AGG_SIG_ME
    ASU = ConditionOpcode.AGG_SIG_UNSAFE

    def test_empty_list(self):
        conds = SpendBundleConditions([], 0, 0, 0, [], 0)
        pks, msgs = pkm_pairs(conds, b"foobar")
        assert pks == []
        assert msgs == []

    def test_no_agg_sigs(self):
        # one create coin: h1 amount: 1 and not hint
        spends = [Spend(self.h3, self.h4, None, 0, [(self.h1, 1, b"")], [])]
        conds = SpendBundleConditions(spends, 0, 0, 0, [], 0)
        pks, msgs = pkm_pairs(conds, b"foobar")
        assert pks == []
        assert msgs == []

    def test_agg_sig_me(self):

        spends = [Spend(self.h1, self.h2, None, 0, [], [(bytes48(self.pk1), b"msg1"), (bytes48(self.pk2), b"msg2")])]
        conds = SpendBundleConditions(spends, 0, 0, 0, [], 0)
        pks, msgs = pkm_pairs(conds, b"foobar")
        assert [bytes(pk) for pk in pks] == [bytes(self.pk1), bytes(self.pk2)]
        assert msgs == [b"msg1" + self.h1 + b"foobar", b"msg2" + self.h1 + b"foobar"]

    def test_agg_sig_unsafe(self):
        conds = SpendBundleConditions([], 0, 0, 0, [(bytes48(self.pk1), b"msg1"), (bytes48(self.pk2), b"msg2")], 0)
        pks, msgs = pkm_pairs(conds, b"foobar")
        assert [bytes(pk) for pk in pks] == [bytes(self.pk1), bytes(self.pk2)]
        assert msgs == [b"msg1", b"msg2"]

    def test_agg_sig_mixed(self):

        spends = [Spend(self.h1, self.h2, None, 0, [], [(bytes48(self.pk1), b"msg1")])]
        conds = SpendBundleConditions(spends, 0, 0, 0, [(bytes48(self.pk2), b"msg2")], 0)
        pks, msgs = pkm_pairs(conds, b"foobar")
        assert [bytes(pk) for pk in pks] == [bytes(self.pk2), bytes(self.pk1)]
        assert msgs == [b"msg2", b"msg1" + self.h1 + b"foobar"]<|MERGE_RESOLUTION|>--- conflicted
+++ resolved
@@ -1836,12 +1836,7 @@
     async def test_my_amount_too_large(self, bt, one_node_one_block, wallet_a):
 
         full_node_1, server_1 = one_node_one_block
-<<<<<<< HEAD
-        blocks = await full_node_1.get_all_full_blocks()
         cvp = ConditionWithArgs(ConditionOpcode.ASSERT_MY_AMOUNT, [int_to_bytes(2**64)])
-=======
-        cvp = ConditionWithArgs(ConditionOpcode.ASSERT_MY_AMOUNT, [int_to_bytes(2 ** 64)])
->>>>>>> d1e445fa
         dic = {cvp.opcode: [cvp]}
         blocks, spend_bundle1, peer, status, err = await self.condition_tester(bt, one_node_one_block, wallet_a, dic)
 
