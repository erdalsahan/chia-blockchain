--- conflicted
+++ resolved
@@ -218,10 +218,7 @@
     receiver._last_sync = dataclasses.replace(receiver._current_sync)
     receiver._invalid = ["1"]
     receiver._keys_missing = ["1"]
-<<<<<<< HEAD
-=======
     receiver._duplicates = ["1"]
->>>>>>> a4ec7e7c
 
     receiver._last_sync.sync_id = uint64(1)
     # Call `reset` and make sure all expected values are set back to their defaults.
@@ -241,10 +238,7 @@
     assert get_list_or_len(plot_sync_dict_1["plots"], not counts_only) == 10
     assert get_list_or_len(plot_sync_dict_1["failed_to_open_filenames"], not counts_only) == 0
     assert get_list_or_len(plot_sync_dict_1["no_key_filenames"], not counts_only) == 0
-<<<<<<< HEAD
-=======
     assert get_list_or_len(plot_sync_dict_1["duplicates"], not counts_only) == 0
->>>>>>> a4ec7e7c
     assert plot_sync_dict_1["total_plot_size"] == sum(plot.file_size for plot in receiver.plots().values())
     assert plot_sync_dict_1["syncing"] is None
     assert plot_sync_dict_1["last_sync_time"] is None
