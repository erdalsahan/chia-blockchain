import dataclasses
import json
import logging
from operator import attrgetter
from typing import Any, Dict, List, Optional, Tuple

import pytest
import pytest_asyncio
from blspy import G2Element

from chia.consensus.block_rewards import calculate_base_farmer_reward, calculate_pool_reward
from chia.consensus.coinbase import create_puzzlehash_for_pk
from chia.rpc.full_node_rpc_api import FullNodeRpcApi
from chia.rpc.full_node_rpc_client import FullNodeRpcClient
from chia.rpc.rpc_server import start_rpc_server
from chia.rpc.wallet_rpc_api import WalletRpcApi
from chia.rpc.wallet_rpc_client import WalletRpcClient
from chia.server.server import ChiaServer
from chia.simulator.full_node_simulator import FullNodeSimulator
from chia.simulator.simulator_protocol import FarmNewBlockProtocol
from chia.types.announcement import Announcement
from chia.types.blockchain_format.program import Program
from chia.types.blockchain_format.sized_bytes import bytes32
from chia.types.coin_record import CoinRecord
from chia.types.coin_spend import CoinSpend
from chia.types.peer_info import PeerInfo
from chia.types.spend_bundle import SpendBundle
from chia.util.bech32m import decode_puzzle_hash, encode_puzzle_hash
from chia.util.config import lock_and_load_config, save_config
from chia.util.hash import std_hash
from chia.util.ints import uint16, uint32, uint64
from chia.wallet.cat_wallet.cat_constants import DEFAULT_CATS
from chia.wallet.cat_wallet.cat_wallet import CATWallet
from chia.wallet.derive_keys import master_sk_to_wallet_sk, master_sk_to_wallet_sk_unhardened
from chia.wallet.did_wallet.did_wallet import DIDWallet
from chia.wallet.nft_wallet.nft_wallet import NFTWallet
from chia.wallet.trading.trade_status import TradeStatus
from chia.wallet.transaction_record import TransactionRecord
from chia.wallet.transaction_sorting import SortKey
from chia.wallet.util.compute_memos import compute_memos
from chia.wallet.util.wallet_types import WalletType
from chia.wallet.wallet import Wallet
from chia.wallet.wallet_node import WalletNode
from tests.block_tools import BlockTools
from tests.pools.test_pool_rpc import wallet_is_synced
from tests.time_out_assert import time_out_assert

log = logging.getLogger(__name__)


@dataclasses.dataclass
class WalletBundle:
    node: WalletNode
    rpc_client: WalletRpcClient
    wallet: Wallet


@dataclasses.dataclass
class FullNodeBundle:
    server: ChiaServer
    api: FullNodeSimulator
    rpc_client: FullNodeRpcClient


@dataclasses.dataclass
class WalletRpcTestEnvironment:
    wallet_1: WalletBundle
    wallet_2: WalletBundle
    full_node: FullNodeBundle


async def farm_transaction_block(full_node_api: FullNodeSimulator, wallet_node: WalletNode):
    await full_node_api.farm_new_transaction_block(FarmNewBlockProtocol(bytes32(b"\00" * 32)))
    await time_out_assert(5, wallet_is_synced, True, wallet_node, full_node_api)


async def farm_transaction(full_node_api: FullNodeSimulator, wallet_node: WalletNode, spend_bundle: SpendBundle):
    await time_out_assert(5, full_node_api.full_node.mempool_manager.get_spendbundle, spend_bundle, spend_bundle.name())
    await farm_transaction_block(full_node_api, wallet_node)
    assert full_node_api.full_node.mempool_manager.get_spendbundle(spend_bundle.name()) is None


async def generate_funds(full_node_api: FullNodeSimulator, wallet_bundle: WalletBundle, num_blocks: int = 1):
    wallet_id = 1
    initial_balances = await wallet_bundle.rpc_client.get_wallet_balance(str(wallet_id))
    ph: bytes32 = decode_puzzle_hash(await wallet_bundle.rpc_client.get_next_address(str(wallet_id), True))
    generated_funds = 0
    for i in range(0, num_blocks):
        await full_node_api.farm_new_transaction_block(FarmNewBlockProtocol(ph))
        peak_height = full_node_api.full_node.blockchain.get_peak_height()
        assert peak_height is not None
        generated_funds += calculate_pool_reward(peak_height) + calculate_base_farmer_reward(peak_height)

    # Farm a dummy block to confirm the created funds
    await farm_transaction_block(full_node_api, wallet_bundle.node)

    expected_confirmed = initial_balances["confirmed_wallet_balance"] + generated_funds
    expected_unconfirmed = initial_balances["unconfirmed_wallet_balance"] + generated_funds
    await time_out_assert(10, get_confirmed_balance, expected_confirmed, wallet_bundle.rpc_client, wallet_id)
    await time_out_assert(10, get_unconfirmed_balance, expected_unconfirmed, wallet_bundle.rpc_client, wallet_id)
    await time_out_assert(10, wallet_bundle.rpc_client.get_synced)

    return generated_funds


@pytest_asyncio.fixture(scope="function", params=[True, False])
async def wallet_rpc_environment(two_wallet_nodes, request, bt: BlockTools, self_hostname):
    full_node, wallets = two_wallet_nodes
    full_node_api = full_node[0]
    full_node_server = full_node_api.full_node.server
    wallet_node, server_2 = wallets[0]
    wallet_node_2, server_3 = wallets[1]
    wallet = wallet_node.wallet_state_manager.main_wallet
    wallet_2 = wallet_node_2.wallet_state_manager.main_wallet

    wallet_rpc_api = WalletRpcApi(wallet_node)
    wallet_rpc_api_2 = WalletRpcApi(wallet_node_2)

    config = bt.config
    hostname = config["self_hostname"]
    daemon_port = config["daemon_port"]

    if request.param:
        wallet_node.config["trusted_peers"] = {full_node_server.node_id.hex(): full_node_server.node_id.hex()}
        wallet_node_2.config["trusted_peers"] = {full_node_server.node_id.hex(): full_node_server.node_id.hex()}
    else:
        wallet_node.config["trusted_peers"] = {}
        wallet_node_2.config["trusted_peers"] = {}

    def stop_node_cb():
        pass

    full_node_rpc_api = FullNodeRpcApi(full_node_api.full_node)

    rpc_cleanup_node, test_rpc_port_node = await start_rpc_server(
        full_node_rpc_api,
        hostname,
        daemon_port,
        uint16(0),
        stop_node_cb,
        bt.root_path,
        config,
        connect_to_daemon=False,
    )
    rpc_cleanup, test_rpc_port = await start_rpc_server(
        wallet_rpc_api,
        hostname,
        daemon_port,
        uint16(0),
        stop_node_cb,
        bt.root_path,
        config,
        connect_to_daemon=False,
    )
    rpc_cleanup_2, test_rpc_port_2 = await start_rpc_server(
        wallet_rpc_api_2,
        hostname,
        daemon_port,
        uint16(0),
        stop_node_cb,
        bt.root_path,
        config,
        connect_to_daemon=False,
    )

    await server_2.start_client(PeerInfo(self_hostname, uint16(full_node_server._port)), None)
    await server_3.start_client(PeerInfo(self_hostname, uint16(full_node_server._port)), None)

    client = await WalletRpcClient.create(hostname, test_rpc_port, bt.root_path, config)
    client_2 = await WalletRpcClient.create(hostname, test_rpc_port_2, bt.root_path, config)
    client_node = await FullNodeRpcClient.create(hostname, test_rpc_port_node, bt.root_path, config)

    wallet_bundle_1: WalletBundle = WalletBundle(wallet_node, client, wallet)
    wallet_bundle_2: WalletBundle = WalletBundle(wallet_node_2, client_2, wallet_2)
    node_bundle: FullNodeBundle = FullNodeBundle(full_node_server, full_node_api, client_node)

    yield WalletRpcTestEnvironment(wallet_bundle_1, wallet_bundle_2, node_bundle)

    # Checks that the RPC manages to stop the node
    client.close()
    client_2.close()
    client_node.close()
    await client.await_closed()
    await client_2.await_closed()
    await client_node.await_closed()
    await rpc_cleanup()
    await rpc_cleanup_2()
    await rpc_cleanup_node()


async def create_tx_outputs(wallet: Wallet, output_args: List[Tuple[int, Optional[List[str]]]]) -> List[Dict[str, Any]]:
    outputs = []
    for args in output_args:
        output = {"amount": uint64(args[0]), "puzzle_hash": await wallet.get_new_puzzlehash()}
        if args[1] is not None:
            assert len(args[1]) > 0
            output["memos"] = args[1]
        outputs.append(output)
    return outputs


async def assert_wallet_types(client: WalletRpcClient, expected: Dict[WalletType, int]) -> None:
    for wallet_type in WalletType:
        wallets = await client.get_wallets(wallet_type)
        wallet_count = len(wallets)
        if wallet_type in expected:
            assert wallet_count == expected.get(wallet_type, 0)
            for wallet in wallets:
                assert wallet["type"] == wallet_type.value


def assert_tx_amounts(
    tx: TransactionRecord, outputs: List[Dict[str, Any]], *, amount_fee: uint64, change_expected: bool
) -> None:
    assert tx.fee_amount == amount_fee
    assert tx.amount == sum(output["amount"] for output in outputs)
    expected_additions = len(outputs) if change_expected is None else len(outputs) + 1
    assert len(tx.additions) == expected_additions
    addition_amounts = [addition.amount for addition in tx.additions]
    removal_amounts = [removal.amount for removal in tx.removals]
    for output in outputs:
        assert output["amount"] in addition_amounts
    assert (sum(removal_amounts) - sum(addition_amounts)) == amount_fee


async def assert_push_tx_error(node_rpc: FullNodeRpcClient, tx: TransactionRecord):
    spend_bundle = tx.spend_bundle
    assert spend_bundle is not None
    # check error for a ASSERT_ANNOUNCE_CONSUMED_FAILED and if the error is not there throw a value error
    try:
        await node_rpc.push_tx(spend_bundle)
    except ValueError as error:
        error_string = error.args[0]["error"]  # noqa:  # pylint: disable=E1126
        if error_string.find("ASSERT_ANNOUNCE_CONSUMED_FAILED") == -1:
            raise ValueError from error


async def tx_in_mempool(client: WalletRpcClient, transaction_id: bytes32):
    tx = await client.get_transaction("1", transaction_id)
    return tx.is_in_mempool()


async def get_confirmed_balance(client: WalletRpcClient, wallet_id: int):
    return (await client.get_wallet_balance(str(wallet_id)))["confirmed_wallet_balance"]


async def get_unconfirmed_balance(client: WalletRpcClient, wallet_id: int):
    return (await client.get_wallet_balance(str(wallet_id)))["unconfirmed_wallet_balance"]


@pytest.mark.asyncio
async def test_send_transaction(wallet_rpc_environment: WalletRpcTestEnvironment):
    env: WalletRpcTestEnvironment = wallet_rpc_environment

    wallet_2: Wallet = env.wallet_2.wallet
    wallet_node: WalletNode = env.wallet_1.node
    full_node_api: FullNodeSimulator = env.full_node.api
    client: WalletRpcClient = env.wallet_1.rpc_client

    generated_funds = await generate_funds(full_node_api, env.wallet_1)

    addr = encode_puzzle_hash(await wallet_2.get_new_puzzlehash(), "txch")
    tx_amount = uint64(15600000)
    with pytest.raises(ValueError):
        await client.send_transaction("1", uint64(100000000000000001), addr)

    # Tests sending a basic transaction
    tx = await client.send_transaction("1", tx_amount, addr, memos=["this is a basic tx"])
    transaction_id = tx.name

    spend_bundle = tx.spend_bundle
    assert spend_bundle is not None

    await time_out_assert(5, tx_in_mempool, True, client, transaction_id)
    await time_out_assert(5, get_unconfirmed_balance, generated_funds - tx_amount, client, 1)

    await farm_transaction(full_node_api, wallet_node, spend_bundle)

    # Checks that the memo can be retrieved
    tx_confirmed = await client.get_transaction("1", transaction_id)
    assert tx_confirmed.confirmed
    assert len(tx_confirmed.get_memos()) == 1
    assert [b"this is a basic tx"] in tx_confirmed.get_memos().values()
    assert list(tx_confirmed.get_memos().keys())[0] in [a.name() for a in spend_bundle.additions()]

    await time_out_assert(5, get_confirmed_balance, generated_funds - tx_amount, client, 1)


@pytest.mark.parametrize(
    "output_args, fee, select_coin",
    [
        ([(348026, None)], 0, False),
        ([(1270495230, ["memo_1"]), (902347, ["memo_2"])], 1, True),
        ([(84920, ["memo_1_0", "memo_1_1"]), (1, ["memo_2_0"])], 0, False),
        ([(32058710, ["memo_1_0", "memo_1_1"]), (1, ["memo_2_0"]), (923, ["memo_3_0", "memo_3_1"])], 32804, True),
    ],
)
@pytest.mark.asyncio
async def test_create_signed_transaction(
    wallet_rpc_environment: WalletRpcTestEnvironment,
    output_args: List[Tuple[int, Optional[List[str]]]],
    fee: int,
    select_coin: bool,
):
    env: WalletRpcTestEnvironment = wallet_rpc_environment

    wallet_2: Wallet = env.wallet_2.wallet
    wallet_1_node: WalletNode = env.wallet_1.node
    wallet_1_rpc: WalletRpcClient = env.wallet_1.rpc_client
    full_node_api: FullNodeSimulator = env.full_node.api
    full_node_rpc: FullNodeRpcClient = env.full_node.rpc_client

    generated_funds = await generate_funds(full_node_api, env.wallet_1)

    outputs = await create_tx_outputs(wallet_2, output_args)
    amount_outputs = sum(output["amount"] for output in outputs)
    amount_fee = uint64(fee)
    amount_total = amount_outputs + amount_fee

    selected_coin = None
    if select_coin:
        selected_coin = await wallet_1_rpc.select_coins(amount=amount_total, wallet_id=1)
        assert len(selected_coin) == 1

    tx = await wallet_1_rpc.create_signed_transaction(
        outputs,
        coins=selected_coin,
        fee=amount_fee,
    )
    assert_tx_amounts(tx, outputs, amount_fee=amount_fee, change_expected=not select_coin)

    # Farm the transaction and make sure the wallet balance reflects it correct
    spend_bundle = tx.spend_bundle
    assert spend_bundle is not None
    push_res = await full_node_rpc.push_tx(spend_bundle)
    assert push_res["success"]
    await farm_transaction(full_node_api, wallet_1_node, spend_bundle)
    await time_out_assert(5, get_confirmed_balance, generated_funds - amount_total, wallet_1_rpc, 1)

    # Validate the memos
    for output in outputs:
        if "memos" in outputs:
            found: bool = False
            for addition in spend_bundle.additions():
                if addition.amount == output["amount"] and addition.puzzle_hash.hex() == output["puzzle_hash"]:
                    cr: Optional[CoinRecord] = await full_node_rpc.get_coin_record_by_name(addition.name())
                    assert cr is not None
                    spend: Optional[CoinSpend] = await full_node_rpc.get_puzzle_and_solution(
                        addition.parent_coin_info, cr.confirmed_block_index
                    )
                    assert spend is not None
                    sb: SpendBundle = SpendBundle([spend], G2Element())
                    assert compute_memos(sb) == {addition.name(): [memo.encode() for memo in output["memos"]]}
                    found = True
            assert found


@pytest.mark.asyncio
async def test_create_signed_transaction_with_coin_announcement(wallet_rpc_environment: WalletRpcTestEnvironment):
    env: WalletRpcTestEnvironment = wallet_rpc_environment

    wallet_2: Wallet = env.wallet_2.wallet
    full_node_api: FullNodeSimulator = env.full_node.api
    client: WalletRpcClient = env.wallet_1.rpc_client
    client_node: FullNodeRpcClient = env.full_node.rpc_client

    await generate_funds(full_node_api, env.wallet_1)

    signed_tx_amount = uint64(888000)
    tx_coin_announcements = [
        Announcement(
            std_hash(b"coin_id_1"),
            std_hash(b"message"),
            b"\xca",
        ),
        Announcement(
            std_hash(b"coin_id_2"),
            bytes(Program.to("a string")),
        ),
    ]
    outputs = await create_tx_outputs(wallet_2, [(signed_tx_amount, None)])
    tx_res: TransactionRecord = await client.create_signed_transaction(
        outputs, coin_announcements=tx_coin_announcements
    )
    assert_tx_amounts(tx_res, outputs, amount_fee=uint64(0), change_expected=False)
    await assert_push_tx_error(client_node, tx_res)


@pytest.mark.asyncio
async def test_create_signed_transaction_with_puzzle_announcement(wallet_rpc_environment: WalletRpcTestEnvironment):
    env: WalletRpcTestEnvironment = wallet_rpc_environment

    wallet_2: Wallet = env.wallet_2.wallet
    full_node_api: FullNodeSimulator = env.full_node.api
    client: WalletRpcClient = env.wallet_1.rpc_client
    client_node: FullNodeRpcClient = env.full_node.rpc_client

    await generate_funds(full_node_api, env.wallet_1)

    signed_tx_amount = uint64(888000)
    tx_puzzle_announcements = [
        Announcement(
            std_hash(b"puzzle_hash_1"),
            b"message",
            b"\xca",
        ),
        Announcement(
            std_hash(b"puzzle_hash_2"),
            bytes(Program.to("a string")),
        ),
    ]
    outputs = await create_tx_outputs(wallet_2, [(signed_tx_amount, None)])
    tx_res = await client.create_signed_transaction(outputs, puzzle_announcements=tx_puzzle_announcements)
    assert_tx_amounts(tx_res, outputs, amount_fee=uint64(0), change_expected=True)
    await assert_push_tx_error(client_node, tx_res)


@pytest.mark.asyncio
async def test_send_transaction_multi(wallet_rpc_environment: WalletRpcTestEnvironment):
    env: WalletRpcTestEnvironment = wallet_rpc_environment

    wallet_2: Wallet = env.wallet_2.wallet
    wallet_node: WalletNode = env.wallet_1.node
    full_node_api: FullNodeSimulator = env.full_node.api
    client: WalletRpcClient = env.wallet_1.rpc_client

    generated_funds = await generate_funds(full_node_api, env.wallet_1)

    outputs = await create_tx_outputs(wallet_2, [(uint64(1), ["memo_1"]), (uint64(2), ["memo_2"])])
    amount_outputs = sum(output["amount"] for output in outputs)
    amount_fee = uint64(amount_outputs + 1)

    send_tx_res: TransactionRecord = await client.send_transaction_multi(
        "1",
        outputs,
        fee=amount_fee,
    )
    spend_bundle = send_tx_res.spend_bundle
    assert spend_bundle is not None
    assert send_tx_res is not None

    assert_tx_amounts(send_tx_res, outputs, amount_fee=amount_fee, change_expected=True)

    await farm_transaction(full_node_api, wallet_node, spend_bundle)

    await time_out_assert(5, get_confirmed_balance, generated_funds - amount_outputs - amount_fee, client, 1)

    # Checks that the memo can be retrieved
    tx_confirmed = await client.get_transaction("1", send_tx_res.name)
    assert tx_confirmed.confirmed
    memos = tx_confirmed.get_memos()
    assert len(memos) == len(outputs)
    for output in outputs:
        assert [output["memos"][0].encode()] in memos.values()
    spend_bundle = send_tx_res.spend_bundle
    assert spend_bundle is not None
    for key in memos.keys():
        assert key in [a.name() for a in spend_bundle.additions()]


@pytest.mark.asyncio
async def test_get_transactions(wallet_rpc_environment: WalletRpcTestEnvironment):
    env: WalletRpcTestEnvironment = wallet_rpc_environment

    wallet: Wallet = env.wallet_1.wallet
    wallet_node: WalletNode = env.wallet_1.node
    full_node_api: FullNodeSimulator = env.full_node.api
    client: WalletRpcClient = env.wallet_1.rpc_client

    await generate_funds(full_node_api, env.wallet_1, 5)

    all_transactions = await client.get_transactions("1")
    assert len(all_transactions) >= 10
    # Test transaction pagination
    some_transactions = await client.get_transactions("1", 0, 5)
    some_transactions_2 = await client.get_transactions("1", 5, 10)
    assert some_transactions == all_transactions[0:5]
    assert some_transactions_2 == all_transactions[5:10]

    # Testing sorts
    # Test the default sort (CONFIRMED_AT_HEIGHT)
    assert all_transactions == sorted(all_transactions, key=attrgetter("confirmed_at_height"))
    all_transactions = await client.get_transactions("1", reverse=True)
    assert all_transactions == sorted(all_transactions, key=attrgetter("confirmed_at_height"), reverse=True)

    # Test RELEVANCE
    await client.send_transaction(
        "1", uint64(1), encode_puzzle_hash(await wallet.get_new_puzzlehash(), "txch")
    )  # Create a pending tx

    all_transactions = await client.get_transactions("1", sort_key=SortKey.RELEVANCE)
    sorted_transactions = sorted(all_transactions, key=attrgetter("created_at_time"), reverse=True)
    sorted_transactions = sorted(sorted_transactions, key=attrgetter("confirmed_at_height"), reverse=True)
    sorted_transactions = sorted(sorted_transactions, key=attrgetter("confirmed"))
    assert all_transactions == sorted_transactions

    all_transactions = await client.get_transactions("1", sort_key=SortKey.RELEVANCE, reverse=True)
    sorted_transactions = sorted(all_transactions, key=attrgetter("created_at_time"))
    sorted_transactions = sorted(sorted_transactions, key=attrgetter("confirmed_at_height"))
    sorted_transactions = sorted(sorted_transactions, key=attrgetter("confirmed"), reverse=True)
    assert all_transactions == sorted_transactions

    # Test get_transactions to address
    ph_by_addr = await wallet.get_new_puzzlehash()
    await client.send_transaction("1", uint64(1), encode_puzzle_hash(ph_by_addr, "txch"))
    await client.farm_block(encode_puzzle_hash(ph_by_addr, "txch"))
    await time_out_assert(10, wallet_is_synced, True, wallet_node, full_node_api)
    tx_for_address = await client.get_transactions("1", to_address=encode_puzzle_hash(ph_by_addr, "txch"))
    assert len(tx_for_address) == 1
    assert tx_for_address[0].to_puzzle_hash == ph_by_addr


@pytest.mark.asyncio
async def test_get_transaction_count(wallet_rpc_environment: WalletRpcTestEnvironment):
    env: WalletRpcTestEnvironment = wallet_rpc_environment

    full_node_api: FullNodeSimulator = env.full_node.api
    client: WalletRpcClient = env.wallet_1.rpc_client

    await generate_funds(full_node_api, env.wallet_1)

    all_transactions = await client.get_transactions("1")
    assert len(all_transactions) > 0
    transaction_count = await client.get_transaction_count("1")
    assert transaction_count == len(all_transactions)


@pytest.mark.asyncio
async def test_cat_endpoints(wallet_rpc_environment: WalletRpcTestEnvironment):
    env: WalletRpcTestEnvironment = wallet_rpc_environment

    wallet_node: WalletNode = env.wallet_1.node

    client: WalletRpcClient = env.wallet_1.rpc_client
    client_2: WalletRpcClient = env.wallet_2.rpc_client

    full_node_api: FullNodeSimulator = env.full_node.api

    await generate_funds(full_node_api, env.wallet_1, 1)
    await generate_funds(full_node_api, env.wallet_2, 1)

    # Creates a CAT wallet with 100 mojos and a CAT with 20 mojos
    await client.create_new_cat_and_wallet(uint64(100))
    res = await client.create_new_cat_and_wallet(uint64(20))
    assert res["success"]
    cat_0_id = res["wallet_id"]
    asset_id = bytes32.fromhex(res["asset_id"])
    assert len(asset_id) > 0

    await assert_wallet_types(client, {WalletType.STANDARD_WALLET: 1, WalletType.CAT: 2})
    await assert_wallet_types(client_2, {WalletType.STANDARD_WALLET: 1})

    bal_0 = await client.get_wallet_balance(cat_0_id)
    assert bal_0["confirmed_wallet_balance"] == 0
    assert bal_0["pending_coin_removal_count"] == 1
    col = await client.get_cat_asset_id(cat_0_id)
    assert col == asset_id
    assert (await client.get_cat_name(cat_0_id)) == CATWallet.default_wallet_name_for_unknown_cat(asset_id.hex())
    await client.set_cat_name(cat_0_id, "My cat")
    assert (await client.get_cat_name(cat_0_id)) == "My cat"
    result = await client.cat_asset_id_to_name(col)
    assert result is not None
    wid, name = result
    assert wid == cat_0_id
    assert name == "My cat"
    result = await client.cat_asset_id_to_name(bytes32([0] * 32))
    assert result is None
    verified_asset_id = next(iter(DEFAULT_CATS.items()))[1]["asset_id"]
    result = await client.cat_asset_id_to_name(bytes32.from_hexstr(verified_asset_id))
    assert result is not None
    should_be_none, name = result
    assert should_be_none is None
    assert name == next(iter(DEFAULT_CATS.items()))[1]["name"]

    # TODO: Investigate why farming only one block here makes it flaky
    await farm_transaction_block(full_node_api, wallet_node)
    await farm_transaction_block(full_node_api, wallet_node)

    await time_out_assert(10, get_confirmed_balance, 20, client, cat_0_id)
    bal_0 = await client.get_wallet_balance(cat_0_id)
    assert bal_0["pending_coin_removal_count"] == 0
    assert bal_0["unspent_coin_count"] == 1

    # Creates a second wallet with the same CAT
    res = await client_2.create_wallet_for_existing_cat(asset_id)
    assert res["success"]
    cat_1_id = res["wallet_id"]
    cat_1_asset_id = bytes.fromhex(res["asset_id"])
    assert cat_1_asset_id == asset_id

    await assert_wallet_types(client, {WalletType.STANDARD_WALLET: 1, WalletType.CAT: 2})
    await assert_wallet_types(client_2, {WalletType.STANDARD_WALLET: 1, WalletType.CAT: 1})

    await farm_transaction_block(full_node_api, wallet_node)

    bal_1 = await client_2.get_wallet_balance(cat_1_id)
    assert bal_1["confirmed_wallet_balance"] == 0

    addr_0 = await client.get_next_address(cat_0_id, False)
    addr_1 = await client_2.get_next_address(cat_1_id, False)

    assert addr_0 != addr_1

    tx_res = await client.cat_spend(cat_0_id, uint64(4), addr_1, uint64(0), ["the cat memo"])
    spend_bundle = tx_res.spend_bundle
    assert spend_bundle is not None
    await farm_transaction(full_node_api, wallet_node, spend_bundle)

    # Test unacknowledged CAT
    assert wallet_node.wallet_state_manager is not None
    await wallet_node.wallet_state_manager.interested_store.add_unacknowledged_token(
        asset_id, "Unknown", uint32(10000), bytes32(b"\00" * 32)
    )
    cats = await client.get_stray_cats()
    assert len(cats) == 1

    await time_out_assert(10, get_confirmed_balance, 16, client, cat_0_id)
    await time_out_assert(10, get_confirmed_balance, 4, client_2, cat_1_id)

    # Test CAT coin selection
    selected_coins = await client.select_coins(amount=1, wallet_id=cat_0_id)
    assert len(selected_coins) > 0


@pytest.mark.asyncio
async def test_offer_endpoints(wallet_rpc_environment: WalletRpcTestEnvironment):
    env: WalletRpcTestEnvironment = wallet_rpc_environment

    wallet_node: WalletNode = env.wallet_1.node
    wallet_1_rpc: WalletRpcClient = env.wallet_1.rpc_client
    wallet_2_rpc: WalletRpcClient = env.wallet_2.rpc_client
    full_node_api: FullNodeSimulator = env.full_node.api

    await generate_funds(full_node_api, env.wallet_1, 1)
    await generate_funds(full_node_api, env.wallet_2, 1)

    # Creates a CAT wallet with 20 mojos
    res = await wallet_1_rpc.create_new_cat_and_wallet(uint64(20))
    cat_wallet_id = res["wallet_id"]
    cat_asset_id = bytes32.fromhex(res["asset_id"])
    # TODO: Investigate why farming only two blocks here makes it flaky
    await farm_transaction_block(full_node_api, wallet_node)
    await farm_transaction_block(full_node_api, wallet_node)
    await farm_transaction_block(full_node_api, wallet_node)
    await time_out_assert(10, get_confirmed_balance, 20, wallet_1_rpc, cat_wallet_id)

    # Creates a wallet for the same CAT on wallet_2 and send 4 CAT from wallet_1 to it
    await wallet_2_rpc.create_wallet_for_existing_cat(cat_asset_id)
    wallet_2_address = await wallet_2_rpc.get_next_address(cat_wallet_id, False)
    tx_res = await wallet_1_rpc.cat_spend(cat_wallet_id, uint64(4), wallet_2_address, uint64(0), ["the cat memo"])
    spend_bundle = tx_res.spend_bundle
    assert spend_bundle is not None
    await farm_transaction(full_node_api, wallet_node, spend_bundle)
    await time_out_assert(10, get_confirmed_balance, 4, wallet_2_rpc, cat_wallet_id)

    col = await client.get_cat_asset_id(cat_0_id)

    # Create an offer of 5 chia for one CAT
<<<<<<< HEAD
    # TODO, address ignore here based on what we merge into main
    offer, trade_record = await client.create_offer_for_ids({uint32(1): -5, col.hex(): 1}, validate_only=True)  # type: ignore[dict-item] # noqa: E501
    all_offers = await client.get_all_offers()
    assert len(all_offers) == 0
    assert offer is None

    driver_dict: Dict[str, Any] = {col.hex(): {"type": "CAT", "tail": "0x" + col.hex()}}

    # TODO, address ignore here based on what we merge into main
    offer, trade_record = await client.create_offer_for_ids(
        {uint32(1): -5, col.hex(): 1},  # type: ignore[dict-item]
        driver_dict=driver_dict,
        fee=uint64(1),
    )
    assert offer is not None

    summary = await client.get_offer_summary(offer)
    assert summary == {"offered": {"xch": 5}, "requested": {col.hex(): 1}, "infos": driver_dict, "fees": 1}
=======
    offer, trade_record = await wallet_1_rpc.create_offer_for_ids({uint32(1): -5, cat_wallet_id: 1}, validate_only=True)
    all_offers = await wallet_1_rpc.get_all_offers()
    assert len(all_offers) == 0
    assert offer is None

    offer, trade_record = await wallet_1_rpc.create_offer_for_ids({uint32(1): -5, cat_wallet_id: 1}, fee=uint64(1))
    assert offer is not None

    summary = await wallet_1_rpc.get_offer_summary(offer)
    assert summary == {"offered": {"xch": 5}, "requested": {cat_asset_id.hex(): 1}, "fees": 1}
>>>>>>> 60c1867a

    assert await wallet_1_rpc.check_offer_validity(offer)

    all_offers = await wallet_1_rpc.get_all_offers(file_contents=True)
    assert len(all_offers) == 1
    assert TradeStatus(all_offers[0].status) == TradeStatus.PENDING_ACCEPT
    assert all_offers[0].offer == bytes(offer)

    trade_record = await wallet_2_rpc.take_offer(offer, fee=uint64(1))
    assert TradeStatus(trade_record.status) == TradeStatus.PENDING_CONFIRM

    await wallet_1_rpc.cancel_offer(offer.name(), secure=False)

    trade_record = await wallet_1_rpc.get_offer(offer.name(), file_contents=True)
    assert trade_record.offer == bytes(offer)
    assert TradeStatus(trade_record.status) == TradeStatus.CANCELLED

    await wallet_1_rpc.cancel_offer(offer.name(), fee=uint64(1), secure=True)

    trade_record = await wallet_1_rpc.get_offer(offer.name())
    assert TradeStatus(trade_record.status) == TradeStatus.PENDING_CANCEL

    new_offer, new_trade_record = await wallet_1_rpc.create_offer_for_ids(
        {uint32(1): -5, cat_wallet_id: 1}, fee=uint64(1)
    )
    all_offers = await wallet_1_rpc.get_all_offers()
    assert len(all_offers) == 2

    await farm_transaction_block(full_node_api, wallet_node)

    async def is_trade_confirmed(client, trade) -> bool:
        trade_record = await client.get_offer(trade.name())
        return TradeStatus(trade_record.status) == TradeStatus.CONFIRMED

    await time_out_assert(15, is_trade_confirmed, True, wallet_1_rpc, offer)

    # Test trade sorting
    def only_ids(trades):
        return [t.trade_id for t in trades]

    trade_record = await wallet_1_rpc.get_offer(offer.name())
    all_offers = await wallet_1_rpc.get_all_offers(include_completed=True)  # confirmed at index descending
    assert len(all_offers) == 2
    assert only_ids(all_offers) == only_ids([trade_record, new_trade_record])
    all_offers = await wallet_1_rpc.get_all_offers(include_completed=True, reverse=True)  # confirmed at index ascending
    assert only_ids(all_offers) == only_ids([new_trade_record, trade_record])
    all_offers = await wallet_1_rpc.get_all_offers(include_completed=True, sort_key="RELEVANCE")  # most relevant
    assert only_ids(all_offers) == only_ids([new_trade_record, trade_record])
    all_offers = await wallet_1_rpc.get_all_offers(
        include_completed=True, sort_key="RELEVANCE", reverse=True
    )  # least relevant
    assert only_ids(all_offers) == only_ids([trade_record, new_trade_record])
    # Test pagination
    all_offers = await wallet_1_rpc.get_all_offers(include_completed=True, start=0, end=1)
    assert len(all_offers) == 1
    all_offers = await wallet_1_rpc.get_all_offers(include_completed=True, start=50)
    assert len(all_offers) == 0
    all_offers = await wallet_1_rpc.get_all_offers(include_completed=True, start=0, end=50)
    assert len(all_offers) == 2


@pytest.mark.asyncio
async def test_did_endpoints(wallet_rpc_environment: WalletRpcTestEnvironment):
    env: WalletRpcTestEnvironment = wallet_rpc_environment

    wallet_2: Wallet = env.wallet_2.wallet
    wallet_1_node: WalletNode = env.wallet_1.node
    wallet_2_node: WalletNode = env.wallet_2.node
    wallet_1_rpc: WalletRpcClient = env.wallet_1.rpc_client
    full_node_api: FullNodeSimulator = env.full_node.api

    await generate_funds(env.full_node.api, env.wallet_1, 5)

    # Create a DID wallet
    res = await wallet_1_rpc.create_new_did_wallet(1)
    assert res["success"]
    did_wallet_id_0 = res["wallet_id"]
    did_id_0 = res["my_did"]
    # Check DID ID
    res = await wallet_1_rpc.get_did_id(did_wallet_id_0)
    assert res["success"]
    assert did_id_0 == res["my_did"]
    # Create backup file
    res = await wallet_1_rpc.create_did_backup_file(did_wallet_id_0, "backup.did")
    assert res["success"]

    for _ in range(3):
        await farm_transaction_block(full_node_api, wallet_1_node)

    # Update recovery list
    res = await wallet_1_rpc.update_did_recovery_list(did_wallet_id_0, [did_id_0], 1)
    assert res["success"]
    res = await wallet_1_rpc.get_did_recovery_list(did_wallet_id_0)
    assert res["num_required"] == 1
    assert res["recovery_list"][0] == did_id_0

    for _ in range(3):
        await farm_transaction_block(full_node_api, wallet_1_node)

    # Update metadata
    res = await wallet_1_rpc.update_did_metadata(did_wallet_id_0, {"Twitter": "Https://test"})
    assert res["success"]

    for _ in range(3):
        await farm_transaction_block(full_node_api, wallet_1_node)

    res = await wallet_1_rpc.get_did_metadata(did_wallet_id_0)
    assert res["metadata"]["Twitter"] == "Https://test"

    for _ in range(3):
        await farm_transaction_block(full_node_api, wallet_1_node)

    # Transfer DID
    addr = encode_puzzle_hash(await wallet_2.get_new_puzzlehash(), "txch")
    res = await wallet_1_rpc.did_transfer_did(did_wallet_id_0, addr, 0, True)
    assert res["success"]

    for _ in range(3):
        await farm_transaction_block(full_node_api, wallet_1_node)

    assert wallet_2_node.wallet_state_manager is not None

    did_wallets = list(
        filter(
            lambda w: (w.type == WalletType.DISTRIBUTED_ID),
            await wallet_2_node.wallet_state_manager.get_all_wallet_info_entries(),
        )
    )
    did_wallet_2: DIDWallet = wallet_2_node.wallet_state_manager.wallets[did_wallets[0].id]
    assert did_wallet_2.get_my_DID() == did_id_0
    metadata = json.loads(did_wallet_2.did_info.metadata)
    assert metadata["Twitter"] == "Https://test"


@pytest.mark.asyncio
async def test_nft_endpoints(wallet_rpc_environment: WalletRpcTestEnvironment):
    env: WalletRpcTestEnvironment = wallet_rpc_environment
    wallet_1_node: WalletNode = env.wallet_1.node
    wallet_1_rpc: WalletRpcClient = env.wallet_1.rpc_client
    wallet_2: Wallet = env.wallet_2.wallet
    wallet_2_node: WalletNode = env.wallet_2.node
    wallet_2_rpc: WalletRpcClient = env.wallet_2.rpc_client
    full_node_api: FullNodeSimulator = env.full_node.api

    await generate_funds(env.full_node.api, env.wallet_1, 5)

    res = await wallet_1_rpc.create_new_nft_wallet(None)
    nft_wallet_id = res["wallet_id"]
    res = await wallet_1_rpc.mint_nft(
        nft_wallet_id,
        None,
        "0xD4584AD463139FA8C0D9F68F4B59F185",
        ["https://www.chia.net/img/branding/chia-logo.svg"],
        0,
    )
    assert res["success"]

    for _ in range(3):
        await farm_transaction_block(full_node_api, wallet_1_node)

    assert wallet_1_node.wallet_state_manager is not None

    nft_wallet: NFTWallet = wallet_1_node.wallet_state_manager.wallets[nft_wallet_id]
    nft_id = nft_wallet.get_current_nfts()[0].coin.name()
    nft_info = (await wallet_1_rpc.get_nft_info(nft_id))["nft_info"]
    assert nft_info["nft_coin_id"] == nft_wallet.get_current_nfts()[0].coin.name().hex().upper()

    addr = encode_puzzle_hash(await wallet_2.get_new_puzzlehash(), "txch")
    res = await wallet_1_rpc.transfer_nft(nft_wallet_id, nft_id.hex(), addr, 0)
    assert res["success"]

    for _ in range(3):
        await farm_transaction_block(full_node_api, wallet_1_node)

    assert wallet_2_node.wallet_state_manager is not None

    nft_wallet_id_1 = (
        await wallet_2_node.wallet_state_manager.get_all_wallet_info_entries(wallet_type=WalletType.NFT)
    )[0].id
    nft_wallet_1: NFTWallet = wallet_2_node.wallet_state_manager.wallets[nft_wallet_id_1]
    nft_info_1 = (await wallet_1_rpc.get_nft_info(nft_id, False))["nft_info"]
    assert nft_info_1 == nft_info
    nft_info_1 = (await wallet_1_rpc.get_nft_info(nft_id))["nft_info"]
    assert nft_info_1["nft_coin_id"] == nft_wallet_1.get_current_nfts()[0].coin.name().hex().upper()
    # Cross-check NFT
    nft_info_2 = (await wallet_2_rpc.list_nfts(nft_wallet_id_1))["nft_list"][0]
    assert nft_info_1 == nft_info_2


@pytest.mark.asyncio
async def test_key_and_address_endpoints(wallet_rpc_environment: WalletRpcTestEnvironment):
    env: WalletRpcTestEnvironment = wallet_rpc_environment

    wallet: Wallet = env.wallet_1.wallet
    wallet_node: WalletNode = env.wallet_1.node
    client: WalletRpcClient = env.wallet_1.rpc_client

    address = await client.get_next_address("1", True)
    assert len(address) > 10

    pks = await client.get_public_keys()
    assert len(pks) == 1

    await generate_funds(env.full_node.api, env.wallet_1)

    assert (await client.get_height_info()) > 0

    ph = await wallet.get_new_puzzlehash()
    addr = encode_puzzle_hash(ph, "txch")
    tx_amount = uint64(15600000)

    created_tx = await client.send_transaction("1", tx_amount, addr)

    await time_out_assert(5, tx_in_mempool, True, client, created_tx.name)
    assert len(await wallet.wallet_state_manager.tx_store.get_unconfirmed_for_wallet(1)) == 1
    await client.delete_unconfirmed_transactions("1")
    assert len(await wallet.wallet_state_manager.tx_store.get_unconfirmed_for_wallet(1)) == 0

    sk_dict = await client.get_private_key(pks[0])
    assert sk_dict["fingerprint"] == pks[0]
    assert sk_dict["sk"] is not None
    assert sk_dict["pk"] is not None
    assert sk_dict["seed"] is not None

    mnemonic = await client.generate_mnemonic()
    assert len(mnemonic) == 24

    await client.add_key(mnemonic)

    pks = await client.get_public_keys()
    assert len(pks) == 2

    await client.log_in(pks[1])
    sk_dict = await client.get_private_key(pks[1])
    assert sk_dict["fingerprint"] == pks[1]

    # Add in reward addresses into farmer and pool for testing delete key checks
    # set farmer to first private key
    sk = await wallet_node.get_key_for_fingerprint(pks[0])
    test_ph = create_puzzlehash_for_pk(master_sk_to_wallet_sk(sk, uint32(0)).get_g1())
    with lock_and_load_config(wallet_node.root_path, "config.yaml") as test_config:
        test_config["farmer"]["xch_target_address"] = encode_puzzle_hash(test_ph, "txch")
        # set pool to second private key
        sk = await wallet_node.get_key_for_fingerprint(pks[1])
        test_ph = create_puzzlehash_for_pk(master_sk_to_wallet_sk(sk, uint32(0)).get_g1())
        test_config["pool"]["xch_target_address"] = encode_puzzle_hash(test_ph, "txch")
        save_config(wallet_node.root_path, "config.yaml", test_config)

    # Check first key
    sk_dict = await client.check_delete_key(pks[0])
    assert sk_dict["fingerprint"] == pks[0]
    assert sk_dict["used_for_farmer_rewards"] is True
    assert sk_dict["used_for_pool_rewards"] is False

    # Check second key
    sk_dict = await client.check_delete_key(pks[1])
    assert sk_dict["fingerprint"] == pks[1]
    assert sk_dict["used_for_farmer_rewards"] is False
    assert sk_dict["used_for_pool_rewards"] is True

    # Check unknown key
    sk_dict = await client.check_delete_key(123456, 10)
    assert sk_dict["fingerprint"] == 123456
    assert sk_dict["used_for_farmer_rewards"] is False
    assert sk_dict["used_for_pool_rewards"] is False

    # Add in observer reward addresses into farmer and pool for testing delete key checks
    # set farmer to first private key
    sk = await wallet_node.get_key_for_fingerprint(pks[0])
    test_ph = create_puzzlehash_for_pk(master_sk_to_wallet_sk_unhardened(sk, uint32(0)).get_g1())
    with lock_and_load_config(wallet_node.root_path, "config.yaml") as test_config:
        test_config["farmer"]["xch_target_address"] = encode_puzzle_hash(test_ph, "txch")
        # set pool to second private key
        sk = await wallet_node.get_key_for_fingerprint(pks[1])
        test_ph = create_puzzlehash_for_pk(master_sk_to_wallet_sk_unhardened(sk, uint32(0)).get_g1())
        test_config["pool"]["xch_target_address"] = encode_puzzle_hash(test_ph, "txch")
        save_config(wallet_node.root_path, "config.yaml", test_config)

    # Check first key
    sk_dict = await client.check_delete_key(pks[0])
    assert sk_dict["fingerprint"] == pks[0]
    assert sk_dict["used_for_farmer_rewards"] is True
    assert sk_dict["used_for_pool_rewards"] is False

    # Check second key
    sk_dict = await client.check_delete_key(pks[1])
    assert sk_dict["fingerprint"] == pks[1]
    assert sk_dict["used_for_farmer_rewards"] is False
    assert sk_dict["used_for_pool_rewards"] is True

    # Check unknown key
    sk_dict = await client.check_delete_key(123456, 10)
    assert sk_dict["fingerprint"] == 123456
    assert sk_dict["used_for_farmer_rewards"] is False
    assert sk_dict["used_for_pool_rewards"] is False

    await client.delete_key(pks[0])
    await client.log_in(pks[1])
    assert len(await client.get_public_keys()) == 1

    assert not (await client.get_sync_status())

    wallets = await client.get_wallets()
    assert len(wallets) == 1
    assert await get_unconfirmed_balance(client, int(wallets[0]["id"])) == 0

    with pytest.raises(ValueError):
        await client.send_transaction(wallets[0]["id"], uint64(100), addr)

    # Delete all keys
    await client.delete_all_keys()
    assert len(await client.get_public_keys()) == 0<|MERGE_RESOLUTION|>--- conflicted
+++ resolved
@@ -653,40 +653,26 @@
     await farm_transaction(full_node_api, wallet_node, spend_bundle)
     await time_out_assert(10, get_confirmed_balance, 4, wallet_2_rpc, cat_wallet_id)
 
-    col = await client.get_cat_asset_id(cat_0_id)
-
     # Create an offer of 5 chia for one CAT
-<<<<<<< HEAD
-    # TODO, address ignore here based on what we merge into main
-    offer, trade_record = await client.create_offer_for_ids({uint32(1): -5, col.hex(): 1}, validate_only=True)  # type: ignore[dict-item] # noqa: E501
-    all_offers = await client.get_all_offers()
-    assert len(all_offers) == 0
-    assert offer is None
-
-    driver_dict: Dict[str, Any] = {col.hex(): {"type": "CAT", "tail": "0x" + col.hex()}}
-
-    # TODO, address ignore here based on what we merge into main
-    offer, trade_record = await client.create_offer_for_ids(
-        {uint32(1): -5, col.hex(): 1},  # type: ignore[dict-item]
-        driver_dict=driver_dict,
-        fee=uint64(1),
-    )
-    assert offer is not None
-
-    summary = await client.get_offer_summary(offer)
-    assert summary == {"offered": {"xch": 5}, "requested": {col.hex(): 1}, "infos": driver_dict, "fees": 1}
-=======
-    offer, trade_record = await wallet_1_rpc.create_offer_for_ids({uint32(1): -5, cat_wallet_id: 1}, validate_only=True)
+    offer, trade_record = await wallet_1_rpc.create_offer_for_ids(
+        {uint32(1): -5, cat_asset_id.hex(): 1}, validate_only=True
+    )
     all_offers = await wallet_1_rpc.get_all_offers()
     assert len(all_offers) == 0
     assert offer is None
 
-    offer, trade_record = await wallet_1_rpc.create_offer_for_ids({uint32(1): -5, cat_wallet_id: 1}, fee=uint64(1))
+    driver_dict: Dict[str, Any] = {cat_asset_id.hex(): {"type": "CAT", "tail": "0x" + cat_asset_id.hex()}}
+
+    # TODO, address ignore here based on what we merge into main
+    offer, trade_record = await wallet_1_rpc.create_offer_for_ids(
+        {uint32(1): -5, cat_asset_id.hex(): 1},
+        driver_dict=driver_dict,
+        fee=uint64(1),
+    )
     assert offer is not None
 
     summary = await wallet_1_rpc.get_offer_summary(offer)
-    assert summary == {"offered": {"xch": 5}, "requested": {cat_asset_id.hex(): 1}, "fees": 1}
->>>>>>> 60c1867a
+    assert summary == {"offered": {"xch": 5}, "requested": {cat_asset_id.hex(): 1}, "infos": driver_dict, "fees": 1}
 
     assert await wallet_1_rpc.check_offer_validity(offer)
 
