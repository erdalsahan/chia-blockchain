--- conflicted
+++ resolved
@@ -1,16 +1,8 @@
-<<<<<<< HEAD
-# flake8: noqa: F811, F401
 from __future__ import annotations
 
 import asyncio
-from typing import TYPE_CHECKING
-=======
-from __future__ import annotations
-
-import asyncio
-from typing import List, Optional, Set
+from typing import TYPE_CHECKING, List, Optional, Set
 from unittest.mock import MagicMock
->>>>>>> 8bf2d2ff
 
 import pytest
 from aiosqlite import Error as AIOSqliteError
@@ -32,25 +24,13 @@
 from chia.types.blockchain_format.program import Program
 from chia.types.blockchain_format.sized_bytes import bytes32
 from chia.types.peer_info import PeerInfo
-<<<<<<< HEAD
-from chia.util.ints import uint16, uint32
-
-if TYPE_CHECKING:
-    from chia.wallet.wallet_state_manager import WalletStateManager
-
-from tests.connection_utils import disconnect_all_and_reconnect
-from tests.pools.test_pool_rpc import wallet_is_synced
-from tests.setup_nodes import setup_node_and_wallet, setup_simulators_and_wallets, test_constants
-from tests.time_out_assert import time_out_assert
-
-
-def wallet_height_at_least(wallet_node, h):
-    height = wallet_node.wallet_state_manager.blockchain.get_peak_height()
-=======
 from chia.util.block_cache import BlockCache
 from chia.util.hash import std_hash
 from chia.util.ints import uint16, uint32, uint64
-from chia.wallet.nft_wallet.nft_wallet import NFTWallet
+
+if TYPE_CHECKING:
+    from chia.wallet.nft_wallet.nft_wallet import NFTWallet
+
 from chia.wallet.transaction_record import TransactionRecord
 from chia.wallet.util.compute_memos import compute_memos
 from chia.wallet.util.wallet_sync_utils import PeerRequestException
@@ -64,7 +44,6 @@
 
 async def wallet_height_at_least(wallet_node, h):
     height = await wallet_node.wallet_state_manager.blockchain.get_finished_sync_up_to()
->>>>>>> 8bf2d2ff
     if height == h:
         return True
     return False
