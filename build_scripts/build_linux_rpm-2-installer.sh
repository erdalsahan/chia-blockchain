--- conflicted
+++ resolved
@@ -74,13 +74,10 @@
   --rpm-tag 'Recommends: libxcrypt-compat' \
   --rpm-tag '%define _build_id_links none' \
   --rpm-tag '%undefine _missing_build_ids_terminate_build' \
-<<<<<<< HEAD
+  --before-install=assets/rpm/before-install.sh \
+  --rpm-tag 'Requires(pre): findutils' \
   --rpm-compression xzmt \
   --rpm-compression-level 9 \
-=======
-  --before-install=assets/rpm/before-install.sh \
-  --rpm-tag 'Requires(pre): findutils' \
->>>>>>> 949ed00e
   .
 # CLI only rpm done
 cp -r dist/daemon ../chia-blockchain-gui/packages/gui
