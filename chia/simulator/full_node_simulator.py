import asyncio
<<<<<<< HEAD
import itertools
from typing import Collection, List, Optional, Set
=======
import time
from typing import Dict, List, Optional
>>>>>>> 7fda9596

from chia.consensus.block_record import BlockRecord
from chia.consensus.block_rewards import calculate_base_farmer_reward, calculate_pool_reward
from chia.consensus.multiprocess_validation import PreValidationResult
from chia.full_node.full_node import FullNode
from chia.full_node.full_node_api import FullNodeAPI
from chia.protocols.full_node_protocol import RespondBlock
from chia.simulator.simulator_protocol import FarmNewBlockProtocol, ReorgProtocol
<<<<<<< HEAD
from chia.types.blockchain_format.coin import Coin
from chia.types.blockchain_format.sized_bytes import bytes32
from chia.types.full_block import FullBlock
from chia.util.api_decorators import api_request
from chia.util.ints import uint8, uint32, uint64
from chia.wallet.transaction_record import TransactionRecord
from chia.wallet.util.wallet_types import AmountWithPuzzlehash
from chia.wallet.wallet import Wallet


async def wait_for_coins_in_wallet(coins: Set[Coin], wallet: Wallet):
    """Wait until all of the specified coins are simultaneously reported as spendable
    in by the wallet.

    Arguments:
        coins: The coins expected to be received.
        wallet: The wallet expected to receive the coins.
    """
    while True:
        spendable_wallet_coin_records = await wallet.wallet_state_manager.get_spendable_coins_for_wallet(
            wallet_id=wallet.id()
        )
        spendable_wallet_coins = {record.coin for record in spendable_wallet_coin_records}

        if coins.issubset(spendable_wallet_coins):
            return

        await asyncio.sleep(0.050)
=======
from chia.types.blockchain_format.sized_bytes import bytes32
from chia.types.full_block import FullBlock
from chia.util.api_decorators import api_request
from chia.util.config import lock_and_load_config, save_config
from chia.util.ints import uint8
from tests.block_tools import BlockTools
>>>>>>> 7fda9596


class FullNodeSimulator(FullNodeAPI):
    def __init__(self, full_node: FullNode, block_tools: BlockTools, config: Dict) -> None:
        super().__init__(full_node)
        self.bt = block_tools
        self.full_node = full_node
<<<<<<< HEAD
        self.config = full_node.config
        self.time_per_block: Optional[float] = None
        if "simulation" in self.config and self.config["simulation"] is True:
            self.use_current_time = True
        else:
            self.use_current_time = False
=======
        self.config = config
        self.time_per_block = None
        self.full_node.simulator_transaction_callback = self.autofarm_transaction
        self.use_current_time: bool = self.config.get("simulator", {}).get("use_current_time", False)
        self.auto_farm: bool = self.config.get("simulator", {}).get("auto_farm", False)
>>>>>>> 7fda9596

    async def get_all_full_blocks(self) -> List[FullBlock]:
        peak: Optional[BlockRecord] = self.full_node.blockchain.get_peak()
        if peak is None:
            return []
        blocks = []
        peak_block = await self.full_node.blockchain.get_full_block(peak.header_hash)
        if peak_block is None:
            return []
        blocks.append(peak_block)
        current = peak_block
        while True:
            prev = await self.full_node.blockchain.get_full_block(current.prev_header_hash)
            if prev is not None:
                current = prev
                blocks.append(prev)
            else:
                break

        blocks.reverse()
        return blocks

    async def autofarm_transaction(self, spend_name: bytes32) -> None:
        if self.auto_farm:
            self.log.info(f"Autofarm triggered by tx-id: {spend_name.hex()}")
            new_block = FarmNewBlockProtocol(self.bt.farmer_ph)
            await self.farm_new_transaction_block(new_block, force_wait_for_timestamp=True)

    async def update_autofarm_config(self, enable_autofarm: bool) -> bool:
        if enable_autofarm == self.auto_farm:
            return self.auto_farm
        else:
            self.auto_farm = enable_autofarm
            with lock_and_load_config(self.bt.root_path, "config.yaml") as config:
                if "simulator" in config:
                    config["simulator"]["auto_farm"] = self.auto_farm
                save_config(self.bt.root_path, "config.yaml", config)
            self.config = config
            if self.auto_farm is True and self.full_node.mempool_manager.mempool.total_mempool_cost > 0:
                # if mempool is not empty and auto farm was just enabled, farm a block
                await self.farm_new_transaction_block(FarmNewBlockProtocol(self.bt.farmer_ph))
            return self.auto_farm

    @api_request
<<<<<<< HEAD
    async def farm_new_transaction_block(self, request: FarmNewBlockProtocol) -> FullBlock:
=======
    async def farm_new_transaction_block(self, request: FarmNewBlockProtocol, force_wait_for_timestamp: bool = False):
>>>>>>> 7fda9596
        async with self.full_node._blockchain_lock_high_priority:
            self.log.info("Farming new block!")
            current_blocks = await self.get_all_full_blocks()
            if len(current_blocks) == 0:
                genesis = self.bt.get_consecutive_blocks(uint8(1))[0]
                pre_validation_results: List[
                    PreValidationResult
                ] = await self.full_node.blockchain.pre_validate_blocks_multiprocessing(
                    [genesis], {}, validate_signatures=True
                )
                assert pre_validation_results is not None
                await self.full_node.blockchain.receive_block(genesis, pre_validation_results[0])

            peak = self.full_node.blockchain.get_peak()
            assert peak is not None
            curr: BlockRecord = peak
            while not curr.is_transaction_block:
                curr = self.full_node.blockchain.block_record(curr.prev_hash)
            current_time = self.use_current_time
            time_per_block = self.time_per_block
            assert curr.timestamp is not None
            if int(time.time()) <= int(curr.timestamp):
                if force_wait_for_timestamp:
                    await asyncio.sleep(1)
                else:
                    current_time = False
                    time_per_block = 1
            mempool_bundle = await self.full_node.mempool_manager.create_bundle_from_mempool(curr.header_hash)
            if mempool_bundle is None:
                spend_bundle = None
            else:
                spend_bundle = mempool_bundle[0]

            current_blocks = await self.get_all_full_blocks()
            target = request.puzzle_hash
            more = self.bt.get_consecutive_blocks(
                1,
                time_per_block=time_per_block,
                transaction_data=spend_bundle,
                farmer_reward_puzzle_hash=target,
                pool_reward_puzzle_hash=target,
                block_list_input=current_blocks,
                guarantee_transaction_block=True,
                current_time=current_time,
                previous_generator=self.full_node.full_node_store.previous_generator,
            )
            rr = RespondBlock(more[-1])
        await self.full_node.respond_block(rr)
        return more[-1]

    @api_request
    async def farm_new_block(self, request: FarmNewBlockProtocol, force_wait_for_timestamp: bool = False):
        async with self.full_node._blockchain_lock_high_priority:
            self.log.info("Farming new block!")
            current_blocks = await self.get_all_full_blocks()
            if len(current_blocks) == 0:
                genesis = self.bt.get_consecutive_blocks(uint8(1))[0]
                pre_validation_results: List[
                    PreValidationResult
                ] = await self.full_node.blockchain.pre_validate_blocks_multiprocessing(
                    [genesis], {}, validate_signatures=True
                )
                assert pre_validation_results is not None
                await self.full_node.blockchain.receive_block(genesis, pre_validation_results[0])

            peak = self.full_node.blockchain.get_peak()
            assert peak is not None
            curr: BlockRecord = peak
            while not curr.is_transaction_block:
                curr = self.full_node.blockchain.block_record(curr.prev_hash)
            current_time = self.use_current_time
            time_per_block = self.time_per_block
            assert curr.timestamp is not None
            if int(time.time()) <= int(curr.timestamp):
                if force_wait_for_timestamp:
                    await asyncio.sleep(1)
                else:
                    current_time = False
                    time_per_block = 1
            mempool_bundle = await self.full_node.mempool_manager.create_bundle_from_mempool(curr.header_hash)
            if mempool_bundle is None:
                spend_bundle = None
            else:
                spend_bundle = mempool_bundle[0]
            current_blocks = await self.get_all_full_blocks()
            target = request.puzzle_hash
            more = self.bt.get_consecutive_blocks(
                1,
                transaction_data=spend_bundle,
                farmer_reward_puzzle_hash=target,
                pool_reward_puzzle_hash=target,
                block_list_input=current_blocks,
                current_time=current_time,
                time_per_block=time_per_block,
            )
            rr: RespondBlock = RespondBlock(more[-1])
        await self.full_node.respond_block(rr)

    @api_request
    async def reorg_from_index_to_new_index(self, request: ReorgProtocol):
        new_index = request.new_index
        old_index = request.old_index
        coinbase_ph = request.puzzle_hash

        current_blocks = await self.get_all_full_blocks()
        block_count = new_index - old_index

        more_blocks = self.bt.get_consecutive_blocks(
            block_count,
            farmer_reward_puzzle_hash=coinbase_ph,
            pool_reward_puzzle_hash=coinbase_ph,
            block_list_input=current_blocks[: old_index + 1],
            force_overflow=True,
            guarantee_transaction_block=True,
            seed=32 * b"1",
        )

        for block in more_blocks:
            await self.full_node.respond_block(RespondBlock(block))

    async def process_blocks(self, count: int, farm_to: bytes32 = bytes32([0] * 32)) -> int:
        """Process the requested number of blocks including farming to the passed puzzle
        hash. Note that the rewards for the last block will not have been processed.
        Consider `.farm_blocks()` or `.farm_rewards()` if the goal is to receive XCH at
        an address.

        Arguments:
            count: The number of blocks to process.
            farm_to: The puzzle hash to farm the block rewards to.

        Returns:
            The total number of reward mojos for the processed blocks.
        """
        rewards = 0
        height = uint32(0)

        if count == 0:
            return rewards

        for _ in range(count):
            block: FullBlock = await self.farm_new_transaction_block(FarmNewBlockProtocol(farm_to))
            height = uint32(block.height)
            rewards += calculate_pool_reward(height) + calculate_base_farmer_reward(height)

        while True:
            peak_height = self.full_node.blockchain.get_peak_height()
            if peak_height is None:
                raise RuntimeError("Peak height still None after processing at least one block")

            if peak_height >= height:
                break

            await asyncio.sleep(0.050)

        return rewards

    async def farm_blocks(self, count: int, wallet: Wallet) -> int:
        """Farm the requested number of blocks to the passed wallet. This will
        process additional blocks as needed to process the reward transactions
        and also wait for the rewards to be present in the wallet.

        Arguments:
            count: The number of blocks to farm.
            wallet: The wallet to farm the block rewards to.

        Returns:
            The total number of reward mojos farmed to the requested address.
        """
        if count == 0:
            return 0

        rewards = await self.process_blocks(count=count, farm_to=await wallet.get_new_puzzlehash())
        await self.process_blocks(count=1)

        peak_height = self.full_node.blockchain.get_peak_height()
        if peak_height is None:
            raise RuntimeError("Peak height still None after processing at least one block")

        coin_records = await self.full_node.coin_store.get_coins_added_at_height(height=peak_height)
        block_reward_coins = {record.coin for record in coin_records}

        await wait_for_coins_in_wallet(coins=block_reward_coins, wallet=wallet)

        return rewards

    async def farm_rewards(self, amount: int, wallet: Wallet) -> int:
        """Farm at least the requested amount of mojos to the passed wallet. Extra
        mojos will be received based on the block rewards at the present block height.
        The rewards will be present in the wall before returning.

        Arguments:
            amount: The minimum number of mojos to farm.
            wallet: The wallet to farm the block rewards to.

        Returns:
            The total number of reward mojos farmed to the requested wallet.
        """
        rewards = 0

        if amount == 0:
            return rewards

        height_before = self.full_node.blockchain.get_peak_height()
        if height_before is None:
            height_before = uint32(0)

        for count in itertools.count(1):
            height = uint32(height_before + count)
            rewards += calculate_pool_reward(height) + calculate_base_farmer_reward(height)

            if rewards >= amount:
                await self.farm_blocks(count=count, wallet=wallet)
                return rewards

        raise Exception("internal error")

    async def wait_transaction_records_entered_mempool(self, records: Collection[TransactionRecord]) -> None:
        """Wait until the transaction records have entered the mempool.  Transaction
        records with no spend bundle are ignored.

        Arguments:
            records: The transaction records to wait for.
        """
        ids_to_check: Set[bytes32] = set()
        for record in records:
            if record.spend_bundle is None:
                continue

            ids_to_check.add(record.spend_bundle.name())

        while True:
            found = set()
            for spend_bundle_name in ids_to_check:
                tx = self.full_node.mempool_manager.get_spendbundle(spend_bundle_name)
                if tx is not None:
                    found.add(spend_bundle_name)
            ids_to_check = ids_to_check.difference(found)

            if len(ids_to_check) == 0:
                return

            await asyncio.sleep(0.050)

    async def process_transaction_records(self, records: Collection[TransactionRecord]) -> None:
        """Process the specified transaction records and wait until they have been
        included in a block.

        Arguments:
            records: The transaction records to process.
        """
        coins_to_wait_for: Set[Coin] = set()
        for record in records:
            if record.spend_bundle is None:
                continue

            coins_to_wait_for.update(record.spend_bundle.additions())

        coin_store = self.full_node.coin_store

        await self.wait_transaction_records_entered_mempool(records=records)

        while True:
            await self.process_blocks(count=1)

            found: Set[Coin] = set()
            for coin in coins_to_wait_for:
                # TODO: is this the proper check?
                if await coin_store.get_coin_record(coin.name()) is not None:
                    found.add(coin)

            coins_to_wait_for = coins_to_wait_for.difference(found)

            if len(coins_to_wait_for) == 0:
                return

    async def create_coins_with_amounts(
        self,
        amounts: List[int],
        wallet: Wallet,
        per_transaction_record_group: int = 50,
    ) -> Set[Coin]:
        """Create coins with the requested amount.  This is useful when you need a
        bunch of coins for a test and don't need to farm that many.

        Arguments:
            amounts: A list with entries of mojo amounts corresponding to each
                coin to create.
            wallet: The wallet to send the new coins to.
            per_transaction_record_group: The maximum number of coins to create in each
                transaction record.

        Returns:
            A set of the generated coins.  Note that this does not include any change
            coins that were created.
        """
        invalid_amounts = [amount for amount in amounts if amount <= 0]
        if len(invalid_amounts) > 0:
            invalid_amounts_string = ", ".join(str(amount) for amount in invalid_amounts)
            raise Exception(f"Coins must have a positive value, request included: {invalid_amounts_string}")

        if len(amounts) == 0:
            return set()

        # TODO: This is a poor duplication of code in
        #       WalletRpcApi.create_signed_transaction().  Perhaps it should be moved
        #       somewhere more reusable.

        outputs: List[AmountWithPuzzlehash] = []
        for amount in amounts:
            puzzle_hash = await wallet.get_new_puzzlehash()
            outputs.append({"puzzlehash": puzzle_hash, "amount": uint64(amount), "memos": []})

        transaction_records: List[TransactionRecord] = []
        outputs_iterator = iter(outputs)
        while True:
            # The outputs iterator must be second in the zip() call otherwise we lose
            # an element when reaching the end of the range object.
            outputs_group = [output for _, output in zip(range(per_transaction_record_group), outputs_iterator)]

            if len(outputs_group) > 0:
                async with wallet.wallet_state_manager.lock:
                    tx = await wallet.generate_signed_transaction(
                        amount=outputs_group[0]["amount"],
                        puzzle_hash=outputs_group[0]["puzzlehash"],
                        primaries=outputs_group[1:],
                    )
                await wallet.push_transaction(tx=tx)
                transaction_records.append(tx)
            else:
                break

        await self.process_transaction_records(records=transaction_records)

        output_coins = {coin for transaction_record in transaction_records for coin in transaction_record.additions}
        puzzle_hashes = {output["puzzlehash"] for output in outputs}
        change_coins = {coin for coin in output_coins if coin.puzzle_hash not in puzzle_hashes}
        coins_to_receive = output_coins - change_coins
        await wait_for_coins_in_wallet(coins=coins_to_receive, wallet=wallet)

        return coins_to_receive<|MERGE_RESOLUTION|>--- conflicted
+++ resolved
@@ -1,11 +1,7 @@
 import asyncio
-<<<<<<< HEAD
 import itertools
-from typing import Collection, List, Optional, Set
-=======
 import time
-from typing import Dict, List, Optional
->>>>>>> 7fda9596
+from typing import Collection, Dict, List, Optional, Set
 
 from chia.consensus.block_record import BlockRecord
 from chia.consensus.block_rewards import calculate_base_farmer_reward, calculate_pool_reward
@@ -14,15 +10,16 @@
 from chia.full_node.full_node_api import FullNodeAPI
 from chia.protocols.full_node_protocol import RespondBlock
 from chia.simulator.simulator_protocol import FarmNewBlockProtocol, ReorgProtocol
-<<<<<<< HEAD
 from chia.types.blockchain_format.coin import Coin
 from chia.types.blockchain_format.sized_bytes import bytes32
 from chia.types.full_block import FullBlock
 from chia.util.api_decorators import api_request
+from chia.util.config import lock_and_load_config, save_config
 from chia.util.ints import uint8, uint32, uint64
 from chia.wallet.transaction_record import TransactionRecord
 from chia.wallet.util.wallet_types import AmountWithPuzzlehash
 from chia.wallet.wallet import Wallet
+from tests.block_tools import BlockTools
 
 
 async def wait_for_coins_in_wallet(coins: Set[Coin], wallet: Wallet):
@@ -43,14 +40,6 @@
             return
 
         await asyncio.sleep(0.050)
-=======
-from chia.types.blockchain_format.sized_bytes import bytes32
-from chia.types.full_block import FullBlock
-from chia.util.api_decorators import api_request
-from chia.util.config import lock_and_load_config, save_config
-from chia.util.ints import uint8
-from tests.block_tools import BlockTools
->>>>>>> 7fda9596
 
 
 class FullNodeSimulator(FullNodeAPI):
@@ -58,20 +47,11 @@
         super().__init__(full_node)
         self.bt = block_tools
         self.full_node = full_node
-<<<<<<< HEAD
-        self.config = full_node.config
+        self.config = config
         self.time_per_block: Optional[float] = None
-        if "simulation" in self.config and self.config["simulation"] is True:
-            self.use_current_time = True
-        else:
-            self.use_current_time = False
-=======
-        self.config = config
-        self.time_per_block = None
         self.full_node.simulator_transaction_callback = self.autofarm_transaction
         self.use_current_time: bool = self.config.get("simulator", {}).get("use_current_time", False)
         self.auto_farm: bool = self.config.get("simulator", {}).get("auto_farm", False)
->>>>>>> 7fda9596
 
     async def get_all_full_blocks(self) -> List[FullBlock]:
         peak: Optional[BlockRecord] = self.full_node.blockchain.get_peak()
@@ -116,11 +96,9 @@
             return self.auto_farm
 
     @api_request
-<<<<<<< HEAD
-    async def farm_new_transaction_block(self, request: FarmNewBlockProtocol) -> FullBlock:
-=======
-    async def farm_new_transaction_block(self, request: FarmNewBlockProtocol, force_wait_for_timestamp: bool = False):
->>>>>>> 7fda9596
+    async def farm_new_transaction_block(
+        self, request: FarmNewBlockProtocol, force_wait_for_timestamp: bool = False
+    ) -> FullBlock:
         async with self.full_node._blockchain_lock_high_priority:
             self.log.info("Farming new block!")
             current_blocks = await self.get_all_full_blocks()
