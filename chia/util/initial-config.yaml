min_mainnet_k_size: 32

# Send a ping to all peers after ping_interval seconds
ping_interval: 120
self_hostname: &self_hostname "localhost"
prefer_ipv6: False
daemon_port: 55400
daemon_max_message_size: 50000000 # maximum size of RPC message in bytes
daemon_heartbeat: 300 # sets the heartbeat for ping/ping interval and timeouts
inbound_rate_limit_percent: 100
outbound_rate_limit_percent: 30

network_overrides: &network_overrides
  constants:
    mainnet:
      GENESIS_CHALLENGE: ccd5bb71183532bff220ba46c268991a3ff07eb358e8255a65c30a2dce0e5fbb
      GENESIS_PRE_FARM_POOL_PUZZLE_HASH: "d23da14695a188ae5708dd152263c4db883eb27edeb936178d4d988b8f3ce5fc"
      GENESIS_PRE_FARM_FARMER_PUZZLE_HASH: "3d8765d3a597ec1d99663f6c9816d915b9f68613ac94009884c4addaefcce6af"
    testnet0:
      MIN_PLOT_SIZE: 18
      GENESIS_CHALLENGE: e3b0c44298fc1c149afbf4c8996fb92427ae41e4649b934ca495991b7852b855
      GENESIS_PRE_FARM_POOL_PUZZLE_HASH: "d23da14695a188ae5708dd152263c4db883eb27edeb936178d4d988b8f3ce5fc"
      GENESIS_PRE_FARM_FARMER_PUZZLE_HASH: "3d8765d3a597ec1d99663f6c9816d915b9f68613ac94009884c4addaefcce6af"
    testnet2:
      MIN_PLOT_SIZE: 18
      GENESIS_CHALLENGE: ba7816bf8f01cfea414140de5dae2223b00361a396177a9cb410ff61f20015ad
      DIFFICULTY_CONSTANT_FACTOR: 10052721566054
      GENESIS_PRE_FARM_POOL_PUZZLE_HASH: "d23da14695a188ae5708dd152263c4db883eb27edeb936178d4d988b8f3ce5fc"
      GENESIS_PRE_FARM_FARMER_PUZZLE_HASH: "3d8765d3a597ec1d99663f6c9816d915b9f68613ac94009884c4addaefcce6af"
    testnet3:
      DIFFICULTY_CONSTANT_FACTOR: 10052721566054
      GENESIS_CHALLENGE: ca7816bf8f01cfea414140de5dae2223b00361a396177a9cb410ff61f20015af
      GENESIS_PRE_FARM_FARMER_PUZZLE_HASH: 3d8765d3a597ec1d99663f6c9816d915b9f68613ac94009884c4addaefcce6af
      GENESIS_PRE_FARM_POOL_PUZZLE_HASH: d23da14695a188ae5708dd152263c4db883eb27edeb936178d4d988b8f3ce5fc
      MIN_PLOT_SIZE: 18
      MEMPOOL_BLOCK_BUFFER: 10
    testnet4:
      DIFFICULTY_CONSTANT_FACTOR: 10052721566054
      GENESIS_CHALLENGE: dd7816bf8f01cfea414140de5dae2223b00361a396177a9cb410ff61f20015af
      GENESIS_PRE_FARM_FARMER_PUZZLE_HASH: 3d8765d3a597ec1d99663f6c9816d915b9f68613ac94009884c4addaefcce6af
      GENESIS_PRE_FARM_POOL_PUZZLE_HASH: d23da14695a188ae5708dd152263c4db883eb27edeb936178d4d988b8f3ce5fc
      MIN_PLOT_SIZE: 18
      MEMPOOL_BLOCK_BUFFER: 10
      EPOCH_BLOCKS: 768
      DIFFICULTY_STARTING: 30
    testnet5:
      DIFFICULTY_CONSTANT_FACTOR: 10052721566054
      GENESIS_CHALLENGE: ee7816bf8f01cfea414140de5dae2223b00361a396177a9cb410ff61f20015af
      GENESIS_PRE_FARM_FARMER_PUZZLE_HASH: 3d8765d3a597ec1d99663f6c9816d915b9f68613ac94009884c4addaefcce6af
      GENESIS_PRE_FARM_POOL_PUZZLE_HASH: d23da14695a188ae5708dd152263c4db883eb27edeb936178d4d988b8f3ce5fc
      MIN_PLOT_SIZE: 18
      MEMPOOL_BLOCK_BUFFER: 10
      EPOCH_BLOCKS: 768
      DIFFICULTY_STARTING: 30
    testnet7:
      DIFFICULTY_CONSTANT_FACTOR: 10052721566054
      GENESIS_CHALLENGE: 117816bf8f01cfea414140de5dae2223b00361a396177a9cb410ff61f20015af
      GENESIS_PRE_FARM_FARMER_PUZZLE_HASH: 3d8765d3a597ec1d99663f6c9816d915b9f68613ac94009884c4addaefcce6af
      GENESIS_PRE_FARM_POOL_PUZZLE_HASH: d23da14695a188ae5708dd152263c4db883eb27edeb936178d4d988b8f3ce5fc
      MIN_PLOT_SIZE: 18
      MEMPOOL_BLOCK_BUFFER: 50
      EPOCH_BLOCKS: 768
      DIFFICULTY_STARTING: 30
    testnet10:
      AGG_SIG_ME_ADDITIONAL_DATA: ae83525ba8d1dd3f09b277de18ca3e43fc0af20d20c4b3e92ef2a48bd291ccb2
      DIFFICULTY_CONSTANT_FACTOR: 10052721566054
      DIFFICULTY_STARTING: 30
      EPOCH_BLOCKS: 768
      GENESIS_CHALLENGE: ae83525ba8d1dd3f09b277de18ca3e43fc0af20d20c4b3e92ef2a48bd291ccb2
      GENESIS_PRE_FARM_FARMER_PUZZLE_HASH: 3d8765d3a597ec1d99663f6c9816d915b9f68613ac94009884c4addaefcce6af
      GENESIS_PRE_FARM_POOL_PUZZLE_HASH: d23da14695a188ae5708dd152263c4db883eb27edeb936178d4d988b8f3ce5fc
      MEMPOOL_BLOCK_BUFFER: 10
      MIN_PLOT_SIZE: 18
      SOFT_FORK2_HEIGHT: 0
<<<<<<< HEAD
      SOFT_FORK3_HEIGHT: 2997292
=======
      SOFT_FORK3_HEIGHT: 2960728
>>>>>>> 1fed8542
      # planned 2.0 release is July 26, height 2965036 on testnet
      # 1 week later
      HARD_FORK_HEIGHT: 2997292
      # another 2 weeks later
      PLOT_FILTER_128_HEIGHT: 3061804
      # 3 years later
      PLOT_FILTER_64_HEIGHT: 8010796
      # 3 years later
      PLOT_FILTER_32_HEIGHT: 13056556
  config:
    mainnet:
      address_prefix: "xch"
      default_full_node_port: 8444
    testnet0:
      address_prefix: "txch"
      default_full_node_port: 58444
    testnet1:
      address_prefix: "txch"
    testnet2:
      address_prefix: "txch"
    testnet3:
      address_prefix: "txch"
    testnet4:
      address_prefix: "txch"
    testnet7:
      address_prefix: "txch"
      default_full_node_port: 58444
    testnet10:
      address_prefix: "txch"
      default_full_node_port: 58444

selected_network: &selected_network "mainnet"
ALERTS_URL: https://download.chia.net/notify/mainnet_alert.txt
CHIA_ALERTS_PUBKEY: 89b7fd87cb56e926ecefb879a29aae308be01f31980569f6a75a69d2a9a69daefd71fb778d865f7c50d6c967e3025937

# public ssl ca is included in source code
# Private ssl ca is used for trusted connections between machines user owns
private_ssl_ca:
  crt: "config/ssl/ca/private_ca.crt"
  key: "config/ssl/ca/private_ca.key"

chia_ssl_ca:
  crt: "config/ssl/ca/chia_ca.crt"
  key: "config/ssl/ca/chia_ca.key"

daemon_ssl:
  private_crt: "config/ssl/daemon/private_daemon.crt"
  private_key: "config/ssl/daemon/private_daemon.key"

# Controls logging of all servers (harvester, farmer, etc..). Each one can be overridden.
logging: &logging
  log_stdout: False # If True, outputs to stdout instead of a file
  log_filename: "log/debug.log"
  log_level: "WARNING" # Can be CRITICAL, ERROR, WARNING, INFO, DEBUG, NOTSET
  log_maxfilesrotation: 7 #  Max files in rotation. Default value 7 if the key is not set
  log_maxbytesrotation: 52428800 #  Max bytes logged before rotating logs
  log_use_gzip: False #  Use gzip to compress rotated logs
  log_syslog: False # If True, outputs to SysLog host and port specified
  log_syslog_host: "localhost" # Send logging messages to a remote or local Unix syslog
  log_syslog_port: 514 # UDP port of the remote or local Unix syslog

seeder:
  # The fake full node used for crawling will run on this port.
  port: 8444
  # Most full nodes on the network run on this port. (i.e. 8444 for mainnet, 58444 for testnet).
  other_peers_port: 8444
  # This will override the default full_node.peer_connect_timeout for the crawler full node
  peer_connect_timeout: 2
  # Path to crawler DB. Defaults to $CHIA_ROOT/crawler.db
  crawler_db_path: "crawler.db"
  # Peers used for the initial run.
  bootstrap_peers:
    - "node.chia.net"
  # Only consider nodes synced at least to this height.
  minimum_height: 240000
  # How many of a particular version we need to see before reporting it in the logs
  minimum_version_count: 100
  domain_name: "seeder.example.com."
  nameserver: "example.com."
  ttl: 300
  soa:
    rname: "hostmaster.example.com."
    serial_number: 1619105223
    refresh: 10800
    retry: 10800
    expire: 604800
    minimum: 1800
  network_overrides: *network_overrides
  selected_network: *selected_network
  logging: *logging
  # Crawler is its own standalone service within the seeder component
  crawler:
    start_rpc_server: True
    rpc_port: 8561
    ssl:
      private_crt: "config/ssl/crawler/private_crawler.crt"
      private_key: "config/ssl/crawler/private_crawler.key"

harvester:
  # The harvester server (if run) will run on this port
  port: 8448
  farmer_peer:
    host: *self_hostname
    port: 8447

  # If True, starts an RPC server at the following port
  start_rpc_server: True
  rpc_port: 8560
  num_threads: 30
  plots_refresh_parameter:
    interval_seconds: 120 # The interval in seconds to refresh the plot file manager
    retry_invalid_seconds: 1200 # How long to wait before re-trying plots which failed to load
    batch_size: 300 # How many plot files the harvester processes before it waits batch_sleep_milliseconds
    batch_sleep_milliseconds: 1 # Milliseconds the harvester sleeps between batch processing

  # If True use parallel reads in chiapos
  parallel_read: True

  logging: *logging
  network_overrides: *network_overrides
  selected_network: *selected_network

  # Plots are searched for in the following directories
  plot_directories: []
  recursive_plot_scan: False # If True the harvester scans plots recursively in the provided directories.

  ssl:
    private_crt: "config/ssl/harvester/private_harvester.crt"
    private_key: "config/ssl/harvester/private_harvester.key"

  private_ssl_ca:
    crt: "config/ssl/ca/private_ca.crt"
    key: "config/ssl/ca/private_ca.key"

  chia_ssl_ca:
    crt: "config/ssl/ca/chia_ca.crt"
    key: "config/ssl/ca/chia_ca.key"

  # Compressed harvesting.
  parallel_decompressor_count: 0
  # If set to 0, `decompressor_thread_count` will default to half of nproc available on the machine.
  # A non-zero number overrides this default.
  decompressor_thread_count: 0
  disable_cpu_affinity: False
  # Ignore compressed plots with compression level greater than this.
  max_compression_level_allowed: 7
  use_gpu_harvesting: False
  gpu_index: 0
  enforce_gpu_index: False

pool:
  # Replace this with a real receive address
  # xch_target_address: txch102gkhhzs60grx7cfnpng5n6rjecr89r86l5s8xux2za8k820cxsq64ssdg
  logging: *logging
  network_overrides: *network_overrides
  selected_network: *selected_network

farmer:
  # The farmer server (if run) will run on this port
  port: 8447
  # The farmer will attempt to connect to this full node and harvester
  full_node_peer:
    host: *self_hostname
    port: 8444
  harvester_peer:
    host: *self_hostname
    port: 8448

  pool_public_keys: []

  # Replace this with a real receive address
  # xch_target_address: txch102gkhhzs60grx7cfnpng5n6rjecr89r86l5s8xux2za8k820cxsq64ssdg

  # If True, starts an RPC server at the following port
  start_rpc_server: True
  rpc_port: 8559

  # To send a share to a pool, a proof of space must have required_iters less than this number
  pool_share_threshold: 1000
  logging: *logging
  network_overrides: *network_overrides
  selected_network: *selected_network

  ssl:
    private_crt: "config/ssl/farmer/private_farmer.crt"
    private_key: "config/ssl/farmer/private_farmer.key"
    public_crt: "config/ssl/farmer/public_farmer.crt"
    public_key: "config/ssl/farmer/public_farmer.key"

# Don't run this unless you want to run VDF clients on the local machine.
timelord_launcher:
  # The server where the VDF clients will connect to.
  host: *self_hostname
  port: 8000
  # Number of VDF client processes to keep alive in the local machine.
  process_count: 3
  logging: *logging

timelord:
  # The timelord server (if run) will run on this port
  port: 8446
  # Provides a list of VDF clients expected to connect to this timelord.
  # For each client, an IP is provided, together with the estimated iterations per second.
  vdf_clients:
    ip:
      - *self_hostname
      - localhost
      - 127.0.0.1
    ips_estimate:
      - 150000
  full_node_peer:
    host: *self_hostname
    port: 8444
  # Maximum number of seconds allowed for a client to reconnect to the server.
  max_connection_time: 60
  # The ip and port where the TCP clients will connect.
  vdf_server:
    host: *self_hostname
    port: 8000
  logging: *logging
  network_overrides: *network_overrides
  selected_network: *selected_network
  # fast_algorithm is a faster proof generation algorithm. This speed increase
  # requires much less memory usage and a does not have the risk of OOM that
  # the normal timelord has but requires significantly more cores doing
  # parallel proof generation and creates a larger and slower to verify
  # resulting proof.
  # An Intel Core i9-10900K can run 2 normal vdf_clients at ~221,000 ips
  # without slowing down but running more than 1 with fast_algorithm will
  # run each vdf_client slower.
  fast_algorithm: False
  # Bluebox (sanitizing timelord):
  # If set 'True', the timelord will create compact proofs of time, instead of
  # extending the chain. The attribute 'fast_algorithm' won't apply if timelord
  # is running in bluebox_mode.
  # You must set 'send_uncompact_interval' in 'full_node' > 0 in the full_node
  # section below to have full_node send existing time proofs to be sanitized.
  bluebox_mode: False
  # This runs a less CPU intensive bluebox. Runs for windows. Settings apply as for `bluebox_mode`.
  # Optionally set `process_count` in `timelord_launcher` to 0, since timelord launcher won't be used in this case.
  # IMPORTANT! `bluebox_mode` must also be set to True for this option to work.
  slow_bluebox: False
  # If `slow_bluebox` is True, launches `slow_bluebox_process_count` processes.
  slow_bluebox_process_count: 1

  multiprocessing_start_method: default

  start_rpc_server: True
  rpc_port: 8557

  ssl:
    private_crt: "config/ssl/timelord/private_timelord.crt"
    private_key: "config/ssl/timelord/private_timelord.key"
    public_crt: "config/ssl/timelord/public_timelord.crt"
    public_key: "config/ssl/timelord/public_timelord.key"

full_node:
  # The full node server (if run) will run on this port
  port: 8444

  # controls the sync-to-disk behavior of the database connection. Can be one of:
  # "on"    enables syncing to disk, minimizes risk of corrupting the DB in
  #         power-loss, disk failure or kernel panics
  # "full"  enables extra syncing to disk for additional safety from
  #         power-failures and kernel panics
  # "off"   disables syncing, lightens disk load and improves performance.
  #         increases risk of corrupting DB in power-loss, disk failure or
  #         kernel panics
  # "auto"  on/off is decided based on a heuristic of how likely a failure is on
  #         the particular system we're running on. Defaults to "full".
  db_sync: "auto"

  # the number of threads used to read from the blockchain database
  # concurrently. There's always only 1 writer, but the number of readers is
  # configurable
  db_readers: 4

  # Run multiple nodes with different databases by changing the database_path
  database_path: db/blockchain_v2_CHALLENGE.sqlite
  # peer_db_path is deprecated and has been replaced by peers_file_path
  peer_db_path: db/peer_table_node.sqlite
  peers_file_path: db/peers.dat

  multiprocessing_start_method: default

  # If True, starts an RPC server at the following port
  start_rpc_server: True
  rpc_port: 8555

  # Use UPnP to attempt to allow other full nodes to reach your node behind a gateway
  enable_upnp: True

  # If node is more than these blocks behind, will do a sync (long sync)
  sync_blocks_behind_threshold: 300

  # If node is more than these blocks behind, will do a short batch-sync, if it's less, will do a backtrack sync
  short_sync_blocks_behind_threshold: 20

  # When creating process pools the process count will generally be the CPU count minus
  # this reserved core count.
  reserved_cores: 0

  # set this to true to not offload heavy lifting into separate child processes.
  # this option is mostly useful when profiling, since only the main process is
  # profiled.
  single_threaded: False

  # How often to initiate outbound connections to other full nodes.
  peer_connect_interval: 30
  # How long to wait for a peer connection
  peer_connect_timeout: 30
  # Accept peers until this number of connections
  target_peer_count: 80
  # Initiate outbound connections until this number is hit.
  target_outbound_peer_count: 8
  # IPv4/IPv6 network addresses and CIDR blocks allowed to connect even when target_peer_count has been hit.
  # exempt_peer_networks: ["192.168.0.3", "192.168.1.0/24", "fe80::/10", "2606:4700:4700::64/128"]
  exempt_peer_networks: []
  # Accept at most # of inbound connections for different node types.
  max_inbound_wallet: 20
  max_inbound_farmer: 10
  max_inbound_timelord: 5
  # Only connect to peers who we have heard about in the last recent_peer_threshold seconds
  recent_peer_threshold: 6000

  # Send to a Bluebox (sanitizing timelord) uncompact blocks once every
  # 'send_uncompact_interval' seconds. Set to 0 if you don't use this feature.
  send_uncompact_interval: 0
  # At every 'send_uncompact_interval' seconds, send blueboxes 'target_uncompact_proofs' proofs to be normalized.
  target_uncompact_proofs: 100
  # Setting this flag as True, blueboxes will sanitize only data needed in weight proof calculation, as opposed to whole blocks.
  # Default is set to False, as the network needs only one or two blueboxes like this.
  sanitize_weight_proof_only: False
  # timeout for weight proof request
  weight_proof_timeout: &weight_proof_timeout 360

  # when enabled, the full node will print a pstats profile to the root_dir/profile every second
  # analyze with chia/utils/profiler.py
  enable_profiler: False

  enable_memory_profiler: False

  # this is a debug and profiling facility that logs all SQLite commands to a
  # separate log file (under logging/sql.log).
  log_sqlite_cmds: False

  # Number of coin_ids | puzzle hashes that node will let wallets subscribe to
  max_subscribe_items: 200000

  # the maximum number of CoinStates will be returned by a RegisterForPhUpdates
  # request, for untrusted peers
  max_subscribe_response_items: 100000

  # Number of coin_ids | puzzle hashes that node will let local wallets subscribe to
  trusted_max_subscribe_items: 2000000

  # the maximum number of CoinStates will be returned by a RegisterForPhUpdates
  # request, for trusted peers
  trusted_max_subscribe_response_items: 500000

  # List of trusted DNS seeders to bootstrap from.
  # If you modify this, please change the hardcode as well from FullNode.set_server()
  dns_servers: &dns_servers
    - "dns-introducer.chia.net"
    - "chia.ctrlaltdel.ch"
    - "seeder.dexie.space"
    - "chia-seeder.h9.com"
    - "chia.hoffmang.com"
    - "seeder.xchpool.org"
  farmer_peer:
    host: *self_hostname
    port: 8447
  timelord_peer:
    host: *self_hostname
    port: 8446
  introducer_peer:
    host: introducer.chia.net # Chia AWS introducer IPv4/IPv6
    port: 8444
    enable_private_networks: False
  wallet_peer:
    host: *self_hostname
    port: 8449
  logging: *logging
  network_overrides: *network_overrides
  selected_network: *selected_network

  # Node IDs of trusted wallet peers, allows using more permissive limits on sync
  trusted_peers:
    0ThisisanexampleNodeID7ff9d60f1c3fa270c213c0ad0cb89c01274634a7c3cb7: Does_not_matter

  ssl:
    private_crt: "config/ssl/full_node/private_full_node.crt"
    private_key: "config/ssl/full_node/private_full_node.key"
    public_crt: "config/ssl/full_node/public_full_node.crt"
    public_key: "config/ssl/full_node/public_full_node.key"
  use_chia_loop_policy: True

ui:
  # The ui node server (if run) will run on this port
  port: 8222

  # Which port to use to communicate with the full node
  rpc_port: 8555

  # This SSH key is for the ui SSH server
  ssh_filename: config/ssh_host_key
  logging: *logging
  network_overrides: *network_overrides
  selected_network: *selected_network

  # this is where the electron UI will find its daemon
  # defaults to the one running locally with its private keys
  daemon_host: *self_hostname
  daemon_port: 55400
  daemon_ssl:
    private_crt: config/ssl/daemon/private_daemon.crt
    private_key: config/ssl/daemon/private_daemon.key

introducer:
  host: *self_hostname
  port: 8445
  max_peers_to_send: 20
  # The introducer will only return peers it has seen in the last
  # recent_peer_threshold seconds
  recent_peer_threshold: 6000
  logging: *logging
  network_overrides: *network_overrides
  selected_network: *selected_network

  ssl:
    public_crt: "config/ssl/full_node/public_full_node.crt"
    public_key: "config/ssl/full_node/public_full_node.key"

wallet:
  port: 8449
  rpc_port: 9256

  enable_profiler: False

  enable_memory_profiler: False

  # see description for full_node.db_sync
  db_sync: auto

  # the number of threads used to read from the wallet database
  # concurrently. There's always only 1 writer, but the number of readers is
  # configurable
  db_readers: 2

  connect_to_unknown_peers: True

  initial_num_public_keys: 425
  reuse_public_key_for_change:
    #Add your wallet fingerprint here, this is an example.
    "2999502625": False

  dns_servers: *dns_servers

  full_node_peer:
    host: *self_hostname
    port: 8444
  # The path of NFT off-chain metadata cache
  nft_metadata_cache_path: "nft_cache"
  # The length of NFT ID prefix will be used as hash index
  nft_metadata_cache_hash_length: 3
  multiprocessing_start_method: default

  testing: False
  # v2 used by the light wallet sync protocol
  database_path: wallet/db/blockchain_wallet_v2_CHALLENGE_KEY.sqlite
  # wallet_peers_path is deprecated and has been replaced by wallet_peers_file_path
  wallet_peers_path: wallet/db/wallet_peers.sqlite
  wallet_peers_file_path: wallet/db/wallet_peers.dat

  # this is a debug and profiling facility that logs all SQLite commands to a
  # separate log file (under logging/wallet_sql.log).
  log_sqlite_cmds: False

  logging: *logging
  network_overrides: *network_overrides
  selected_network: *selected_network

  target_peer_count: 3
  peer_connect_interval: 60
  # The introducer will only return peers who it has seen in the last
  # recent_peer_threshold seconds
  recent_peer_threshold: 6000

  introducer_peer:
    host: introducer.chia.net # Chia AWS introducer IPv4/IPv6
    port: 8444
    enable_private_networks: False

  ssl:
    private_crt: "config/ssl/wallet/private_wallet.crt"
    private_key: "config/ssl/wallet/private_wallet.key"
    public_crt: "config/ssl/wallet/public_wallet.crt"
    public_key: "config/ssl/wallet/public_wallet.key"

  # Node IDs of trusted full node peers, for performing a fast trusted wallet sync
  trusted_peers:
    0ThisisanexampleNodeID7ff9d60f1c3fa270c213c0ad0cb89c01274634a7c3cb9: Does_not_matter

  short_sync_blocks_behind_threshold: 20

  # wallet overrides for limits
  inbound_rate_limit_percent: 100
  outbound_rate_limit_percent: 60

  # timeout for weight proof request
  weight_proof_timeout: *weight_proof_timeout

  # if an unknown CAT belonging to us is seen, a wallet will be automatically created
  # the user accepts the risk/responsibility of verifying the authenticity and origin of unknown CATs
  automatically_add_unknown_cats: False

  # Interval to resend unconfirmed transactions, even if previously accepted into Mempool
  tx_resend_timeout_secs: 1800

  # Reset wallet sync data on start for given fingerprint
  reset_sync_for_fingerprint: null

  # After n received unspent transactions, the spam filter will be enabled, which will filter out received
  # coins with very small value. Any standard TX under xch_spam_amount is filtered
  spam_filter_after_n_txs: 200
  xch_spam_amount: 1000000
  # Enable notifications from parties on chain
  enable_notifications: True
  # The amount someone has to pay you in mojos for you to see their notification
  required_notification_amount: 10000000

  #################################
  #  Inner puzzle decorators      #
  #################################
  # Default puzzle decorator settings, this will apply to all asset wallets under the same key
  # Here is an example
  # puzzle_decorators:
  #   2999502625:
  #     - decorator: "CLAWBACK"
  #       clawback_timelock: 3600
  #     - decorator: "DECORATOR_TYPE" #If you want to add more decorators
  #       parameter1: 0

  auto_claim:
    enabled: False
    tx_fee: 0
    min_amount: 0
    batch_size: 50

data_layer:
  # TODO: consider name
  # TODO: organize consistently with other sections

  # TODO: shouldn't we not need this since we have no actual public interface (yet)?
  port: 8561
  wallet_peer:
    host: localhost
    port: 9256

  database_path: "data_layer/db/data_layer_CHALLENGE.sqlite"
  # The location where the server files will be stored.
  server_files_location: "data_layer/db/server_files_location_CHALLENGE"
  # The timeout for the client to download a file from a server
  client_timeout: 15
  # If you need use a proxy for download data you can use this setting sample
  # proxy_url: http://localhost:8888

  # Data for running a data layer server.
  host_ip: 0.0.0.0
  host_port: 8575
  # Data for running a data layer client.
  manage_data_interval: 60
  selected_network: *selected_network
  # If True, starts an RPC server at the following port
  start_rpc_server: True
  # TODO: what considerations are there in choosing this?
  rpc_port: 8562
  rpc_server_max_request_body_size: 26214400
  fee: 1000000000

  # this is a debug and profiling facility that logs all SQLite commands to a
  # separate log file (under logging/data_sql.log).
  log_sqlite_cmds: False

  logging: *logging

  # TODO: which of these are really appropriate?

  ssl:
    private_crt: "config/ssl/data_layer/private_data_layer.crt"
    private_key: "config/ssl/data_layer/private_data_layer.key"
    public_crt: "config/ssl/data_layer/public_data_layer.crt"
    public_key: "config/ssl/data_layer/public_data_layer.key"

  uploaders: []
  downloaders: []
simulator:
  # Should the simulator farm a block whenever a transaction is in mempool
  auto_farm: True

  # The key used by the simulator to farm blocks and send transactions
  key_fingerprint:

  # The target address for any blocks that are farmed
  farming_address:

  # the directory used to save plots
  # for the plot directory below the final directory will be: ~/.chia/simulator/plots
  plot_directory: simulator/plots

  # Should we use real time in the simulated chain?
  # most tests don't need this, however it is pretty important when writing ChiaLisp
  use_current_time: True<|MERGE_RESOLUTION|>--- conflicted
+++ resolved
@@ -72,11 +72,7 @@
       MEMPOOL_BLOCK_BUFFER: 10
       MIN_PLOT_SIZE: 18
       SOFT_FORK2_HEIGHT: 0
-<<<<<<< HEAD
-      SOFT_FORK3_HEIGHT: 2997292
-=======
       SOFT_FORK3_HEIGHT: 2960728
->>>>>>> 1fed8542
       # planned 2.0 release is July 26, height 2965036 on testnet
       # 1 week later
       HARD_FORK_HEIGHT: 2997292
