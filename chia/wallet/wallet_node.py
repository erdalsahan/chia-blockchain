import asyncio
import json
import logging
import socket
import time
import traceback
from pathlib import Path
from typing import Callable, Dict, List, Optional, Set, Tuple, Union, Any

from blspy import PrivateKey, AugSchemeMPL
from packaging.version import Version

from chia.consensus.block_record import BlockRecord
from chia.consensus.blockchain import ReceiveBlockResult
from chia.consensus.constants import ConsensusConstants
from chia.consensus.find_fork_point import find_fork_point_in_chain
from chia.daemon.keychain_proxy import (
    KeychainProxyConnectionFailure,
    connect_to_keychain_and_validate,
    wrap_local_keychain,
    KeychainProxy,
    KeyringIsEmpty,
)
from chia.full_node.weight_proof import chunks
from chia.pools.pool_puzzles import SINGLETON_LAUNCHER_HASH, solution_to_pool_state
from chia.pools.pool_wallet import PoolWallet
from chia.protocols import wallet_protocol
from chia.protocols.full_node_protocol import RequestProofOfWeight, RespondProofOfWeight
from chia.protocols.protocol_message_types import ProtocolMessageTypes
from chia.protocols.wallet_protocol import (
    RespondToCoinUpdates,
    CoinState,
    RespondToPhUpdates,
    RespondBlockHeader,
    RequestAdditions,
    RespondAdditions,
    RejectAdditionsRequest,
    RequestSESInfo,
    RespondSESInfo,
    RespondRemovals,
    RejectRemovalsRequest,
    RequestHeaderBlocks,
    RespondHeaderBlocks,
)
from chia.server.node_discovery import WalletPeers
from chia.server.outbound_message import Message, NodeType, make_msg
from chia.server.peer_store_resolver import PeerStoreResolver
from chia.server.server import ChiaServer
from chia.server.ws_connection import WSChiaConnection
from chia.types.blockchain_format.coin import Coin
from chia.types.blockchain_format.sized_bytes import bytes32
from chia.types.blockchain_format.sub_epoch_summary import SubEpochSummary
from chia.types.coin_spend import CoinSpend
from chia.types.header_block import HeaderBlock
from chia.types.mempool_inclusion_status import MempoolInclusionStatus
from chia.types.peer_info import PeerInfo
from chia.types.weight_proof import WeightProof, SubEpochData
from chia.util.byte_types import hexstr_to_bytes
<<<<<<< HEAD
from chia.util.check_fork_next_block import check_fork_next_block
from chia.util.config import WALLET_PEERS_PATH_KEY_DEPRECATED, load_config
from chia.util.errors import Err, ValidationError
from chia.util.ints import uint32, uint128, uint64
from chia.util.keychain import Keychain
from chia.util.lru_cache import LRUCache
from chia.util.merkle_set import MerkleSet, confirm_included_already_hashed, confirm_not_included_already_hashed
from chia.util.network import get_host_addr
=======
from chia.util.config import WALLET_PEERS_PATH_KEY_DEPRECATED
from chia.util.ints import uint32, uint64
from chia.util.keychain import KeyringIsLocked
>>>>>>> 023ead89
from chia.util.path import mkdir, path_from_root
from chia.wallet.derivation_record import DerivationRecord
from chia.wallet.util.wallet_sync_utils import (
    validate_additions,
    validate_removals,
    request_and_validate_removals,
    request_and_validate_additions,
)
from chia.wallet.wallet_coin_record import WalletCoinRecord
from chia.wallet.wallet_state_manager import WalletStateManager
from chia.wallet.transaction_record import TransactionRecord
from chia.wallet.util.wallet_types import WalletType
from chia.wallet.wallet_action import WalletAction
from chia.util.profiler import profile_task


class PeerRequestCache:
    blocks: Dict[uint32, HeaderBlock]
    block_requests: Dict[bytes32, Any]
    ses_requests: Dict[bytes32, Any]
    states_validated: Dict[bytes32, CoinState]

    def __init__(self):
        self.blocks = {}
        self.ses_requests = {}
        self.block_requests = {}
        self.states_validated = {}


class WalletNode:
    key_config: Dict
    config: Dict
    constants: ConsensusConstants
    server: Optional[ChiaServer]
    log: logging.Logger
    # Maintains the state of the wallet (blockchain and transactions), handles DB connections
    wallet_state_manager: Optional[WalletStateManager]
    _shut_down: bool
    root_path: Path
    state_changed_callback: Optional[Callable]
    syncing: bool
    full_node_peer: Optional[PeerInfo]
    peer_task: Optional[asyncio.Task]
    logged_in: bool
    wallet_peers_initialized: bool
    keychain_proxy: Optional[KeychainProxy]
    wallet_peers: Optional[WalletPeers]

    def __init__(
        self,
        config: Dict,
        root_path: Path,
        consensus_constants: ConsensusConstants,
        name: str = None,
        local_keychain=None,
    ):
        self.config = config
        self.constants = consensus_constants
        self.root_path = root_path
        self.log = logging.getLogger(name if name else __name__)
        # Normal operation data
        self.cached_blocks: Dict = {}
        self.future_block_hashes: Dict = {}

        # Sync data
        self._shut_down = False
        self.proof_hashes: List = []
        self.state_changed_callback = None
        self.wallet_state_manager = None
        self.server = None
        self.wsm_close_task = None
        self.sync_task: Optional[asyncio.Task] = None
        self.logged_in_fingerprint: Optional[int] = None
        self.peer_task = None
        self.logged_in = False
        self.keychain_proxy = None
        self.local_keychain = local_keychain
        self.height_to_time: Dict[uint32, uint64] = {}
        self.synced_peers: Set[bytes32] = set()
        self.wallet_peers = None
        self.wallet_peers_initialized = False
        self.valid_wp_cache: Dict[bytes32, Any] = {}
        self.untrusted_caches: Dict[bytes32, Any] = {}

    async def ensure_keychain_proxy(self) -> KeychainProxy:
        if not self.keychain_proxy:
            if self.local_keychain:
                self.keychain_proxy = wrap_local_keychain(self.local_keychain, log=self.log)
            else:
                self.keychain_proxy = await connect_to_keychain_and_validate(self.root_path, self.log)
                if not self.keychain_proxy:
                    raise KeychainProxyConnectionFailure("Failed to connect to keychain service")
        return self.keychain_proxy

    async def get_key_for_fingerprint(self, fingerprint: Optional[int]) -> Optional[PrivateKey]:
        try:
            keychain_proxy = await self.ensure_keychain_proxy()
            key = await keychain_proxy.get_key_for_fingerprint(fingerprint)
        except KeyringIsEmpty:
            self.log.warning("No keys present. Create keys with the UI, or with the 'chia keys' program.")
            return None
        except KeyringIsLocked:
            self.log.warning("Keyring is locked")
            return None
        except KeychainProxyConnectionFailure as e:
            tb = traceback.format_exc()
            self.log.error(f"Missing keychain_proxy: {e} {tb}")
            raise e  # Re-raise so that the caller can decide whether to continue or abort
        return key

    async def _start(
        self,
        fingerprint: Optional[int] = None,
    ) -> bool:
        self.synced_peers = set()
        private_key = await self.get_key_for_fingerprint(fingerprint)
        if private_key is None:
            self.logged_in = False
            return False

        if self.config.get("enable_profiler", False):
            asyncio.create_task(profile_task(self.root_path, "wallet", self.log))

        db_path_key_suffix = str(private_key.get_g1().get_fingerprint())
        db_path_replaced: str = (
            self.config["database_path"]
            .replace("CHALLENGE", self.config["selected_network"])
            .replace("KEY", db_path_key_suffix)
        )
        path = path_from_root(self.root_path, f"{db_path_replaced}_new")
        mkdir(path.parent)
        self.new_peak_lock = asyncio.Lock()
        assert self.server is not None
        self.wallet_state_manager = await WalletStateManager.create(
            private_key,
            self.config,
            path,
            self.constants,
            self.server,
            self.root_path,
            self.new_puzzle_hash_created,
            self.get_coin_state,
            self.subscribe_to_coin_updates,
            self,
        )

        assert self.wallet_state_manager is not None

        self.config["starting_height"] = 0

        if self.wallet_peers is None:
            self.initialize_wallet_peers()

        if self.state_changed_callback is not None:
            self.wallet_state_manager.set_callback(self.state_changed_callback)

        self.wallet_state_manager.set_pending_callback(self._pending_tx_handler)
        self._shut_down = False

        self.peer_task = asyncio.create_task(self._periodically_check_full_node())
        self.sync_event = asyncio.Event()
        if fingerprint is None:
            self.logged_in_fingerprint = private_key.get_g1().get_fingerprint()
        else:
            self.logged_in_fingerprint = fingerprint
        self.logged_in = True
        self.wallet_state_manager.set_sync_mode(False)

        async with self.wallet_state_manager.puzzle_store.lock:
            index = await self.wallet_state_manager.puzzle_store.get_last_derivation_path()
            if index is None or index < self.config["initial_num_public_keys"] - 1:
                await self.wallet_state_manager.create_more_puzzle_hashes(from_zero=True)
                self.wsm_close_task = None
        return True

    async def new_puzzle_hash_created(self, puzzle_hashes: List[bytes32]):
        if len(puzzle_hashes) == 0:
            return
        assert self.server is not None
        full_nodes: Dict[bytes32, WSChiaConnection] = self.server.connection_by_type.get(NodeType.FULL_NODE, {})
        for node_id, node in full_nodes.copy().items():
            await self.subscribe_to_phs(puzzle_hashes, node)

    def _close(self):
        self.log.info("self._close")
        self.logged_in_fingerprint = None
        self._shut_down = True

    async def _await_closed(self) -> None:
        self.log.info("self._await_closed")
        if self.server is not None:
            await self.server.close_all_connections()
        if self.wallet_peers is not None:
            await self.wallet_peers.ensure_is_closed()
        if self.wallet_state_manager is not None:
            await self.wallet_state_manager._await_closed()
            self.wallet_state_manager = None
        self.logged_in = False
        self.wallet_peers = None

    def _set_state_changed_callback(self, callback: Callable):
        self.state_changed_callback = callback

        if self.wallet_state_manager is not None:
            self.wallet_state_manager.set_callback(self.state_changed_callback)
            self.wallet_state_manager.set_pending_callback(self._pending_tx_handler)

    def _pending_tx_handler(self):
        if self.wallet_state_manager is None:
            return None
        asyncio.create_task(self._resend_queue())

    async def _action_messages(self) -> List[Message]:
        if self.wallet_state_manager is None:
            return []
        actions: List[WalletAction] = await self.wallet_state_manager.action_store.get_all_pending_actions()
        result: List[Message] = []
        for action in actions:
            data = json.loads(action.data)
            action_data = data["data"]["action_data"]
            if action.name == "request_puzzle_solution":
                coin_name = bytes32(hexstr_to_bytes(action_data["coin_name"]))
                height = uint32(action_data["height"])
                msg = make_msg(
                    ProtocolMessageTypes.request_puzzle_solution,
                    wallet_protocol.RequestPuzzleSolution(coin_name, height),
                )
                result.append(msg)

        return result

    async def _resend_queue(self):
        if self._shut_down or self.server is None or self.wallet_state_manager is None:
            return None

        for msg, sent_peers in await self._messages_to_resend():
            if self._shut_down or self.server is None or self.wallet_state_manager is None:
                return None
            full_nodes = self.server.get_full_node_connections()
            for peer in full_nodes:
                if peer.peer_node_id in sent_peers:
                    continue
                await peer.send_message(msg)

        for msg in await self._action_messages():
            if self._shut_down or self.server is None or self.wallet_state_manager is None:
                return None
            await self.server.send_to_all([msg], NodeType.FULL_NODE)

    async def _messages_to_resend(self) -> List[Tuple[Message, Set[bytes32]]]:
        if self.wallet_state_manager is None or self._shut_down:
            return []
        messages: List[Tuple[Message, Set[bytes32]]] = []

        records: List[TransactionRecord] = await self.wallet_state_manager.tx_store.get_not_sent()

        for record in records:
            if record.spend_bundle is None:
                continue
            msg = make_msg(
                ProtocolMessageTypes.send_transaction,
                wallet_protocol.SendTransaction(record.spend_bundle),
            )
            already_sent = set()
            for peer, status, _ in record.sent_to:
                if status == MempoolInclusionStatus.SUCCESS.value:
                    already_sent.add(bytes32(hexstr_to_bytes(peer)))
            messages.append((msg, already_sent))

        return messages

    def set_server(self, server: ChiaServer):
        self.server = server
        self.initialize_wallet_peers()

    def initialize_wallet_peers(self):
        self.server.on_connect = self.on_connect
        network_name = self.config["selected_network"]

        connect_to_unknown_peers = self.config.get("connect_to_unknown_peers", False)
        if connect_to_unknown_peers:
            self.wallet_peers = WalletPeers(
                self.server,
                self.config["target_peer_count"],
                PeerStoreResolver(
                    self.root_path,
                    self.config,
                    selected_network=network_name,
                    peers_file_path_key="wallet_peers_file_path",
                    legacy_peer_db_path_key=WALLET_PEERS_PATH_KEY_DEPRECATED,
                    default_peers_file_path="wallet/db/wallet_peers.dat",
                ),
                self.config["introducer_peer"],
                self.config["dns_servers"],
                self.config["peer_connect_interval"],
                network_name,
                None,
                self.log,
            )
            asyncio.create_task(self.wallet_peers.start())

    def on_disconnect(self, peer: WSChiaConnection):
        if peer.peer_node_id in self.untrusted_caches:
            self.untrusted_caches.pop(peer.peer_node_id)

    async def on_connect(self, peer: WSChiaConnection):
        if self.wallet_state_manager is None:
            return None

        if Version(peer.protocol_version) < Version("0.0.33"):
            self.log.info("Disconnecting, full node running old software")
            await peer.close()

        trusted = self.is_trusted(peer)
        self.log.info(f"Connected peer {peer} is {trusted}")
        messages_peer_ids = await self._messages_to_resend()
        self.wallet_state_manager.state_changed("add_connection")
        for msg, peer_ids in messages_peer_ids:
            if peer.peer_node_id in peer_ids:
                continue
            await peer.send_message(msg)

        if not self.has_full_node() and self.wallet_peers is not None:
            asyncio.create_task(self.wallet_peers.on_connect(peer))

    async def trusted_sync(self, full_node: WSChiaConnection):
        """
        Performs a one-time sync with each trusted peer, subscribing to interested puzzle hashes and coin ids.
        """
        self.log.info("Starting trusted sync")
        assert self.wallet_state_manager is not None
        self.wallet_state_manager.set_sync_mode(True)
        start_time = time.time()
        current_height: uint32 = self.wallet_state_manager.blockchain.get_peak_height()
        request_height: uint32 = uint32(max(0, current_height - 1000))

        already_checked: Set[bytes32] = set()
        continue_while: bool = True
        while continue_while:
            # Get all phs from puzzle store
            all_puzzle_hashes: List[bytes32] = await self.get_puzzle_hashes_to_subscribe()
            to_check: List[bytes32] = []
            for ph in all_puzzle_hashes:
                if ph in already_checked:
                    continue
                else:
                    to_check.append(ph)
                    already_checked.add(ph)
                    if len(to_check) == 1000:
                        break

            await self.subscribe_to_phs(to_check, full_node, request_height)

            # Check if new puzzle hashed have been created
            check_again = await self.get_puzzle_hashes_to_subscribe()
            await self.wallet_state_manager.create_more_puzzle_hashes()

            continue_while = False
            for ph in check_again:
                if ph not in already_checked:
                    continue_while = True
                    break

        all_coins: Set[WalletCoinRecord] = await self.wallet_state_manager.coin_store.get_coins_to_check(request_height)
        all_coin_names: List[bytes32] = [coin_record.name() for coin_record in all_coins]
        removed_dict = await self.wallet_state_manager.trade_manager.get_coins_of_interest()
        all_coin_names.extend(removed_dict.keys())

        one_k_chunks = chunks(all_coin_names, 1000)
        for chunk in one_k_chunks:
            await self.subscribe_to_coin_updates(chunk, full_node, request_height)
        self.wallet_state_manager.set_sync_mode(False)
        end_time = time.time()
        duration = end_time - start_time
        self.log.info(f"Trusted sync duration was: {duration}")
        # Refresh wallets
        for wallet_id, wallet in self.wallet_state_manager.wallets.items():
            self.wallet_state_manager.state_changed("coin_removed", wallet_id)
            self.wallet_state_manager.state_changed("coin_added", wallet_id)
        self.synced_peers.add(full_node.peer_node_id)

    async def subscribe_to_phs(self, puzzle_hashes: List[bytes32], peer: WSChiaConnection, height=uint32(0)):
        """
        Tell full nodes that we are interested in puzzle hashes, and for trusted connections, add the new coin state
        for the puzzle hashes.
        """

        msg = wallet_protocol.RegisterForPhUpdates(puzzle_hashes, height)
        all_state: Optional[RespondToPhUpdates] = await peer.register_interest_in_puzzle_hash(msg)
        # State for untrusted sync is processed only in wp sync | or short  sync backwards
        if all_state is not None and self.is_trusted(peer):
            assert self.wallet_state_manager is not None
            await self.wallet_state_manager.new_coin_state(all_state.coin_states, peer)

    async def subscribe_to_coin_updates(self, coin_names, peer, height=uint32(0)):
        """
        Tell full nodes that we are interested in coin ids, and for trusted connections, add the new coin state
        for the coin changes.
        """
        msg = wallet_protocol.RegisterForCoinUpdates(coin_names, height)
        all_coins_state: Optional[RespondToCoinUpdates] = await peer.register_interest_in_coin(msg)
        # State for untrusted sync is processed only in wp sync | or short  sync backwards
        if all_coins_state is not None and self.is_trusted(peer):
            await self.wallet_state_manager.new_coin_state(all_coins_state.coin_states, peer)

    async def get_coin_state(self, coin_names: List[bytes32]) -> List[CoinState]:
        assert self.server is not None
        # TODO Use trusted peer, otherwise try untrusted
        all_nodes = self.server.connection_by_type[NodeType.FULL_NODE]
        if len(all_nodes.keys()) == 0:
            raise ValueError("Not connected to the full node")
        first_node = list(all_nodes.values())[0]
        msg = wallet_protocol.RegisterForCoinUpdates(coin_names, uint32(0))
        coin_state: Optional[RespondToCoinUpdates] = await first_node.register_interest_in_coin(msg)
        # TODO validate state if received from untrusted peer
        assert coin_state is not None
        return coin_state.coin_states

    async def get_coins_with_puzzle_hash(self, puzzle_hash) -> List[CoinState]:
        assert self.wallet_state_manager is not None
        assert self.server is not None
        all_nodes = self.server.connection_by_type[NodeType.FULL_NODE]
        if len(all_nodes.keys()) == 0:
            raise ValueError("Not connected to the full node")
        first_node = list(all_nodes.values())[0]
        msg = wallet_protocol.RegisterForPhUpdates(puzzle_hash, uint32(0))
        coin_state: Optional[RespondToPhUpdates] = await first_node.register_interest_in_puzzle_hash(msg)
        assert coin_state is not None
        return coin_state.coin_states

    def is_trusted(self, peer):
        return self.server.is_trusted_peer(peer, self.config["trusted_peers"])

    async def state_update_received(self, request: wallet_protocol.CoinStateUpdate, peer: WSChiaConnection):
        assert self.wallet_state_manager is not None
        assert self.server is not None
        async with self.new_peak_lock:
            async with self.wallet_state_manager.lock:
                if self.is_trusted(peer):
                    await self.wallet_state_manager.new_coin_state(
                        request.items, peer, request.fork_height, request.height
                    )
                    await self.update_ui()
                else:
                    # Ignore state_update_received if untrusted, we'll sync from block messages where we check filter
                    for coin_state in request.items:
                        info = await self.wallet_state_manager.puzzle_store.wallet_info_for_puzzle_hash(
                            coin_state.coin.puzzle_hash
                        )
                        if coin_state.created_height is None or info is not None:
                            continue

                        # We need to check the hints and see if there is a new CAT sent to us, so we can create
                        # a new CAT wallet
                        wallet_id, wallet_type = await self.wallet_state_manager.fetch_parent_and_check_for_cat(
                            peer, coin_state
                        )

                        if wallet_id is not None:
                            # If there is a new wallet, check if we have this height already in the blockchain
                            if self.wallet_state_manager.blockchain.contains_height(request.height):
                                # If we do, complete the blocks
                                header_blocks: Optional[RespondHeaderBlocks] = await peer.request_header_blocks(
                                    wallet_protocol.RequestHeaderBlocks(
                                        request.height, self.wallet_state_manager.blockchain.get_peak_height()
                                    )
                                )
                                assert header_blocks is not None and isinstance(
                                    header_blocks, wallet_protocol.RespondHeaderBlocks
                                )
                                # re-check the block filter for any new addition /removals, for all of the blocks
                                # that have been added to the blockchain since this CAT was created
                                await self.complete_blocks(header_blocks.header_blocks, peer)

    def get_full_node_peer(self):
        nodes = self.server.get_full_node_connections()
        if len(nodes) > 0:
            return nodes[0]
        else:
            return None

    async def _periodically_check_full_node(self) -> None:
        tries = 0
        while not self._shut_down and tries < 5:
            if self.has_full_node():
                if self.wallet_state_manager is not None:
                    self.wallet_state_manager.state_changed("add_connection")
                break
            tries += 1
            await asyncio.sleep(self.config["peer_connect_interval"])

    def has_full_node(self) -> bool:
        if self.server is None:
            return False
        if "full_node_peer" in self.config:
            full_node_peer = PeerInfo(
                self.config["full_node_peer"]["host"],
                self.config["full_node_peer"]["port"],
            )
            peers = [c.get_peer_info() for c in self.server.get_full_node_connections()]
            # If full_node_peer is already an address, use it, otherwise
            # resolve it here.
            if full_node_peer.is_valid():
                full_node_resolved = full_node_peer
            else:
                full_node_resolved = PeerInfo(socket.gethostbyname(full_node_peer.host), full_node_peer.port)
            if full_node_peer in peers or full_node_resolved in peers:
                self.log.info(f"Will not attempt to connect to other nodes, already connected to {full_node_peer}")
                for connection in self.server.get_full_node_connections():
                    if (
                        connection.get_peer_info() != full_node_peer
                        and connection.get_peer_info() != full_node_resolved
                    ):
                        self.log.info(f"Closing unnecessary connection to {connection.get_peer_info()}.")
                        asyncio.create_task(connection.close())
                return True
        return False

    async def fetch_last_tx_from_peer(self, height: uint32, peer: WSChiaConnection) -> Optional[HeaderBlock]:
        request_height = height
        while True:
            if request_height == 0:
                return None
            request = wallet_protocol.RequestBlockHeader(request_height)
            response: Optional[RespondBlockHeader] = await peer.request_block_header(request)
            if response is not None and isinstance(response, RespondBlockHeader):
                if response.header_block.is_transaction_block:
                    return response.header_block
            else:
                break
            request_height = uint32(request_height - 1)
        return None

    async def get_timestamp_for_height(self, height: uint32) -> uint64:
        """
        Returns the timestamp for transaction block at h=height, if not transaction block, backtracks until it finds
        a transaction block
        """
        if height in self.height_to_time:
            return self.height_to_time[height]

        peer = self.get_full_node_peer()
        assert peer is not None
        curr_height: uint32 = height
        while True:
            request = wallet_protocol.RequestBlockHeader(curr_height)
            response: Optional[RespondBlockHeader] = await peer.request_block_header(request)
            if response is None or not isinstance(response, RespondBlockHeader):
                raise ValueError(f"Invalid response from {peer}, {response}")
            if response.header_block.foliage_transaction_block is not None:
                self.height_to_time[height] = response.header_block.foliage_transaction_block.timestamp
                return response.header_block.foliage_transaction_block.timestamp
            curr_height = uint32(curr_height - 1)

    async def new_peak_wallet(self, peak: wallet_protocol.NewPeakWallet, peer: WSChiaConnection):
        assert self.wallet_state_manager is not None
        assert self.server is not None
        async with self.new_peak_lock:
            if self.wallet_state_manager is None:
                # When logging out of wallet
                return
            if self.is_trusted(peer):
                async with self.wallet_state_manager.lock:
                    request = wallet_protocol.RequestBlockHeader(peak.height)
                    header_response: Optional[RespondBlockHeader] = await peer.request_block_header(request)
                    assert header_response is not None

                    last_tx: Optional[HeaderBlock] = await self.fetch_last_tx_from_peer(peak.height, peer)
                    latest_timestamp: Optional[uint64] = None
                    if last_tx is not None:
                        assert last_tx.foliage_transaction_block is not None
                        latest_timestamp = last_tx.foliage_transaction_block.timestamp

                    if peer.peer_node_id not in self.synced_peers:
                        await self.trusted_sync(peer)

                    await self.wallet_state_manager.blockchain.set_peak_block(
                        header_response.header_block, latest_timestamp
                    )

                    self.wallet_state_manager.state_changed("new_block")
                    self.wallet_state_manager.set_sync_mode(False)
            else:
                request = wallet_protocol.RequestBlockHeader(peak.height)
                response: Optional[RespondBlockHeader] = await peer.request_block_header(request)
                if response is None or not isinstance(response, RespondBlockHeader) or response.header_block is None:
                    self.log.debug(f"bad peak response from peer {response}, perhaps connection was closed")
                    return
                peak_block = response.header_block
                current_peak: Optional[HeaderBlock] = await self.wallet_state_manager.blockchain.get_peak_block()
                if current_peak is not None and peak_block.weight < current_peak.weight:
                    if peak_block.height < current_peak.height - 20:
                        await peer.close(120)
                    return

                # don't sync if full node is not synced it self, since we want to fully sync to a few peers
                if (
                    not response.header_block.is_transaction_block
                    and current_peak is not None
                    and peak_block.prev_header_hash == current_peak.header_hash
                ):
                    # This block is after our peak, so we don't need to check if node is synced
                    pass
                else:
                    if not response.header_block.is_transaction_block:
                        last_tx_block = await self.fetch_last_tx_from_peer(response.header_block.height, peer)
                    else:
                        last_tx_block = response.header_block

                    if last_tx_block is None:
                        return
                    assert last_tx_block is not None
                    assert last_tx_block.foliage_transaction_block is not None
                    if (
                        self.config["testing"] is False
                        and last_tx_block.foliage_transaction_block.timestamp < int(time.time()) - 600
                    ):
                        # Full node not synced, don't sync to it
                        self.log.info("Peer we connected to is not fully synced, dropping connection...")
                        await peer.close()
                        return

                long_sync_threshold = 100
                far_behind: bool = (
                    peak.height - self.wallet_state_manager.blockchain.get_peak_height() > long_sync_threshold
                )
                fork_point = -1
                if current_peak is not None:
                    # Force a long sync if it's a very deep reorg
                    try:
                        fork_point = find_fork_point_in_chain(
                            self.wallet_state_manager.blockchain, peak_block, current_peak
                        )
                        if peak.height - fork_point > long_sync_threshold:
                            far_behind = True
                    except KeyError:
                        # If we don't have the blocks to find fork point, it's a deep reorg
                        far_behind = True

                # check if claimed peak is heavier or same as our current peak
                # if we haven't synced fully to this peer sync again
                if (
                    peer.peer_node_id not in self.synced_peers or far_behind
                ) and peak.height >= self.constants.WEIGHT_PROOF_RECENT_BLOCKS:
                    syncing = False
                    if far_behind or len(self.synced_peers) == 0:
                        syncing = True
                        self.wallet_state_manager.set_sync_mode(True)
                    try:
                        (
                            valid_weight_proof,
                            weight_proof,
                            summaries,
                            block_records,
                        ) = await self.fetch_and_validate_the_weight_proof(peer, response.header_block)
                        if valid_weight_proof is False:
                            if syncing:
                                self.wallet_state_manager.set_sync_mode(False)
                            await peer.close()
                            return
                        assert weight_proof is not None
                        if syncing:
                            async with self.wallet_state_manager.lock:
                                await self.untrusted_sync_to_peer(peer, weight_proof, syncing, fork_point)
                        else:
                            await self.untrusted_sync_to_peer(peer, weight_proof, syncing, fork_point)
                        if (
                            self.wallet_state_manager.blockchain.synced_weight_proof is None
                            or weight_proof.recent_chain_data[-1].weight
                            > self.wallet_state_manager.blockchain.synced_weight_proof.recent_chain_data[-1].weight
                        ):
                            await self.wallet_state_manager.blockchain.new_weight_proof(weight_proof, block_records)

                        self.synced_peers.add(peer.peer_node_id)

                        self.wallet_state_manager.state_changed("new_block")
                        await self.update_ui()
                    except Exception:
                        if syncing:
                            self.wallet_state_manager.set_sync_mode(False)
                        tb = traceback.format_exc()
                        self.log.error(f"Error syncing to {peer.get_peer_info()} {tb}")
                        await peer.close()
                        return
                    if syncing:
                        self.wallet_state_manager.set_sync_mode(False)

                else:
                    if peer.peer_node_id not in self.synced_peers:
                        # Edge case, we still want to subscribe for all phs
                        # (Hints are not in filter)
                        await self.untrusted_subscribe_to_puzzle_hashes(peer, False, None, None)
                        self.synced_peers.add(peer.peer_node_id)
                    await self.wallet_short_sync_backtrack(peak_block, peer)
                    self.wallet_state_manager.set_sync_mode(False)
                    self.wallet_state_manager.state_changed("new_block")

        await self.wallet_state_manager.new_peak(peak)
        self._pending_tx_handler()

    async def wallet_short_sync_backtrack(self, header_block: HeaderBlock, peer):
        assert self.wallet_state_manager is not None

        top = header_block
        blocks = [top]
        # Fetch blocks backwards until we hit the one that we have,
        # then complete them with additions / removals going forward
        fork_height = 0
        if self.wallet_state_manager.blockchain.contains_block(header_block.prev_header_hash):
            fork_height = header_block.height - 1

        while not self.wallet_state_manager.blockchain.contains_block(top.prev_header_hash) and top.height > 0:
            request_prev = wallet_protocol.RequestBlockHeader(top.height - 1)
            response_prev: Optional[RespondBlockHeader] = await peer.request_block_header(request_prev)
            if response_prev is None or not isinstance(response_prev, RespondBlockHeader):
                raise RuntimeError("bad block header response from peer while syncing")
            prev_head = response_prev.header_block
            blocks.append(prev_head)
            top = prev_head
            fork_height = top.height - 1

        blocks.reverse()
        # Roll back coins and transactions
        await self.wallet_state_manager.reorg_rollback(fork_height)
        peak = await self.wallet_state_manager.blockchain.get_peak_block()
        if peak is not None:
            assert header_block.weight >= peak.weight
        for block in blocks:
            # Set blockchain to the latest peak
            res, err = await self.wallet_state_manager.blockchain.receive_block(block)
            if res == ReceiveBlockResult.INVALID_BLOCK:
                raise ValueError(err)

        # Add new coins and transactions
        await self.complete_blocks(blocks, peer)

    async def complete_blocks(self, header_blocks: List[HeaderBlock], peer: WSChiaConnection):
        if self.wallet_state_manager is None:
            return None
        all_outgoing_per_wallet: Dict[int, List[TransactionRecord]] = {}

        for block in header_blocks:
            if block.is_transaction_block:
                # Find additions and removals
                (additions, removals,) = await self.wallet_state_manager.get_filter_additions_removals(
                    block, block.transactions_filter, None
                )

                # Get Additions
                added_coins = await self.get_additions(peer, block, additions)
                if added_coins is None:
                    raise ValueError("Failed to fetch additions")

                # Get removals
                removed_coins = await self.get_removals(peer, block, added_coins, removals)
                if removed_coins is None:
                    raise ValueError("Failed to fetch removals")

                for added_coin in added_coins:
                    self.log.info(f"coin added {added_coin}")
                    wallet_info = await self.wallet_state_manager.get_wallet_id_for_puzzle_hash(added_coin.puzzle_hash)
                    if wallet_info is None:
                        continue
                    wallet_id, wallet_type = wallet_info
                    if wallet_id in all_outgoing_per_wallet:
                        all_outgoing = all_outgoing_per_wallet[wallet_id]
                    else:
                        all_outgoing = await self.wallet_state_manager.tx_store.get_all_transactions_for_wallet(
                            wallet_id
                        )
                        all_outgoing_per_wallet[wallet_id] = all_outgoing
                    derivation_index = await self.wallet_state_manager.puzzle_store.index_for_puzzle_hash(
                        added_coin.puzzle_hash
                    )
                    if derivation_index is not None:
                        await self.wallet_state_manager.puzzle_store.set_used_up_to(derivation_index, False)
                    await self.wallet_state_manager.coin_added(
                        added_coin, block.height, all_outgoing, wallet_id, wallet_type
                    )

                all_unconfirmed: List[
                    TransactionRecord
                ] = await self.wallet_state_manager.tx_store.get_all_unconfirmed()

                all_removed_coins = None
                trade_removals = await self.wallet_state_manager.trade_manager.get_coins_of_interest()

                for removed_coin in removed_coins:
                    self.log.info(f"coin removed {removed_coin}")
                    if removed_coin.name() in trade_removals:
                        await self.wallet_state_manager.trade_manager.coins_of_interest_farmed(
                            CoinState(removed_coin, block.height, None)  # `None` is a lie but it shouldn't matter
                        )
                    for unconfirmed_record in all_unconfirmed:
                        if removed_coin in unconfirmed_record.removals:
                            self.log.info(f"Setting tx_id: {unconfirmed_record.name} to confirmed")
                            await self.wallet_state_manager.tx_store.set_confirmed(
                                unconfirmed_record.name, block.height
                            )

                    record = await self.wallet_state_manager.coin_store.get_coin_record(removed_coin.name())
                    if record is None:
                        continue
                    await self.wallet_state_manager.coin_store.set_spent(removed_coin.name(), block.height)
                    removed_record = await self.wallet_state_manager.coin_store.get_coin_record(removed_coin.name())

                    if removed_record is not None and removed_record.wallet_type == WalletType.POOLING_WALLET:
                        if all_removed_coins is None:
                            all_removed_coins = await self.get_removals(peer, block, added_coins, removals, True)
                        pool_spend = await self.fetch_puzzle_solution(peer, block.height, removed_coin)
                        if len(pool_spend.additions()) > 0:
                            pool_added_coin = pool_spend.additions()[0]
                            await self.wallet_state_manager.coin_added(
                                pool_added_coin,
                                block.height,
                                [],
                                uint32(removed_record.wallet_id),
                                removed_record.wallet_type,
                            )
                            pool_wallet = self.wallet_state_manager.wallets[uint32(removed_record.wallet_id)]
                            await pool_wallet.apply_state_transitions([pool_spend], block.height)
                            assert all_removed_coins is not None
                            if pool_added_coin in all_removed_coins:
                                pool_spend_2 = await self.fetch_puzzle_solution(peer, block.height, pool_added_coin)
                                if len(pool_spend_2.additions()) > 0:
                                    pool_added_coin_2 = pool_spend_2.additions()[0]
                                    await self.wallet_state_manager.coin_added(
                                        pool_added_coin_2,
                                        block.height,
                                        [],
                                        uint32(removed_record.wallet_id),
                                        removed_record.wallet_type,
                                    )
                                    pool_wallet = self.wallet_state_manager.wallets[uint32(removed_record.wallet_id)]
                                    await pool_wallet.apply_state_transitions([pool_spend_2], block.height)

                    # Check if we have created a pool wallet
                    children: List[CoinState] = await self.fetch_children(peer, removed_coin.name(), None)
                    for child in children:
                        if child.coin.puzzle_hash != SINGLETON_LAUNCHER_HASH:
                            continue
                        if await self.wallet_state_manager.have_a_pool_wallet_with_launched_id(child.coin.name()):
                            continue
                        if child.spent_height is None:
                            continue

                        launcher_spend: CoinSpend = await self.fetch_puzzle_solution(peer, block.height, child.coin)
                        pool_state = None
                        try:
                            pool_state = solution_to_pool_state(launcher_spend)
                        except Exception as e:
                            self.log.debug(f"Not a pool wallet launcher {e}")
                            continue
                        assert pool_state is not None
                        assert child.spent_height is not None
                        pool_wallet = await PoolWallet.create(
                            self.wallet_state_manager,
                            self.wallet_state_manager.main_wallet,
                            child.coin.name(),
                            [launcher_spend],
                            child.spent_height,
                            False,
                            "pool_wallet",
                        )
                        await pool_wallet.apply_state_transitions([launcher_spend], block.height)
                        pool_added_coin = launcher_spend.additions()[0]
                        await self.wallet_state_manager.coin_added(
                            pool_added_coin,
                            block.height,
                            [],
                            uint32(pool_wallet.wallet_id),
                            WalletType(pool_wallet.type()),
                        )

        await self.update_ui()

    async def update_ui(self):
        for wallet_id, wallet in self.wallet_state_manager.wallets.items():
            self.wallet_state_manager.state_changed("coin_removed", wallet_id)
            self.wallet_state_manager.state_changed("coin_added", wallet_id)

    async def get_additions(
        self, peer: WSChiaConnection, block_i, additions: Optional[List[bytes32]], get_all_additions: bool = False
    ) -> Optional[List[Coin]]:
        if (additions is not None and len(additions) > 0) or get_all_additions:
            if get_all_additions:
                additions = None
            additions_request = RequestAdditions(block_i.height, block_i.header_hash, additions)
            additions_res: Optional[Union[RespondAdditions, RejectAdditionsRequest]] = await peer.request_additions(
                additions_request
            )
            if additions_res is None:
                await peer.close()
                return None
            elif isinstance(additions_res, RespondAdditions):
                validated = validate_additions(
                    additions_res.coins,
                    additions_res.proofs,
                    block_i.foliage_transaction_block.additions_root,
                )
                if not validated:
                    await peer.close()
                    return None
                added_coins = []
                for ph_coins in additions_res.coins:
                    ph, coins = ph_coins
                    added_coins.extend(coins)
                return added_coins
            elif isinstance(additions_res, RejectRemovalsRequest):
                await peer.close()
                return None
            return None
        else:
            return []  # No added coins

    async def get_removals(
        self, peer: WSChiaConnection, block_i, additions, removals, request_all_removals=False
    ) -> Optional[List[Coin]]:
        assert self.wallet_state_manager is not None
        # Check if we need all removals
        for coin in additions:
            puzzle_store = self.wallet_state_manager.puzzle_store
            record_info: Optional[DerivationRecord] = await puzzle_store.get_derivation_record_for_puzzle_hash(
                coin.puzzle_hash
            )
            if record_info is not None and record_info.wallet_type == WalletType.CAT:
                request_all_removals = True
                break
            if record_info is not None and record_info.wallet_type == WalletType.DISTRIBUTED_ID:
                request_all_removals = True
                break
        if len(removals) > 0 or request_all_removals:
            if request_all_removals:
                removals_request = wallet_protocol.RequestRemovals(block_i.height, block_i.header_hash, None)
            else:
                removals_request = wallet_protocol.RequestRemovals(block_i.height, block_i.header_hash, removals)
            removals_res: Optional[Union[RespondRemovals, RejectRemovalsRequest]] = await peer.request_removals(
                removals_request
            )
            if removals_res is None:
                return None
            elif isinstance(removals_res, RespondRemovals):
                validated = validate_removals(
                    removals_res.coins,
                    removals_res.proofs,
                    block_i.foliage_transaction_block.removals_root,
                )
                if validated is False:
                    await peer.close()
                    return None
                removed_coins = []
                for _, coins_l in removals_res.coins:
                    if coins_l is not None:
                        removed_coins.append(coins_l)

                return removed_coins
            elif isinstance(removals_res, RejectRemovalsRequest):
                return None
            else:
                return None

        else:
            return []

    async def fetch_and_validate_the_weight_proof(
        self, peer: WSChiaConnection, peak: HeaderBlock
    ) -> Tuple[bool, Optional[WeightProof], List[SubEpochSummary], List[BlockRecord]]:
        assert self.wallet_state_manager is not None
        assert self.wallet_state_manager.weight_proof_handler is not None

        weight_request = RequestProofOfWeight(peak.height, peak.header_hash)
        weight_proof_response: RespondProofOfWeight = await peer.request_proof_of_weight(weight_request, timeout=60)

        if weight_proof_response is None:
            return False, None, [], []
        start_validation = time.time()

        weight_proof = weight_proof_response.wp

        if weight_proof.recent_chain_data[-1].reward_chain_block.height != peak.height:
            return False, None, [], []
        if weight_proof.recent_chain_data[-1].reward_chain_block.weight != peak.weight:
            return False, None, [], []

        if weight_proof.get_hash() in self.valid_wp_cache:
            valid, fork_point, summaries, block_records = self.valid_wp_cache[weight_proof.get_hash()]
        else:
            start_validation = time.time()
            (
                valid,
                fork_point,
                summaries,
                block_records,
            ) = await self.wallet_state_manager.weight_proof_handler.validate_weight_proof(weight_proof)
            if valid:
                self.valid_wp_cache[weight_proof.get_hash()] = valid, fork_point, summaries, block_records

        end_validation = time.time()
        self.log.info(f"It took {end_validation - start_validation} time to validate the weight proof")
        return valid, weight_proof, summaries, block_records

    async def get_puzzle_hashes_to_subscribe(self) -> List[bytes32]:
        assert self.wallet_state_manager is not None
        all_puzzle_hashes = list(await self.wallet_state_manager.puzzle_store.get_all_puzzle_hashes())
        # Get all phs from interested store
        interested_puzzle_hashes = [
            t[0] for t in await self.wallet_state_manager.interested_store.get_interested_puzzle_hashes()
        ]
        all_puzzle_hashes.extend(interested_puzzle_hashes)
        return all_puzzle_hashes

    async def untrusted_subscribe_to_puzzle_hashes(
        self,
        peer: WSChiaConnection,
        save_state: bool,
        peer_request_cache: Optional[PeerRequestCache],
        weight_proof: Optional[WeightProof],
    ):
        assert self.wallet_state_manager is not None
        already_checked = set()
        continue_while = True
        while continue_while:
            all_puzzle_hashes = await self.get_puzzle_hashes_to_subscribe()
            to_check = []
            for ph in all_puzzle_hashes:
                if ph in already_checked:
                    continue
                else:
                    to_check.append(ph)
                    already_checked.add(ph)
                    if len(to_check) == 1000:
                        break
            msg = wallet_protocol.RegisterForPhUpdates(to_check, uint32(0))
            all_state: Optional[RespondToPhUpdates] = await peer.register_interest_in_puzzle_hash(msg)
            assert all_state is not None

            if save_state:
                assert weight_proof is not None
                assert peer_request_cache is not None
                validated_state = await self.validate_received_state_from_peer(
                    all_state.coin_states, peer, weight_proof, peer_request_cache, False
                )
                await self.wallet_state_manager.new_coin_state(validated_state, peer, weight_proof=weight_proof)

            # Check if new puzzle hashed have been created
            check_again = await self.get_puzzle_hashes_to_subscribe()

            continue_while = False
            for ph in check_again:
                if ph not in already_checked:
                    continue_while = True
                    break

    async def untrusted_sync_to_peer(
        self, peer: WSChiaConnection, weight_proof: WeightProof, syncing: bool, fork_height: int
    ):
        assert self.wallet_state_manager is not None
        # If new weight proof is higher than the old one, rollback to the fork point and than apply new coin_states
        if fork_height == -1:
            wp_fork_point = self.wallet_state_manager.weight_proof_handler.get_fork_point(
                old_wp=self.wallet_state_manager.blockchain.synced_weight_proof, new_wp=weight_proof
            )
            # Extra conservative
            fork_height = max(0, wp_fork_point - 10)
        self.log.info(f"Starting untrusted sync to: {peer.get_peer_info()}, syncing: {syncing}, fork at: {fork_height}")
        if syncing:
            self.log.info(f"Rollback for {fork_height}")
            await self.wallet_state_manager.reorg_rollback(fork_height)

        start_time: float = time.time()
        peer_request_cache: PeerRequestCache = PeerRequestCache()
        self.untrusted_caches[peer.peer_node_id] = peer_request_cache
        # Always sync fully from untrusted
        # Get state for puzzle hashes
        self.log.debug("Start untrusted_subscribe_to_puzzle_hashes  ")
        await self.untrusted_subscribe_to_puzzle_hashes(peer, True, peer_request_cache, weight_proof)
        self.log.debug("End untrusted_subscribe_to_puzzle_hashes  ")

        checked_call_coins = False
        checked_coins: Set[bytes32] = set()
        while not checked_call_coins:
            # Get state for coins ids
            all_coins = await self.wallet_state_manager.coin_store.get_coins_to_check(uint32(0))
            all_coin_names = [coin_record.name() for coin_record in all_coins]
            removed_dict = await self.wallet_state_manager.trade_manager.get_coins_of_interest()
            all_coin_names.extend(removed_dict.keys())

            to_check: List[bytes32] = []
            for coin_name in all_coin_names:
                if coin_name in checked_coins:
                    continue
                else:
                    to_check.append(coin_name)
                    checked_coins.add(coin_name)
                    if len(to_check) == 1000:
                        break

            msg1 = wallet_protocol.RegisterForCoinUpdates(to_check, uint32(0))
            new_state: Optional[RespondToCoinUpdates] = await peer.register_interest_in_coin(msg1)

            assert new_state is not None
            if syncing:
                # If syncing, completely change over to this peer's information
                coin_state_before_fork: List[CoinState] = new_state.coin_states
            else:
                # Otherwise, we only want to apply changes before the fork point, since we are synced to another peer
                # We are just validating that there is no missing information
                coin_state_before_fork = []
                for coin_state_entry in new_state.coin_states:
                    if coin_state_entry.spent_height is not None:
                        if coin_state_entry.spent_height <= fork_height:
                            coin_state_before_fork.append(coin_state_entry)
                    elif coin_state_entry.created_height is not None:
                        if coin_state_entry.created_height <= fork_height:
                            coin_state_before_fork.append(coin_state_entry)

            validated_state = await self.validate_received_state_from_peer(
                coin_state_before_fork, peer, weight_proof, peer_request_cache, False
            )
            # Apply validated state
            await self.wallet_state_manager.new_coin_state(validated_state, peer, weight_proof=weight_proof)

            all_coins = await self.wallet_state_manager.coin_store.get_coins_to_check(uint32(0))
            all_coin_names = [coin_record.name() for coin_record in all_coins]
            removed_dict = await self.wallet_state_manager.trade_manager.get_coins_of_interest()
            all_coin_names.extend(removed_dict.keys())

            checked_call_coins = True
            for coin_name in all_coin_names:
                if coin_name not in checked_coins:
                    checked_call_coins = False
                    break

        end_time = time.time()
        duration = end_time - start_time
        self.log.info(f"Sync duration was: {duration}")

    async def validate_received_state_from_peer(
        self,
        coin_states: List[CoinState],
        peer,
        weight_proof: WeightProof,
        peer_request_cache: PeerRequestCache,
        return_old_state: bool,
    ) -> List[CoinState]:
        """
        Returns all state that is valid and included in the blockchain proved by the weight proof. If return_old_states
        is False, only new states that are not in the coin_store are returned.
        """
        assert self.wallet_state_manager is not None
        all_validated_states = []
        total = len(coin_states)
        for coin_idx, coin_state in enumerate(coin_states):
            looked_up_coin: Optional[WalletCoinRecord] = await self.wallet_state_manager.coin_store.get_coin_record(
                coin_state.coin.name()
            )
            if (
                looked_up_coin is not None
                and coin_state.created_height is not None
                and looked_up_coin.confirmed_block_height == coin_state.created_height
            ):
                if looked_up_coin.spent:
                    if looked_up_coin.spent_block_height == coin_state.spent_height:
                        # Both are spent and created at same height, no need to validate
                        if return_old_state:
                            all_validated_states.append(coin_state)
                        continue
                else:
                    if coin_state.spent_height is None:
                        # Both are not spent, no need to validate
                        if return_old_state:
                            all_validated_states.append(coin_state)
                        continue
            if coin_state.get_hash() in peer_request_cache.states_validated:
                all_validated_states.append(coin_state)
                continue
            self.log.info(f"Validating {coin_idx + 1} of {total}")
            spent_height = coin_state.spent_height
            confirmed_height = coin_state.created_height

            current = await self.wallet_state_manager.coin_store.get_coin_record(coin_state.coin.name())
            # if remote state is same as current local state we skip validation

            # CoinRecord unspent = height 0, coin state = None. We adjust for comparison bellow
            current_spent_height = None
            if current is not None and current.spent_block_height != 0:
                current_spent_height = current.spent_block_height

            # It's possible that new state has been added before we finished validating weight proof
            # We'll just ignore it here, backward sync will pick it up
            wp_tip_height = weight_proof.recent_chain_data[-1].height
            if (confirmed_height is not None and confirmed_height > wp_tip_height) or (
                spent_height is not None and spent_height > wp_tip_height
            ):
                continue
            elif (
                current is not None
                and current_spent_height == spent_height
                and current.confirmed_block_height == confirmed_height
            ):
                all_validated_states.append(coin_state)
                continue
            else:
                # Full info validation
                if confirmed_height is None:
                    # We shouldn't receive state for non-existing coin unless we specifically ask for it
                    peer.close(9999)
                    raise ValueError("Should not receive state for non-existing coin")

                self.log.debug(f"Validating state: {coin_state}")
                # request header block for created height
                if confirmed_height in peer_request_cache.blocks:
                    state_block: HeaderBlock = peer_request_cache.blocks[confirmed_height]
                else:
                    request = RequestHeaderBlocks(confirmed_height, confirmed_height)
                    res = await peer.request_header_blocks(request)
                    state_block = res.header_blocks[0]
                    peer_request_cache.blocks[confirmed_height] = state_block

                # get proof of inclusion
                assert state_block.foliage_transaction_block is not None
                validate_additions_result = await request_and_validate_additions(
                    peer,
                    state_block.height,
                    state_block.header_hash,
                    coin_state.coin.puzzle_hash,
                    state_block.foliage_transaction_block.additions_root,
                )

                if validate_additions_result is False:
                    peer.close(9999)
                    raise ValueError(f"Addition did not validate: {state_block}, {coin_state}")

                # get blocks on top of this block

                validated = await self.validate_state(weight_proof, state_block, peer, peer_request_cache)
                if not validated:
                    raise ValueError("Validation failed")

                if spent_height is None and current is not None and current.spent_block_height != 0:
                    # Peer is telling us that coin that was previously known to be spent is not spent anymore
                    # Check old state
                    if spent_height in peer_request_cache.blocks:
                        spent_state_block: HeaderBlock = peer_request_cache.blocks[current.spent_block_height]
                    else:
                        request = RequestHeaderBlocks(current.spent_block_height, current.spent_block_height)
                        res = await peer.request_header_blocks(request)
                        spent_state_block = res.header_blocks[0]
                        assert spent_state_block.height == current.spent_block_height
                        peer_request_cache.blocks[current.spent_block_height] = spent_state_block
                    assert spent_state_block.foliage_transaction_block is not None
                    validate_removals_result: bool = await request_and_validate_removals(
                        peer,
                        current.spent_block_height,
                        spent_state_block.header_hash,
                        coin_state.coin.name(),
                        spent_state_block.foliage_transaction_block.removals_root,
                    )
                    if validate_removals_result is False:
                        peer.close(9999)
                        raise ValueError("Validation failed")
                    validated = await self.validate_state(weight_proof, spent_state_block, peer, peer_request_cache)
                    if not validated:
                        raise ValueError("Validation failed")

                if spent_height is not None:
                    # request header block for created height
                    if spent_height in peer_request_cache.blocks:
                        spent_state_block = peer_request_cache.blocks[spent_height]
                    else:
                        request = RequestHeaderBlocks(spent_height, spent_height)
                        res = await peer.request_header_blocks(request)
                        spent_state_block = res.header_blocks[0]
                        assert spent_state_block.height == spent_height
                        peer_request_cache.blocks[spent_height] = spent_state_block
                    assert spent_state_block.foliage_transaction_block is not None
                    validate_removals_result = await request_and_validate_removals(
                        peer,
                        spent_state_block.height,
                        spent_state_block.header_hash,
                        coin_state.coin.name(),
                        spent_state_block.foliage_transaction_block.removals_root,
                    )
                    if validate_removals_result is False:
                        peer.close(9999)
                        raise ValueError(f"Removals did not validate {spent_state_block}, {coin_state}")
                    validated = await self.validate_state(weight_proof, spent_state_block, peer, peer_request_cache)
                    if not validated:
                        raise ValueError("Validation failed")
                all_validated_states.append(coin_state)
            peer_request_cache.states_validated[coin_state.get_hash()] = coin_state
        return all_validated_states

    async def validate_state(
        self, weight_proof: WeightProof, block: HeaderBlock, peer, peer_request_cache: PeerRequestCache
    ) -> bool:
        assert self.wallet_state_manager is not None

        if block.height >= weight_proof.recent_chain_data[0].height:
            # this was already validated as part of the wp validation
            index = block.height - weight_proof.recent_chain_data[0].height
            if weight_proof.recent_chain_data[index].header_hash != block.header_hash:
                self.log.error("Failed validation 1")
                return False
            return True
        else:
            start = block.height + 1
            compare_to_recent = False
            current_ses: Optional[SubEpochData] = None
            inserted: Optional[SubEpochData] = None
            first_height_recent = weight_proof.recent_chain_data[0].height
            if start > first_height_recent - 1000:
                compare_to_recent = True
                end = first_height_recent
            else:
                request = RequestSESInfo(block.height, block.height + 32)
                if request.get_hash() in peer_request_cache.ses_requests:
                    res_ses: RespondSESInfo = peer_request_cache.ses_requests[request.get_hash()]
                else:
                    res_ses = await peer.request_ses_hashes(request)
                ses_0 = res_ses.reward_chain_hash[0]
                last_height = res_ses.heights[0][-1]  # Last height in sub epoch
                end = last_height
                for idx, ses in enumerate(weight_proof.sub_epochs):
                    if idx > len(weight_proof.sub_epochs) - 3:
                        break
                    if ses.reward_chain_hash == ses_0:
                        current_ses = ses
                        inserted = weight_proof.sub_epochs[idx + 2]
                        break
                if current_ses is None:
                    self.log.error("Failed validation 2")
                    return False

            blocks = []

            for i in range(start - (start % 32), end + 1, 32):
                request_start = min(uint32(i), end)
                request_end = min(uint32(i + 31), end)
                request_h_response = RequestHeaderBlocks(request_start, request_end)
                if request_h_response.get_hash() in peer_request_cache.block_requests:
                    res_h_blocks: RespondHeaderBlocks = peer_request_cache.block_requests[request_h_response.get_hash()]
                else:
                    res_h_blocks = await peer.request_header_blocks(request_h_response)
                    peer_request_cache.block_requests[request_h_response.get_hash()] = res_h_blocks
                self.log.info(f"Fetching blocks: {request_start} - {request_end}")
                blocks.extend([bl for bl in res_h_blocks.header_blocks if bl.height >= start])

            if compare_to_recent and weight_proof.recent_chain_data[0].header_hash != blocks[-1].header_hash:
                self.log.error("Failed validation 3")
                return False

            reversed_blocks = blocks.copy()
            reversed_blocks.reverse()

            if not compare_to_recent:
                last = reversed_blocks[0].finished_sub_slots[-1].reward_chain.get_hash()
                if inserted is None or last != inserted.reward_chain_hash:
                    self.log.error("Failed validation 4")
                    return False

            for idx, en_block in enumerate(reversed_blocks):
                if idx == len(reversed_blocks) - 1:
                    next_block_rc_hash = block.reward_chain_block.get_hash()
                    prev_hash = block.header_hash
                else:
                    next_block_rc_hash = reversed_blocks[idx + 1].reward_chain_block.get_hash()
                    prev_hash = reversed_blocks[idx + 1].header_hash

                if not en_block.prev_header_hash == prev_hash:
                    self.log.error("Failed validation 5")
                    return False

                if len(en_block.finished_sub_slots) > 0:
                    #  What to do here
                    reversed_slots = en_block.finished_sub_slots.copy()
                    reversed_slots.reverse()
                    for slot_idx, slot in enumerate(reversed_slots[:-1]):
                        hash_val = reversed_slots[slot_idx + 1].reward_chain.get_hash()
                        if not hash_val == slot.reward_chain.end_of_slot_vdf.challenge:
                            self.log.error("Failed validation 6")
                            return False
                    if not next_block_rc_hash == reversed_slots[-1].reward_chain.end_of_slot_vdf.challenge:
                        self.log.error("Failed validation 7")
                        return False
                else:
                    if not next_block_rc_hash == en_block.reward_chain_block.reward_chain_ip_vdf.challenge:
                        self.log.error("Failed validation 8")
                        return False

                if idx > len(reversed_blocks) - 50:
                    if not AugSchemeMPL.verify(
                        en_block.reward_chain_block.proof_of_space.plot_public_key,
                        en_block.foliage.foliage_block_data.get_hash(),
                        en_block.foliage.foliage_block_data_signature,
                    ):
                        self.log.error("Failed validation 9")
                        return False
            return True

    async def fetch_puzzle_solution(self, peer, height: uint32, coin: Coin) -> CoinSpend:
        solution_response = await peer.request_puzzle_solution(
            wallet_protocol.RequestPuzzleSolution(coin.name(), height)
        )
        if solution_response is None or not isinstance(solution_response, wallet_protocol.RespondPuzzleSolution):
            raise ValueError(f"Was not able to obtain solution {solution_response}")
        assert solution_response.response.puzzle.get_tree_hash() == coin.puzzle_hash
        assert solution_response.response.coin_name == coin.name()

        return CoinSpend(
            coin,
            solution_response.response.puzzle.to_serialized_program(),
            solution_response.response.solution.to_serialized_program(),
        )

    async def fetch_children_and_validate(
        self, peer, coin_name, weight_proof: Optional[WeightProof]
    ) -> List[CoinState]:
        response: Optional[wallet_protocol.RespondChildren] = await peer.request_children(
            wallet_protocol.RequestChildren(coin_name)
        )
        if response is None or not isinstance(response, wallet_protocol.RespondChildren):
            raise ValueError(f"Was not able to obtain children {response}")
        if not self.is_trusted(peer):
            if peer.peer_node_id in self.untrusted_caches:
                request_cache = self.untrusted_caches[peer.peer_node_id]
            else:
                request_cache = PeerRequestCache()
            assert weight_proof is not None
            validated_states = await self.validate_received_state_from_peer(
                response.coin_states, peer, weight_proof, request_cache, True
            )
            return validated_states

        return response.coin_states

    async def fetch_children(self, peer, coin_name, weight_proof: Optional[WeightProof]) -> List[CoinState]:
        response: Optional[wallet_protocol.RespondChildren] = await peer.request_children(
            wallet_protocol.RequestChildren(coin_name)
        )
        if response is None or not isinstance(response, wallet_protocol.RespondChildren):
            raise ValueError(f"Was not able to obtain children {response}")

        return response.coin_states<|MERGE_RESOLUTION|>--- conflicted
+++ resolved
@@ -56,20 +56,9 @@
 from chia.types.peer_info import PeerInfo
 from chia.types.weight_proof import WeightProof, SubEpochData
 from chia.util.byte_types import hexstr_to_bytes
-<<<<<<< HEAD
-from chia.util.check_fork_next_block import check_fork_next_block
-from chia.util.config import WALLET_PEERS_PATH_KEY_DEPRECATED, load_config
-from chia.util.errors import Err, ValidationError
-from chia.util.ints import uint32, uint128, uint64
-from chia.util.keychain import Keychain
-from chia.util.lru_cache import LRUCache
-from chia.util.merkle_set import MerkleSet, confirm_included_already_hashed, confirm_not_included_already_hashed
-from chia.util.network import get_host_addr
-=======
 from chia.util.config import WALLET_PEERS_PATH_KEY_DEPRECATED
 from chia.util.ints import uint32, uint64
 from chia.util.keychain import KeyringIsLocked
->>>>>>> 023ead89
 from chia.util.path import mkdir, path_from_root
 from chia.wallet.derivation_record import DerivationRecord
 from chia.wallet.util.wallet_sync_utils import (
@@ -920,10 +909,10 @@
                         pool_state = None
                         try:
                             pool_state = solution_to_pool_state(launcher_spend)
-                        except Exception as e:
+                            assert pool_state is not None
+                        except AssertionError as e:
                             self.log.debug(f"Not a pool wallet launcher {e}")
                             continue
-                        assert pool_state is not None
                         assert child.spent_height is not None
                         pool_wallet = await PoolWallet.create(
                             self.wallet_state_manager,
