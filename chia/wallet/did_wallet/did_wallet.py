from __future__ import annotations

import dataclasses
import json
import logging
import re
import time
from typing import TYPE_CHECKING, Any, ClassVar, Dict, List, Optional, Set, Tuple, cast

from clvm.SExp import CastableType
from chia_rs import AugSchemeMPL, G1Element, G2Element

from chia.protocols.wallet_protocol import CoinState
from chia.server.ws_connection import WSChiaConnection
from chia.types.announcement import Announcement
from chia.types.blockchain_format.coin import Coin
from chia.types.blockchain_format.program import Program
from chia.types.blockchain_format.sized_bytes import bytes32
from chia.types.coin_spend import CoinSpend, make_spend
from chia.types.signing_mode import CHIP_0002_SIGN_MESSAGE_PREFIX, SigningMode
from chia.types.spend_bundle import SpendBundle
from chia.util.condition_tools import conditions_dict_for_solution, pkm_pairs_for_conditions_dict
from chia.util.ints import uint16, uint32, uint64, uint128
from chia.wallet.conditions import Condition, ConditionValidTimes, parse_timelock_info
from chia.wallet.derivation_record import DerivationRecord
from chia.wallet.derive_keys import master_sk_to_wallet_sk_unhardened
from chia.wallet.did_wallet import did_wallet_puzzles
from chia.wallet.did_wallet.did_info import DIDCoinData, DIDInfo
from chia.wallet.did_wallet.did_wallet_puzzles import match_did_puzzle, uncurry_innerpuz
from chia.wallet.lineage_proof import LineageProof
from chia.wallet.payment import Payment
from chia.wallet.puzzles.p2_delegated_puzzle_or_hidden_puzzle import (
    DEFAULT_HIDDEN_PUZZLE_HASH,
    calculate_synthetic_secret_key,
    puzzle_for_pk,
    puzzle_hash_for_pk,
)
from chia.wallet.singleton import (
    SINGLETON_LAUNCHER_PUZZLE,
    create_singleton_puzzle,
    create_singleton_puzzle_hash,
    get_inner_puzzle_from_singleton,
)
from chia.wallet.transaction_record import TransactionRecord
from chia.wallet.uncurried_puzzle import uncurry_puzzle
from chia.wallet.util.compute_memos import compute_memos
from chia.wallet.util.transaction_type import TransactionType
from chia.wallet.util.tx_config import DEFAULT_TX_CONFIG, CoinSelectionConfig, TXConfig
from chia.wallet.util.wallet_sync_utils import fetch_coin_spend, fetch_coin_spend_for_coin_state
from chia.wallet.util.wallet_types import WalletType
from chia.wallet.wallet import Wallet
from chia.wallet.wallet_coin_record import WalletCoinRecord
from chia.wallet.wallet_info import WalletInfo
from chia.wallet.wallet_protocol import WalletProtocol


class DIDWallet:
    if TYPE_CHECKING:
        if TYPE_CHECKING:
            _protocol_check: ClassVar[WalletProtocol[DIDCoinData]] = cast("DIDWallet", None)

    wallet_state_manager: Any
    log: logging.Logger
    wallet_info: WalletInfo
    did_info: DIDInfo
    standard_wallet: Wallet
    base_puzzle_program: Optional[bytes]
    base_inner_puzzle_hash: Optional[bytes32]
    wallet_id: int

    @staticmethod
    async def create_new_did_wallet(
        wallet_state_manager: Any,
        wallet: Wallet,
        amount: uint64,
        backups_ids: List = [],
        num_of_backup_ids_needed: uint64 = None,
        metadata: Dict[str, str] = {},
        name: Optional[str] = None,
        fee: uint64 = uint64(0),
    ):
        """
        Create a brand new DID wallet
        This must be called under the wallet state manager lock
        :param wallet_state_manager: Wallet state manager
        :param wallet: Standard wallet
        :param amount: Amount of the DID coin
        :param backups_ids: A list of DIDs used for recovery this DID
        :param num_of_backup_ids_needed: Needs how many recovery DIDs at least
        :param metadata: Metadata saved in the DID
        :param name: Wallet name
        :param fee: transaction fee
        :return: DID wallet
        """

        self = DIDWallet()
        self.wallet_state_manager = wallet_state_manager
        if name is None:
            name = self.generate_wallet_name()
        self.base_puzzle_program = None
        self.base_inner_puzzle_hash = None
        self.standard_wallet = wallet
        self.log = logging.getLogger(name if name else __name__)
        std_wallet_id = self.standard_wallet.wallet_id
        bal = await wallet_state_manager.get_confirmed_balance_for_wallet(std_wallet_id)
        if amount > bal:
            raise ValueError("Not enough balance")
        if amount & 1 == 0:
            raise ValueError("DID amount must be odd number")

        if num_of_backup_ids_needed is None:
            num_of_backup_ids_needed = uint64(len(backups_ids))
        if num_of_backup_ids_needed > len(backups_ids):
            raise ValueError("Cannot require more IDs than are known.")
        self.did_info = DIDInfo(
            origin_coin=None,
            backup_ids=backups_ids,
            num_of_backup_ids_needed=num_of_backup_ids_needed,
            parent_info=[],
            current_inner=None,
            temp_coin=None,
            temp_puzhash=None,
            temp_pubkey=None,
            sent_recovery_transaction=False,
            metadata=json.dumps(metadata),
        )
        info_as_string = json.dumps(self.did_info.to_json_dict())
        self.wallet_info = await wallet_state_manager.user_store.create_wallet(
            name=name, wallet_type=WalletType.DECENTRALIZED_ID.value, data=info_as_string
        )
        self.wallet_id = self.wallet_info.id
        std_wallet_id = self.standard_wallet.wallet_id
        bal = await wallet_state_manager.get_confirmed_balance_for_wallet(std_wallet_id)
        if amount > bal:
            raise ValueError("Not enough balance")

        try:
            spend_bundle = await self.generate_new_decentralised_id(amount, DEFAULT_TX_CONFIG, fee)
        except Exception:
            await wallet_state_manager.user_store.delete_wallet(self.id())
            raise

        if spend_bundle is None:
            await wallet_state_manager.user_store.delete_wallet(self.id())
            raise ValueError("Failed to create spend.")
        await self.wallet_state_manager.add_new_wallet(self)

        return self

    @staticmethod
    async def create_new_did_wallet_from_recovery(
        wallet_state_manager: Any,
        wallet: Wallet,
        backup_data: str,
        name: Optional[str] = None,
    ):
        """
        Create a DID wallet from a backup file
        :param wallet_state_manager: Wallet state manager
        :param wallet: Standard wallet
        :param backup_data: A serialized backup data
        :param name: Wallet name
        :return: DID wallet
        """
        self = DIDWallet()
        self.wallet_state_manager = wallet_state_manager
        if name is None:
            name = self.generate_wallet_name()
        self.base_puzzle_program = None
        self.base_inner_puzzle_hash = None
        self.standard_wallet = wallet
        self.log = logging.getLogger(name if name else __name__)
        self.log.info("Creating DID wallet from recovery file ...")
        # load backup will also set our DIDInfo
        self.did_info = DIDWallet.deserialize_backup_data(backup_data)
        self.check_existed_did()
        info_as_string = json.dumps(self.did_info.to_json_dict())
        self.wallet_info = await wallet_state_manager.user_store.create_wallet(
            name=name, wallet_type=WalletType.DECENTRALIZED_ID.value, data=info_as_string
        )
        await self.wallet_state_manager.add_new_wallet(self)
        await self.save_info(self.did_info)
        await self.wallet_state_manager.update_wallet_puzzle_hashes(self.wallet_info.id)
        await self.load_parent(self.did_info)
        if self.wallet_info is None:
            raise ValueError("Internal Error")
        self.wallet_id = self.wallet_info.id
        return self

    @staticmethod
    async def create_new_did_wallet_from_coin_spend(
        wallet_state_manager: Any,
        wallet: Wallet,
        launch_coin: Coin,
        inner_puzzle: Program,
        coin_spend: CoinSpend,
        name: Optional[str] = None,
    ):
        """
        Create a DID wallet from a transfer
        :param wallet_state_manager: Wallet state manager
        :param wallet: Main wallet
        :param launch_coin: The launch coin of the DID
        :param inner_puzzle: DID inner puzzle
        :param coin_spend: DID transfer spend
        :param name: Wallet name
        :return: DID wallet
        """

        self = DIDWallet()
        self.wallet_state_manager = wallet_state_manager
        if name is None:
            name = self.generate_wallet_name()
        self.base_puzzle_program = None
        self.base_inner_puzzle_hash = None
        self.standard_wallet = wallet
        self.log = logging.getLogger(name if name else __name__)

        self.log.info(f"Creating DID wallet from a coin spend {launch_coin}  ...")
        # Create did info from the coin spend
        args = did_wallet_puzzles.uncurry_innerpuz(inner_puzzle)
        if args is None:
            raise ValueError("Cannot uncurry the DID puzzle.")
        _, recovery_list_hash, num_verification, _, metadata = args
        full_solution: Program = Program.from_bytes(bytes(coin_spend.solution))
        inner_solution: Program = full_solution.rest().rest().first()
        recovery_list: List[bytes32] = []
        backup_required: int = num_verification.as_int()
        if recovery_list_hash != Program.to([]).get_tree_hash():
            try:
                for did in inner_solution.rest().rest().rest().rest().rest().as_python():
                    recovery_list.append(did[0])
            except Exception:
                self.log.warning(
                    f"DID {launch_coin.name().hex()} has a recovery list hash but missing a reveal,"
                    " you may need to reset the recovery info."
                )
        self.did_info = DIDInfo(
            origin_coin=launch_coin,
            backup_ids=recovery_list,
            num_of_backup_ids_needed=uint64(backup_required),
            parent_info=[],
            current_inner=inner_puzzle,
            temp_coin=None,
            temp_puzhash=None,
            temp_pubkey=None,
            sent_recovery_transaction=False,
            metadata=json.dumps(did_wallet_puzzles.did_program_to_metadata(metadata)),
        )
        self.check_existed_did()
        info_as_string = json.dumps(self.did_info.to_json_dict())

        self.wallet_info = await wallet_state_manager.user_store.create_wallet(
            name=name, wallet_type=WalletType.DECENTRALIZED_ID.value, data=info_as_string
        )
        await self.wallet_state_manager.add_new_wallet(self)
        await self.wallet_state_manager.update_wallet_puzzle_hashes(self.wallet_info.id)
        await self.load_parent(self.did_info)
        self.log.info(f"New DID wallet created {info_as_string}.")
        if self.wallet_info is None:
            raise ValueError("Internal Error")
        self.wallet_id = self.wallet_info.id
        return self

    @staticmethod
    async def create(
        wallet_state_manager: Any,
        wallet: Wallet,
        wallet_info: WalletInfo,
        name: str = None,
    ):
        """
        Create a DID wallet based on the local database
        :param wallet_state_manager: Wallet state manager
        :param wallet: Standard wallet
        :param wallet_info: Serialized WalletInfo
        :param name: Wallet name
        :return:
        """
        self = DIDWallet()
        self.log = logging.getLogger(name if name else __name__)
        self.wallet_state_manager = wallet_state_manager
        self.wallet_info = wallet_info
        self.wallet_id = wallet_info.id
        self.standard_wallet = wallet
        self.wallet_info = wallet_info
        self.did_info = DIDInfo.from_json_dict(json.loads(wallet_info.data))
        self.base_puzzle_program = None
        self.base_inner_puzzle_hash = None
        return self

    @classmethod
    def type(cls) -> WalletType:
        return WalletType.DECENTRALIZED_ID

    def id(self) -> uint32:
        return self.wallet_info.id

    async def get_confirmed_balance(self, record_list=None) -> uint128:
        if record_list is None:
            record_list = await self.wallet_state_manager.coin_store.get_unspent_coins_for_wallet(self.id())

        amount: uint128 = uint128(0)
        for record in record_list:
            parent = self.get_parent_for_coin(record.coin)
            if parent is not None:
                amount = uint128(amount + record.coin.amount)

        self.log.info(f"Confirmed balance for did wallet is {amount}")
        return uint128(amount)

    async def get_pending_change_balance(self) -> uint64:
        unconfirmed_tx = await self.wallet_state_manager.tx_store.get_unconfirmed_for_wallet(self.id())
        addition_amount = 0

        for record in unconfirmed_tx:
            our_spend = False
            for coin in record.removals:
                if await self.wallet_state_manager.does_coin_belong_to_wallet(coin, self.id()):
                    our_spend = True
                    break

            if our_spend is not True:
                continue

            for coin in record.additions:
                if await self.wallet_state_manager.does_coin_belong_to_wallet(coin, self.id()):
                    addition_amount += coin.amount

        return uint64(addition_amount)

    async def get_unconfirmed_balance(self, record_list=None) -> uint128:
        return await self.wallet_state_manager.get_unconfirmed_balance(self.id(), record_list)

    async def select_coins(
        self,
        amount: uint64,
        coin_selection_config: CoinSelectionConfig,
    ) -> Set[Coin]:
        try:
            return {await self.get_coin()}
        except RuntimeError:
            return set()

    def _coin_is_first_singleton(self, coin: Coin) -> bool:
        parent = self.get_parent_for_coin(coin)
        if parent is None:
            return False
        assert self.did_info.origin_coin
        return parent.parent_name == self.did_info.origin_coin.name()

    # This will be used in the recovery case where we don't have the parent info already
    # But it is also called whenever a Singleton coin from this wallet is spent
    # We can improve this interface by passing in the CoinSpend, as well
    # We need to change DID Wallet coin_added to expect p2 spends as well as recovery spends,
    # or only call it in the recovery spend case
    async def coin_added(self, coin: Coin, _: uint32, peer: WSChiaConnection, parent_coin_data: Optional[DIDCoinData]):
        """Notification from wallet state manager that wallet has been received."""
        parent = self.get_parent_for_coin(coin)
        if parent_coin_data is not None:
            assert isinstance(parent_coin_data, DIDCoinData)
            did_data: DIDCoinData = parent_coin_data
        else:
            parent_state: CoinState = (
                await self.wallet_state_manager.wallet_node.get_coin_state(
                    coin_names=[coin.parent_coin_info], peer=peer
                )
            )[0]
            coin_spend = await fetch_coin_spend_for_coin_state(parent_state, peer)
            uncurried = uncurry_puzzle(coin_spend.puzzle_reveal.to_program())
            did_curried_args = match_did_puzzle(uncurried.mod, uncurried.args)
            assert did_curried_args is not None
            p2_puzzle, recovery_list_hash, num_verification, singleton_struct, metadata = did_curried_args
            assert recovery_list_hash.atom is not None
            did_data = DIDCoinData(
<<<<<<< HEAD
                p2_puzzle,
                bytes32(recovery_list_hash.atom),
                uint16(num_verification.as_int()),
                singleton_struct,
                metadata,
                get_inner_puzzle_from_singleton(coin_spend.puzzle_reveal.to_program()),
                parent_state,
=======
                p2_puzzle=p2_puzzle,
                recovery_list_hash=recovery_list_hash.atom,
                num_verification=uint16(num_verification.as_int()),
                singleton_struct=singleton_struct,
                metadata=metadata,
                inner_puzzle=get_inner_puzzle_from_singleton(coin_spend.puzzle_reveal.to_program()),
                coin_state=parent_state,
>>>>>>> eb445d3a
            )
        if parent is None:
            # this is the first time we received it, check it's a DID coin
            parent_innerpuz = did_data.inner_puzzle
            if parent_innerpuz:
                parent_info = LineageProof(
                    parent_name=did_data.coin_state.coin.parent_coin_info,
                    inner_puzzle_hash=parent_innerpuz.get_tree_hash(),
                    amount=uint64(did_data.coin_state.coin.amount),
                )
                await self.add_parent(coin.parent_coin_info, parent_info)
            else:
                self.log.warning("Parent coin is not a DID, skipping: %s -> %s", coin.name(), coin)
                return
        self.log.info(f"DID wallet has been notified that coin was added: {coin.name()}:{coin}")
        inner_puzzle = await self.inner_puzzle_for_did_puzzle(coin.puzzle_hash)
        # Check inner puzzle consistency
        assert self.did_info.origin_coin is not None

        # TODO: if not the first singleton, and solution mode == recovery
        if not self._coin_is_first_singleton(coin):
            full_puzzle = create_singleton_puzzle(inner_puzzle, self.did_info.origin_coin.name())
            assert full_puzzle.get_tree_hash() == coin.puzzle_hash
        if self.did_info.temp_coin is not None:
            self.wallet_state_manager.state_changed("did_coin_added", self.wallet_info.id)
        new_info = DIDInfo(
            origin_coin=self.did_info.origin_coin,
            backup_ids=self.did_info.backup_ids,
            num_of_backup_ids_needed=self.did_info.num_of_backup_ids_needed,
            parent_info=self.did_info.parent_info,
            current_inner=inner_puzzle,
            temp_coin=None,
            temp_puzhash=None,
            temp_pubkey=None,
            sent_recovery_transaction=False,
            metadata=json.dumps(did_wallet_puzzles.did_program_to_metadata(did_data.metadata)),
        )
        await self.save_info(new_info)

        future_parent = LineageProof(
            parent_name=coin.parent_coin_info,
            inner_puzzle_hash=inner_puzzle.get_tree_hash(),
            amount=uint64(coin.amount),
        )

        await self.add_parent(coin.name(), future_parent)

    def create_backup(self) -> str:
        """
        Create a serialized backup data for DIDInfo
        :return: Serialized backup data
        """
        assert self.did_info.current_inner is not None
        assert self.did_info.origin_coin is not None
        output_str = f"{self.did_info.origin_coin.parent_coin_info.hex()}:"
        output_str += f"{self.did_info.origin_coin.puzzle_hash.hex()}:"
        output_str += f"{self.did_info.origin_coin.amount}:"
        if len(self.did_info.backup_ids) > 0:
            for did in self.did_info.backup_ids:
                output_str = output_str + did.hex() + ","
            output_str = output_str[:-1]
        output_str += f":{bytes(self.did_info.current_inner).hex()}:{self.did_info.num_of_backup_ids_needed}"
        output_str += f":{self.did_info.metadata}"
        return output_str

    async def load_parent(self, did_info: DIDInfo):
        """
        Load the parent info when importing a DID
        :param did_info: DID info
        :return:
        """
        # full_puz = did_wallet_puzzles.create_fullpuz(innerpuz, origin.name())
        # All additions in this block here:

        new_pubkey = (await self.wallet_state_manager.get_unused_derivation_record(self.wallet_info.id)).pubkey
        new_puzhash = puzzle_for_pk(new_pubkey).get_tree_hash()
        parent_info = None
        assert did_info.origin_coin is not None
        assert did_info.current_inner is not None
        new_did_inner_puzhash = did_wallet_puzzles.get_inner_puzhash_by_p2(
            p2_puzhash=new_puzhash,
            recovery_list=did_info.backup_ids,
            num_of_backup_ids_needed=did_info.num_of_backup_ids_needed,
            launcher_id=did_info.origin_coin.name(),
            metadata=did_wallet_puzzles.metadata_to_program(json.loads(self.did_info.metadata)),
        )
        wallet_node = self.wallet_state_manager.wallet_node
        parent_coin: Coin = did_info.origin_coin
        while True:
            peer = wallet_node.get_full_node_peer()
            children = await wallet_node.fetch_children(parent_coin.name(), peer)
            if len(children) == 0:
                break

            children_state: CoinState = children[0]
            child_coin = children_state.coin
            future_parent = LineageProof(
                parent_name=child_coin.parent_coin_info,
                inner_puzzle_hash=did_info.current_inner.get_tree_hash(),
                amount=uint64(child_coin.amount),
            )
            await self.add_parent(child_coin.name(), future_parent)
            if children_state.spent_height != children_state.created_height:
                did_info = DIDInfo(
                    origin_coin=did_info.origin_coin,
                    backup_ids=did_info.backup_ids,
                    num_of_backup_ids_needed=did_info.num_of_backup_ids_needed,
                    parent_info=self.did_info.parent_info,
                    current_inner=did_info.current_inner,
                    temp_coin=child_coin,
                    temp_puzhash=new_did_inner_puzhash,
                    temp_pubkey=bytes(new_pubkey),
                    sent_recovery_transaction=did_info.sent_recovery_transaction,
                    metadata=did_info.metadata,
                )

                await self.save_info(did_info)
                assert children_state.created_height
                parent_spend = await fetch_coin_spend(uint32(children_state.created_height), parent_coin, peer)
                assert parent_spend is not None
                parent_innerpuz = get_inner_puzzle_from_singleton(parent_spend.puzzle_reveal.to_program())
                assert parent_innerpuz is not None
                parent_info = LineageProof(
                    parent_name=parent_coin.parent_coin_info,
                    inner_puzzle_hash=parent_innerpuz.get_tree_hash(),
                    amount=uint64(parent_coin.amount),
                )
                await self.add_parent(child_coin.parent_coin_info, parent_info)
            parent_coin = child_coin
        assert parent_info is not None

    def puzzle_for_pk(self, pubkey: G1Element) -> Program:
        if self.did_info.origin_coin is not None:
            innerpuz = did_wallet_puzzles.create_innerpuz(
                p2_puzzle_or_hash=puzzle_for_pk(pubkey),
                recovery_list=self.did_info.backup_ids,
                num_of_backup_ids_needed=self.did_info.num_of_backup_ids_needed,
                launcher_id=self.did_info.origin_coin.name(),
                metadata=did_wallet_puzzles.metadata_to_program(json.loads(self.did_info.metadata)),
            )
            return create_singleton_puzzle(innerpuz, self.did_info.origin_coin.name())
        else:
            innerpuz = Program.to((8, 0))
            return create_singleton_puzzle(innerpuz, bytes32([0] * 32))

    def puzzle_hash_for_pk(self, pubkey: G1Element) -> bytes32:
        if self.did_info.origin_coin is None:
            # TODO: this seem dumb. Why bother with this case? Is it ever used?
            return puzzle_for_pk(pubkey).get_tree_hash()
        origin_coin_name = self.did_info.origin_coin.name()
        innerpuz_hash = did_wallet_puzzles.get_inner_puzhash_by_p2(
            p2_puzhash=puzzle_hash_for_pk(pubkey),
            recovery_list=self.did_info.backup_ids,
            num_of_backup_ids_needed=self.did_info.num_of_backup_ids_needed,
            launcher_id=origin_coin_name,
            metadata=did_wallet_puzzles.metadata_to_program(json.loads(self.did_info.metadata)),
        )
        return create_singleton_puzzle_hash(innerpuz_hash, origin_coin_name)

    async def get_new_puzzle(self) -> Program:
        return self.puzzle_for_pk(
            (await self.wallet_state_manager.get_unused_derivation_record(self.wallet_info.id)).pubkey
        )

    def get_my_DID(self) -> str:
        assert self.did_info.origin_coin is not None
        core = self.did_info.origin_coin.name()
        assert core is not None
        return core.hex()

    async def set_name(self, new_name: str):
        import dataclasses

        new_info = dataclasses.replace(self.wallet_info, name=new_name)
        self.wallet_info = new_info
        await self.wallet_state_manager.user_store.update_wallet(self.wallet_info)

    def get_name(self):
        return self.wallet_info.name

    async def create_update_spend(
        self, tx_config: TXConfig, fee: uint64 = uint64(0), extra_conditions: Tuple[Condition, ...] = tuple()
    ):
        assert self.did_info.current_inner is not None
        assert self.did_info.origin_coin is not None
        coin = await self.get_coin()
        new_inner_puzzle = await self.get_new_did_innerpuz()
        uncurried = did_wallet_puzzles.uncurry_innerpuz(new_inner_puzzle)
        assert uncurried is not None
        p2_puzzle = uncurried[0]
        # innerpuz solution is (mode, p2_solution)
        p2_solution = self.standard_wallet.make_solution(
            primaries=[
                Payment(
                    puzzle_hash=new_inner_puzzle.get_tree_hash(),
                    amount=uint64(coin.amount),
                    memos=[p2_puzzle.get_tree_hash()],
                )
            ],
            coin_announcements={coin.name()},
            conditions=extra_conditions,
        )
        innersol: Program = Program.to([1, p2_solution])
        # full solution is (corehash parent_info my_amount innerpuz_reveal solution)
        innerpuz: Program = self.did_info.current_inner

        full_puzzle: Program = create_singleton_puzzle(
            innerpuz,
            self.did_info.origin_coin.name(),
        )
        parent_info = self.get_parent_for_coin(coin)
        assert parent_info is not None
        fullsol = Program.to(
            [
                [
                    parent_info.parent_name,
                    parent_info.inner_puzzle_hash,
                    parent_info.amount,
                ],
                coin.amount,
                innersol,
            ]
        )
        # Create an additional spend to confirm the change on-chain
        new_full_puzzle: Program = create_singleton_puzzle(
            new_inner_puzzle,
            self.did_info.origin_coin.name(),
        )
        new_full_sol = Program.to(
            [
                [
                    coin.parent_coin_info,
                    innerpuz.get_tree_hash(),
                    coin.amount,
                ],
                coin.amount,
                innersol,
            ]
        )
        new_coin = Coin(coin.name(), new_full_puzzle.get_tree_hash(), coin.amount)
        list_of_coinspends = [
            make_spend(coin, full_puzzle, fullsol),
            make_spend(new_coin, new_full_puzzle, new_full_sol),
        ]
        unsigned_spend_bundle = SpendBundle(list_of_coinspends, G2Element())
        spend_bundle = await self.sign(unsigned_spend_bundle)
        if fee > 0:
            announcement_to_make = coin.name()
            chia_tx = await self.standard_wallet.create_tandem_xch_tx(
                fee, tx_config, Announcement(coin.name(), announcement_to_make)
            )
        else:
            announcement_to_make = None
            chia_tx = None
        if chia_tx is not None and chia_tx.spend_bundle is not None:
            spend_bundle = SpendBundle.aggregate([spend_bundle, chia_tx.spend_bundle])
            chia_tx = dataclasses.replace(chia_tx, spend_bundle=None)
            await self.wallet_state_manager.add_pending_transaction(chia_tx)
        did_record = TransactionRecord(
            confirmed_at_height=uint32(0),
            created_at_time=uint64(int(time.time())),
            to_puzzle_hash=await self.standard_wallet.get_puzzle_hash(False),
            amount=uint64(coin.amount),
            fee_amount=uint64(0),
            confirmed=False,
            sent=uint32(0),
            spend_bundle=spend_bundle,
            additions=spend_bundle.additions(),
            removals=spend_bundle.removals(),
            wallet_id=self.wallet_info.id,
            sent_to=[],
            trade_id=None,
            type=uint32(TransactionType.OUTGOING_TX.value),
            name=bytes32.secret(),
            memos=list(compute_memos(spend_bundle).items()),
            valid_times=parse_timelock_info(extra_conditions),
        )
        await self.wallet_state_manager.add_pending_transaction(did_record)

        return spend_bundle

    async def transfer_did(
        self,
        new_puzhash: bytes32,
        fee: uint64,
        with_recovery: bool,
        tx_config: TXConfig,
        extra_conditions: Tuple[Condition, ...] = tuple(),
    ) -> TransactionRecord:
        """
        Transfer the current DID to another owner
        :param new_puzhash: New owner's p2_puzzle
        :param fee: Transaction fee
        :param with_recovery: A boolean indicates if the recovery info will be sent through the blockchain
        :return: Spend bundle
        """
        assert self.did_info.current_inner is not None
        assert self.did_info.origin_coin is not None
        coin = await self.get_coin()
        backup_ids = []
        backup_required = uint64(0)
        if with_recovery:
            backup_ids = self.did_info.backup_ids
            backup_required = self.did_info.num_of_backup_ids_needed
        new_did_puzhash = did_wallet_puzzles.get_inner_puzhash_by_p2(
            p2_puzhash=new_puzhash,
            recovery_list=backup_ids,
            num_of_backup_ids_needed=backup_required,
            launcher_id=self.did_info.origin_coin.name(),
            metadata=did_wallet_puzzles.metadata_to_program(json.loads(self.did_info.metadata)),
        )
        p2_solution = self.standard_wallet.make_solution(
            primaries=[Payment(new_did_puzhash, uint64(coin.amount), [new_puzhash])],
            coin_announcements={coin.name()},
            conditions=extra_conditions,
        )
        # Need to include backup list reveal here, even we are don't recover
        # innerpuz solution is
        # (mode, p2_solution)
        innersol: Program = Program.to([2, p2_solution])
        if with_recovery:
            innersol = Program.to([2, p2_solution, [], [], [], self.did_info.backup_ids])
        # full solution is (corehash parent_info my_amount innerpuz_reveal solution)

        full_puzzle: Program = create_singleton_puzzle(
            self.did_info.current_inner,
            self.did_info.origin_coin.name(),
        )
        parent_info = self.get_parent_for_coin(coin)
        assert parent_info is not None
        fullsol = Program.to(
            [
                [
                    parent_info.parent_name,
                    parent_info.inner_puzzle_hash,
                    parent_info.amount,
                ],
                coin.amount,
                innersol,
            ]
        )
        list_of_coinspends = [make_spend(coin, full_puzzle, fullsol)]
        unsigned_spend_bundle = SpendBundle(list_of_coinspends, G2Element())
        spend_bundle = await self.sign(unsigned_spend_bundle)
        if fee > 0:
            announcement_to_make = coin.name()
            chia_tx = await self.standard_wallet.create_tandem_xch_tx(
                fee, tx_config, Announcement(coin.name(), announcement_to_make)
            )
        else:
            chia_tx = None
        if chia_tx is not None and chia_tx.spend_bundle is not None:
            spend_bundle = SpendBundle.aggregate([spend_bundle, chia_tx.spend_bundle])
            chia_tx = dataclasses.replace(chia_tx, spend_bundle=None)
            await self.wallet_state_manager.add_pending_transaction(chia_tx)
        did_record = TransactionRecord(
            confirmed_at_height=uint32(0),
            created_at_time=uint64(int(time.time())),
            to_puzzle_hash=await self.standard_wallet.get_puzzle_hash(False),
            amount=uint64(coin.amount),
            fee_amount=fee,
            confirmed=False,
            sent=uint32(0),
            spend_bundle=spend_bundle,
            additions=spend_bundle.additions(),
            removals=spend_bundle.removals(),
            wallet_id=self.wallet_info.id,
            sent_to=[],
            trade_id=None,
            type=uint32(TransactionType.OUTGOING_TX.value),
            name=spend_bundle.name(),
            memos=list(compute_memos(spend_bundle).items()),
            valid_times=parse_timelock_info(extra_conditions),
        )
        await self.wallet_state_manager.add_pending_transaction(did_record)
        return did_record

    # The message spend can tests\wallet\rpc\test_wallet_rpc.py send messages and also change your innerpuz
    async def create_message_spend(
        self,
        tx_config: TXConfig,
        coin_announcements: Optional[Set[bytes]] = None,
        puzzle_announcements: Optional[Set[bytes]] = None,
        coin_announcements_to_assert: Optional[Set[Announcement]] = None,
        puzzle_announcements_to_assert: Optional[Set[Announcement]] = None,
        extra_conditions: Tuple[Condition, ...] = tuple(),
    ) -> TransactionRecord:
        assert self.did_info.current_inner is not None
        assert self.did_info.origin_coin is not None
        coin = await self.get_coin()
        innerpuz: Program = self.did_info.current_inner
        # Quote message puzzle & solution
        if tx_config.reuse_puzhash:
            new_innerpuzzle_hash = innerpuz.get_tree_hash()
            uncurried = did_wallet_puzzles.uncurry_innerpuz(innerpuz)
            assert uncurried is not None
            p2_ph = uncurried[0].get_tree_hash()
        else:
            p2_ph = await self.standard_wallet.get_puzzle_hash(new=True)
            new_innerpuzzle_hash = did_wallet_puzzles.get_inner_puzhash_by_p2(
                p2_puzhash=p2_ph,
                recovery_list=self.did_info.backup_ids,
                num_of_backup_ids_needed=self.did_info.num_of_backup_ids_needed,
                launcher_id=self.did_info.origin_coin.name(),
                metadata=did_wallet_puzzles.metadata_to_program(json.loads(self.did_info.metadata)),
            )
        p2_solution = self.standard_wallet.make_solution(
            primaries=[Payment(puzzle_hash=new_innerpuzzle_hash, amount=uint64(coin.amount), memos=[p2_ph])],
            puzzle_announcements=puzzle_announcements,
            coin_announcements=coin_announcements,
            coin_announcements_to_assert={a.name() for a in coin_announcements_to_assert}
            if coin_announcements_to_assert is not None
            else None,
            puzzle_announcements_to_assert={a.name() for a in puzzle_announcements_to_assert}
            if puzzle_announcements_to_assert is not None
            else None,
            conditions=extra_conditions,
        )
        # innerpuz solution is (mode p2_solution)
        innersol: Program = Program.to([1, p2_solution])

        # full solution is (corehash parent_info my_amount innerpuz_reveal solution)
        full_puzzle: Program = create_singleton_puzzle(
            innerpuz,
            self.did_info.origin_coin.name(),
        )
        parent_info = self.get_parent_for_coin(coin)
        assert parent_info is not None
        fullsol = Program.to(
            [
                [
                    parent_info.parent_name,
                    parent_info.inner_puzzle_hash,
                    parent_info.amount,
                ],
                coin.amount,
                innersol,
            ]
        )
        list_of_coinspends = [make_spend(coin, full_puzzle, fullsol)]
        unsigned_spend_bundle = SpendBundle(list_of_coinspends, G2Element())
        signed_spend_bundle: SpendBundle = await self.sign(unsigned_spend_bundle)
        return TransactionRecord(
            confirmed_at_height=uint32(0),
            created_at_time=uint64(int(time.time())),
            to_puzzle_hash=p2_ph,
            amount=uint64(coin.amount),
            fee_amount=uint64(0),
            confirmed=False,
            sent=uint32(0),
            spend_bundle=signed_spend_bundle,
            additions=signed_spend_bundle.additions(),
            removals=[coin],
            wallet_id=self.id(),
            sent_to=[],
            trade_id=None,
            type=uint32(TransactionType.OUTGOING_TX.value),
            name=signed_spend_bundle.name(),
            memos=list(compute_memos(signed_spend_bundle).items()),
            valid_times=parse_timelock_info(extra_conditions),
        )

    # This is used to cash out, or update the id_list
    async def create_exit_spend(self, puzhash: bytes32, tx_config: TXConfig):
        assert self.did_info.current_inner is not None
        assert self.did_info.origin_coin is not None
        coin = await self.get_coin()
        message_puz_python: Tuple[int, List[CastableType]] = (1, [[51, puzhash, coin.amount - 1, [puzhash]], [51, 0x00, -113]])
        message_puz = Program.to(message_puz_python)

        # innerpuz solution is (mode p2_solution)
        innersol: Program = Program.to([1, [[], message_puz, []]])
        # full solution is (corehash parent_info my_amount innerpuz_reveal solution)
        innerpuz: Program = self.did_info.current_inner

        full_puzzle: Program = create_singleton_puzzle(
            innerpuz,
            self.did_info.origin_coin.name(),
        )
        parent_info = self.get_parent_for_coin(coin)
        assert parent_info is not None
        fullsol = Program.to(
            [
                [
                    parent_info.parent_name,
                    parent_info.inner_puzzle_hash,
                    parent_info.amount,
                ],
                coin.amount,
                innersol,
            ]
        )
        list_of_coinspends = [make_spend(coin, full_puzzle, fullsol)]
        unsigned_spend_bundle = SpendBundle(list_of_coinspends, G2Element())
        spend_bundle = await self.sign(unsigned_spend_bundle)

        did_record = TransactionRecord(
            confirmed_at_height=uint32(0),
            created_at_time=uint64(int(time.time())),
            to_puzzle_hash=await self.standard_wallet.get_puzzle_hash(False),
            amount=uint64(coin.amount),
            fee_amount=uint64(0),
            confirmed=False,
            sent=uint32(0),
            spend_bundle=spend_bundle,
            additions=spend_bundle.additions(),
            removals=spend_bundle.removals(),
            wallet_id=self.wallet_info.id,
            sent_to=[],
            trade_id=None,
            type=uint32(TransactionType.OUTGOING_TX.value),
            name=bytes32.secret(),
            memos=list(compute_memos(spend_bundle).items()),
            valid_times=ConditionValidTimes(),
        )
        await self.wallet_state_manager.add_pending_transaction(did_record)
        return spend_bundle

    # Pushes a SpendBundle to create a message coin on the blockchain
    # Returns a SpendBundle for the recoverer to spend the message coin
    async def create_attestment(
        self,
        recovering_coin_name: bytes32,
        newpuz: bytes32,
        pubkey: G1Element,
        tx_config: TXConfig,
        extra_conditions: Tuple[Condition, ...] = tuple(),
    ) -> Tuple[SpendBundle, str]:
        """
        Create an attestment
        :param recovering_coin_name: Coin ID of the DID
        :param newpuz: New puzzle hash
        :param pubkey: New wallet pubkey
        :return: (SpendBundle, attest string)
        """
        assert self.did_info.current_inner is not None
        assert self.did_info.origin_coin is not None
        coin = await self.get_coin()
        message = did_wallet_puzzles.create_recovery_message_puzzle(recovering_coin_name, newpuz, pubkey)
        innermessage = message.get_tree_hash()
        innerpuz: Program = self.did_info.current_inner
        uncurried = did_wallet_puzzles.uncurry_innerpuz(innerpuz)
        assert uncurried is not None
        p2_puzzle = uncurried[0]
        # innerpuz solution is (mode, p2_solution)
        p2_solution = self.standard_wallet.make_solution(
            primaries=[
                Payment(innerpuz.get_tree_hash(), uint64(coin.amount), [p2_puzzle.get_tree_hash()]),
                Payment(innermessage, uint64(0)),
            ],
            conditions=extra_conditions,
        )
        innersol = Program.to([1, p2_solution])

        # full solution is (corehash parent_info my_amount innerpuz_reveal solution)
        full_puzzle: Program = create_singleton_puzzle(
            innerpuz,
            self.did_info.origin_coin.name(),
        )
        parent_info = self.get_parent_for_coin(coin)
        assert parent_info is not None

        fullsol = Program.to(
            [
                [
                    parent_info.parent_name,
                    parent_info.inner_puzzle_hash,
                    parent_info.amount,
                ],
                coin.amount,
                innersol,
            ]
        )
        list_of_coinspends = [make_spend(coin, full_puzzle, fullsol)]
        message_spend = did_wallet_puzzles.create_spend_for_message(coin.name(), recovering_coin_name, newpuz, pubkey)
        message_spend_bundle = SpendBundle([message_spend], AugSchemeMPL.aggregate([]))
        unsigned_spend_bundle = SpendBundle(list_of_coinspends, G2Element())
        spend_bundle = await self.sign(unsigned_spend_bundle)
        did_record = TransactionRecord(
            confirmed_at_height=uint32(0),
            created_at_time=uint64(int(time.time())),
            to_puzzle_hash=await self.standard_wallet.get_puzzle_hash(False),
            amount=uint64(coin.amount),
            fee_amount=uint64(0),
            confirmed=False,
            sent=uint32(0),
            spend_bundle=spend_bundle,
            additions=spend_bundle.additions(),
            removals=spend_bundle.removals(),
            wallet_id=self.wallet_info.id,
            sent_to=[],
            trade_id=None,
            type=uint32(TransactionType.INCOMING_TX.value),
            name=bytes32.secret(),
            memos=list(compute_memos(spend_bundle).items()),
            valid_times=parse_timelock_info(extra_conditions),
        )
        attest_str: str = f"{self.get_my_DID()}:{bytes(message_spend_bundle).hex()}:{coin.parent_coin_info.hex()}:"
        attest_str += f"{self.did_info.current_inner.get_tree_hash().hex()}:{coin.amount}"
        await self.wallet_state_manager.add_pending_transaction(did_record)
        return message_spend_bundle, attest_str

    async def get_info_for_recovery(self) -> Optional[Tuple[bytes32, bytes32, uint64]]:
        assert self.did_info.current_inner is not None
        assert self.did_info.origin_coin is not None
        try:
            coin = await self.get_coin()
        except RuntimeError:
            return None
        parent = coin.parent_coin_info
        innerpuzhash = self.did_info.current_inner.get_tree_hash()
        amount = uint64(coin.amount)
        return (parent, innerpuzhash, amount)

    async def load_attest_files_for_recovery_spend(self, attest_data: List[str]) -> Tuple[List, SpendBundle]:
        spend_bundle_list = []
        info_dict = {}
        for attest in attest_data:
            info = attest.split(":")
            info_dict[info[0]] = [
                bytes.fromhex(info[2]),
                bytes.fromhex(info[3]),
                uint64(info[4]),
            ]
            new_sb = SpendBundle.from_bytes(bytes.fromhex(info[1]))
            spend_bundle_list.append(new_sb)
        # info_dict {0xidentity: "(0xparent_info 0xinnerpuz amount)"}
        my_recovery_list: List[bytes32] = self.did_info.backup_ids

        # convert info dict into recovery list - same order as wallet
        info_list = []
        for entry in my_recovery_list:
            if entry.hex() in info_dict:
                info_list.append(
                    [
                        info_dict[entry.hex()][0],
                        info_dict[entry.hex()][1],
                        info_dict[entry.hex()][2],
                    ]
                )
            else:
                info_list.append([])
        message_spend_bundle = SpendBundle.aggregate(spend_bundle_list)
        return info_list, message_spend_bundle

    async def recovery_spend(
        self,
        coin: Coin,
        puzhash: bytes32,
        parent_innerpuzhash_amounts_for_recovery_ids: List[Tuple[bytes, bytes, int]],
        pubkey: G1Element,
        spend_bundle: SpendBundle,
    ) -> SpendBundle:
        assert self.did_info.origin_coin is not None

        # innersol is mode new_amount_or_p2_solution new_inner_puzhash parent_innerpuzhash_amounts_for_recovery_ids pubkey recovery_list_reveal my_id)  # noqa
        innersol: Program = Program.to(
            [
                0,
                coin.amount,
                puzhash,
                parent_innerpuzhash_amounts_for_recovery_ids,
                bytes(pubkey),
                self.did_info.backup_ids,
                coin.name(),
            ]
        )
        # full solution is (parent_info my_amount solution)
        assert self.did_info.current_inner is not None
        innerpuz: Program = self.did_info.current_inner
        full_puzzle: Program = create_singleton_puzzle(
            innerpuz,
            self.did_info.origin_coin.name(),
        )
        parent_info = self.get_parent_for_coin(coin)
        assert parent_info is not None
        fullsol = Program.to(
            [
                [
                    parent_info.parent_name,
                    parent_info.inner_puzzle_hash,
                    parent_info.amount,
                ],
                coin.amount,
                innersol,
            ]
        )
        list_of_coinspends = [make_spend(coin, full_puzzle, fullsol)]

        index = await self.wallet_state_manager.puzzle_store.index_for_pubkey(pubkey)
        if index is None:
            raise ValueError("Unknown pubkey.")
        private = master_sk_to_wallet_sk_unhardened(self.wallet_state_manager.private_key, index)
        message = bytes(puzhash)
        sigs = [AugSchemeMPL.sign(private, message)]
        for _ in spend_bundle.coin_spends:
            sigs.append(AugSchemeMPL.sign(private, message))
        aggsig = AugSchemeMPL.aggregate(sigs)
        # assert AugSchemeMPL.verify(pubkey, message, aggsig)
        if spend_bundle is None:
            spend_bundle = SpendBundle(list_of_coinspends, aggsig)
        else:
            spend_bundle = spend_bundle.aggregate([spend_bundle, SpendBundle(list_of_coinspends, aggsig)])

        did_record = TransactionRecord(
            confirmed_at_height=uint32(0),
            created_at_time=uint64(int(time.time())),
            to_puzzle_hash=await self.standard_wallet.get_puzzle_hash(False),
            amount=uint64(coin.amount),
            fee_amount=uint64(0),
            confirmed=False,
            sent=uint32(0),
            spend_bundle=spend_bundle,
            additions=spend_bundle.additions(),
            removals=spend_bundle.removals(),
            wallet_id=self.wallet_info.id,
            sent_to=[],
            trade_id=None,
            type=uint32(TransactionType.OUTGOING_TX.value),
            name=bytes32.secret(),
            memos=list(compute_memos(spend_bundle).items()),
            valid_times=ConditionValidTimes(),
        )
        await self.wallet_state_manager.add_pending_transaction(did_record)
        new_did_info = DIDInfo(
            origin_coin=self.did_info.origin_coin,
            backup_ids=self.did_info.backup_ids,
            num_of_backup_ids_needed=self.did_info.num_of_backup_ids_needed,
            parent_info=self.did_info.parent_info,
            current_inner=self.did_info.current_inner,
            temp_coin=self.did_info.temp_coin,
            temp_puzhash=self.did_info.temp_puzhash,
            temp_pubkey=self.did_info.temp_pubkey,
            sent_recovery_transaction=True,
            metadata=self.did_info.metadata,
        )
        await self.save_info(new_did_info)
        return spend_bundle

    async def get_new_p2_inner_hash(self) -> bytes32:
        puzzle = await self.get_new_p2_inner_puzzle()
        return puzzle.get_tree_hash()

    async def get_new_p2_inner_puzzle(self) -> Program:
        return await self.standard_wallet.get_new_puzzle()

    async def get_new_did_innerpuz(self, origin_id=None) -> Program:
        if self.did_info.origin_coin is not None:
            innerpuz = did_wallet_puzzles.create_innerpuz(
                p2_puzzle_or_hash=await self.get_new_p2_inner_puzzle(),
                recovery_list=self.did_info.backup_ids,
                num_of_backup_ids_needed=uint64(self.did_info.num_of_backup_ids_needed),
                launcher_id=self.did_info.origin_coin.name(),
                metadata=did_wallet_puzzles.metadata_to_program(json.loads(self.did_info.metadata)),
            )
        elif origin_id is not None:
            innerpuz = did_wallet_puzzles.create_innerpuz(
                p2_puzzle_or_hash=await self.get_new_p2_inner_puzzle(),
                recovery_list=self.did_info.backup_ids,
                num_of_backup_ids_needed=uint64(self.did_info.num_of_backup_ids_needed),
                launcher_id=origin_id,
                metadata=did_wallet_puzzles.metadata_to_program(json.loads(self.did_info.metadata)),
            )
        else:
            raise ValueError("must have origin coin")

        return innerpuz

    async def get_new_did_inner_hash(self) -> bytes32:
        innerpuz = await self.get_new_did_innerpuz()
        return innerpuz.get_tree_hash()

    async def get_innerpuz_for_new_innerhash(self, pubkey: G1Element):
        """
        Get the inner puzzle for a new owner
        :param pubkey: Pubkey
        :return: Inner puzzle
        """
        # Note: the recovery list will be kept.
        # In a selling case, the seller should clean the recovery list then transfer to the new owner.
        assert self.did_info.origin_coin is not None
        return did_wallet_puzzles.create_innerpuz(
            p2_puzzle_or_hash=puzzle_for_pk(pubkey),
            recovery_list=self.did_info.backup_ids,
            num_of_backup_ids_needed=uint64(self.did_info.num_of_backup_ids_needed),
            launcher_id=self.did_info.origin_coin.name(),
            metadata=did_wallet_puzzles.metadata_to_program(json.loads(self.did_info.metadata)),
        )

    async def inner_puzzle_for_did_puzzle(self, did_hash: bytes32) -> Program:
        record: DerivationRecord = await self.wallet_state_manager.puzzle_store.get_derivation_record_for_puzzle_hash(
            did_hash
        )
        assert self.did_info.origin_coin is not None
        assert self.did_info.current_inner is not None
        uncurried_args = uncurry_innerpuz(self.did_info.current_inner)
        assert uncurried_args is not None
        old_recovery_list: Optional[Program]
        p2_puzzle, old_recovery_list, _, _, _ = uncurried_args
        if record is None:
            record = await self.wallet_state_manager.puzzle_store.get_derivation_record_for_puzzle_hash(
                p2_puzzle.get_tree_hash()
            )
        if not (self.did_info.num_of_backup_ids_needed > 0 and len(self.did_info.backup_ids) == 0):
            # We have the recovery list, don't reset it
            old_recovery_list = None

        old_recovery_list_hash: Optional[bytes32]
        if old_recovery_list is not None:
            old_recovery_list_hash = bytes32(old_recovery_list)
        else:
            old_recovery_list_hash = old_recovery_list

        inner_puzzle: Program = did_wallet_puzzles.create_innerpuz(
            p2_puzzle_or_hash=puzzle_for_pk(record.pubkey),
            recovery_list=self.did_info.backup_ids,
            num_of_backup_ids_needed=self.did_info.num_of_backup_ids_needed,
            launcher_id=self.did_info.origin_coin.name(),
            metadata=did_wallet_puzzles.metadata_to_program(json.loads(self.did_info.metadata)),
            recovery_list_hash=old_recovery_list_hash,
        )
        return inner_puzzle

    def get_parent_for_coin(self, coin) -> Optional[LineageProof]:
        parent_info = None
        for name, ccparent in self.did_info.parent_info:
            if name == coin.parent_coin_info:
                parent_info = ccparent

        return parent_info

    async def sign_message(self, message: str, mode: SigningMode) -> Tuple[G1Element, G2Element]:
        if self.did_info.current_inner is None:
            raise ValueError("Missing DID inner puzzle.")
        puzzle_args = did_wallet_puzzles.uncurry_innerpuz(self.did_info.current_inner)
        if puzzle_args is not None:
            p2_puzzle, _, _, _, _ = puzzle_args
            puzzle_hash = p2_puzzle.get_tree_hash()
            private = await self.wallet_state_manager.get_private_key(puzzle_hash)
            synthetic_secret_key = calculate_synthetic_secret_key(private, DEFAULT_HIDDEN_PUZZLE_HASH)
            synthetic_pk = synthetic_secret_key.get_g1()
            if mode == SigningMode.CHIP_0002_HEX_INPUT:
                hex_message: bytes = Program.to((CHIP_0002_SIGN_MESSAGE_PREFIX, bytes.fromhex(message))).get_tree_hash()
            elif mode == SigningMode.BLS_MESSAGE_AUGMENTATION_UTF8_INPUT:
                hex_message = bytes(message, "utf-8")
            elif mode == SigningMode.BLS_MESSAGE_AUGMENTATION_HEX_INPUT:
                hex_message = bytes.fromhex(message)
            else:
                hex_message = Program.to((CHIP_0002_SIGN_MESSAGE_PREFIX, message)).get_tree_hash()
            return synthetic_pk, AugSchemeMPL.sign(synthetic_secret_key, hex_message)
        else:
            raise ValueError("Invalid inner DID puzzle.")

    async def sign(self, spend_bundle: SpendBundle) -> SpendBundle:
        sigs: List[G2Element] = []
        for spend in spend_bundle.coin_spends:
            puzzle_args = did_wallet_puzzles.match_did_puzzle(*spend.puzzle_reveal.to_program().uncurry())
            if puzzle_args is not None:
                p2_puzzle, _, _, _, _ = puzzle_args
                puzzle_hash = p2_puzzle.get_tree_hash()
                private = await self.wallet_state_manager.get_private_key(puzzle_hash)
                synthetic_secret_key = calculate_synthetic_secret_key(private, DEFAULT_HIDDEN_PUZZLE_HASH)
                conditions = conditions_dict_for_solution(
                    spend.puzzle_reveal.to_program(),
                    spend.solution.to_program(),
                    self.wallet_state_manager.constants.MAX_BLOCK_COST_CLVM,
                )
                synthetic_pk = synthetic_secret_key.get_g1()
                for pk, msg in pkm_pairs_for_conditions_dict(
                    conditions, spend.coin, self.wallet_state_manager.constants.AGG_SIG_ME_ADDITIONAL_DATA
                ):
                    try:
                        assert bytes(synthetic_pk) == pk
                        sigs.append(AugSchemeMPL.sign(synthetic_secret_key, msg))
                    except AssertionError:
                        raise ValueError("This spend bundle cannot be signed by the DID wallet")

        agg_sig = AugSchemeMPL.aggregate(sigs)
        return SpendBundle.aggregate([spend_bundle, SpendBundle([], agg_sig)])

    async def generate_new_decentralised_id(
        self, amount: uint64, tx_config: TXConfig, fee: uint64 = uint64(0)
    ) -> Optional[SpendBundle]:
        """
        This must be called under the wallet state manager lock
        """

        coins = await self.standard_wallet.select_coins(uint64(amount + fee), tx_config.coin_selection_config)
        if coins is None:
            return None

        origin = coins.copy().pop()
        genesis_launcher_puz = SINGLETON_LAUNCHER_PUZZLE
        launcher_coin = Coin(origin.name(), genesis_launcher_puz.get_tree_hash(), amount)

        did_inner: Program = await self.get_new_did_innerpuz(launcher_coin.name())
        did_inner_hash = did_inner.get_tree_hash()
        did_full_puz = create_singleton_puzzle(did_inner, launcher_coin.name())
        did_puzzle_hash = did_full_puz.get_tree_hash()

        announcement_set: Set[Announcement] = set()
        announcement_message = Program.to([did_puzzle_hash, amount, bytes(0x80)]).get_tree_hash()
        announcement_set.add(Announcement(launcher_coin.name(), announcement_message))

        [tx_record] = await self.standard_wallet.generate_signed_transaction(
            amount=amount,
            puzzle_hash=genesis_launcher_puz.get_tree_hash(),
            tx_config=tx_config,
            fee=fee,
            coins=coins,
            primaries=None,
            ignore_max_send_amount=False,
            coin_announcements_to_consume=announcement_set,
            origin_id=origin.name(),
        )

        genesis_launcher_solution = Program.to([did_puzzle_hash, amount, bytes(0x80)])

        launcher_cs = make_spend(launcher_coin, genesis_launcher_puz, genesis_launcher_solution)
        launcher_sb = SpendBundle([launcher_cs], AugSchemeMPL.aggregate([]))
        eve_coin = Coin(launcher_coin.name(), did_puzzle_hash, amount)
        future_parent = LineageProof(
            parent_name=eve_coin.parent_coin_info,
            inner_puzzle_hash=did_inner_hash,
            amount=uint64(eve_coin.amount),
        )
        eve_parent = LineageProof(
            parent_name=launcher_coin.parent_coin_info,
            inner_puzzle_hash=launcher_coin.puzzle_hash,
            amount=uint64(launcher_coin.amount),
        )
        await self.add_parent(eve_coin.parent_coin_info, eve_parent)
        await self.add_parent(eve_coin.name(), future_parent)

        if tx_record.spend_bundle is None:
            return None

        # Only want to save this information if the transaction is valid
        did_info = DIDInfo(
            origin_coin=launcher_coin,
            backup_ids=self.did_info.backup_ids,
            num_of_backup_ids_needed=self.did_info.num_of_backup_ids_needed,
            parent_info=self.did_info.parent_info,
            current_inner=did_inner,
            temp_coin=None,
            temp_puzhash=None,
            temp_pubkey=None,
            sent_recovery_transaction=False,
            metadata=self.did_info.metadata,
        )
        await self.save_info(did_info)
        eve_spend = await self.generate_eve_spend(eve_coin, did_full_puz, did_inner)
        full_spend = SpendBundle.aggregate([tx_record.spend_bundle, eve_spend, launcher_sb])
        assert self.did_info.origin_coin is not None
        assert self.did_info.current_inner is not None

        did_record = TransactionRecord(
            confirmed_at_height=uint32(0),
            created_at_time=uint64(int(time.time())),
            amount=uint64(amount),
            to_puzzle_hash=await self.standard_wallet.get_puzzle_hash(False),
            fee_amount=fee,
            confirmed=False,
            sent=uint32(0),
            spend_bundle=full_spend,
            additions=full_spend.additions(),
            removals=full_spend.removals(),
            wallet_id=self.id(),
            sent_to=[],
            trade_id=None,
            type=uint32(TransactionType.INCOMING_TX.value),
            name=full_spend.name(),
            memos=[],
            valid_times=ConditionValidTimes(),
        )
        regular_record = dataclasses.replace(tx_record, spend_bundle=None)
        await self.wallet_state_manager.add_pending_transaction(regular_record)
        await self.wallet_state_manager.add_pending_transaction(did_record)
        return full_spend

    async def generate_eve_spend(
        self,
        coin: Coin,
        full_puzzle: Program,
        innerpuz: Program,
        extra_conditions: Tuple[Condition, ...] = tuple(),
    ):
        assert self.did_info.origin_coin is not None
        uncurried = did_wallet_puzzles.uncurry_innerpuz(innerpuz)
        assert uncurried is not None
        p2_puzzle = uncurried[0]
        # innerpuz solution is (mode p2_solution)
        p2_solution = self.standard_wallet.make_solution(
            primaries=[Payment(innerpuz.get_tree_hash(), uint64(coin.amount), [p2_puzzle.get_tree_hash()])],
            conditions=extra_conditions,
        )
        innersol = Program.to([1, p2_solution])
        # full solution is (lineage_proof my_amount inner_solution)
        fullsol = Program.to(
            [
                [self.did_info.origin_coin.parent_coin_info, self.did_info.origin_coin.amount],
                coin.amount,
                innersol,
            ]
        )
        list_of_coinspends = [make_spend(coin, full_puzzle, fullsol)]
        unsigned_spend_bundle = SpendBundle(list_of_coinspends, G2Element())
        return await self.sign(unsigned_spend_bundle)

    async def get_frozen_amount(self) -> uint64:
        return await self.wallet_state_manager.get_frozen_balance(self.wallet_info.id)

    async def get_spendable_balance(self, unspent_records=None) -> uint128:
        spendable_am = await self.wallet_state_manager.get_confirmed_spendable_balance_for_wallet(
            self.wallet_info.id, unspent_records
        )
        return spendable_am

    async def get_max_send_amount(self, records: Optional[Set[WalletCoinRecord]] = None):
        max_send_amount = await self.get_confirmed_balance()

        return max_send_amount

    async def add_parent(self, name: bytes32, parent: Optional[LineageProof]):
        self.log.info(f"Adding parent {name}: {parent}")
        current_list = self.did_info.parent_info.copy()
        current_list.append((name, parent))
        did_info = DIDInfo(
            origin_coin=self.did_info.origin_coin,
            backup_ids=self.did_info.backup_ids,
            num_of_backup_ids_needed=self.did_info.num_of_backup_ids_needed,
            parent_info=current_list,
            current_inner=self.did_info.current_inner,
            temp_coin=self.did_info.temp_coin,
            temp_puzhash=self.did_info.temp_puzhash,
            temp_pubkey=self.did_info.temp_pubkey,
            sent_recovery_transaction=self.did_info.sent_recovery_transaction,
            metadata=self.did_info.metadata,
        )
        await self.save_info(did_info)

    async def update_recovery_list(self, recover_list: List[bytes32], num_of_backup_ids_needed: uint64) -> bool:
        if num_of_backup_ids_needed > len(recover_list):
            return False
        did_info = DIDInfo(
            origin_coin=self.did_info.origin_coin,
            backup_ids=recover_list,
            num_of_backup_ids_needed=num_of_backup_ids_needed,
            parent_info=self.did_info.parent_info,
            current_inner=self.did_info.current_inner,
            temp_coin=self.did_info.temp_coin,
            temp_puzhash=self.did_info.temp_puzhash,
            temp_pubkey=self.did_info.temp_pubkey,
            sent_recovery_transaction=self.did_info.sent_recovery_transaction,
            metadata=self.did_info.metadata,
        )
        await self.save_info(did_info)
        await self.wallet_state_manager.update_wallet_puzzle_hashes(self.wallet_info.id)
        return True

    async def update_metadata(self, metadata: Dict[str, str]) -> bool:
        did_info = DIDInfo(
            origin_coin=self.did_info.origin_coin,
            backup_ids=self.did_info.backup_ids,
            num_of_backup_ids_needed=self.did_info.num_of_backup_ids_needed,
            parent_info=self.did_info.parent_info,
            current_inner=self.did_info.current_inner,
            temp_coin=self.did_info.temp_coin,
            temp_puzhash=self.did_info.temp_puzhash,
            temp_pubkey=self.did_info.temp_pubkey,
            sent_recovery_transaction=self.did_info.sent_recovery_transaction,
            metadata=json.dumps(metadata),
        )
        await self.save_info(did_info)
        await self.wallet_state_manager.update_wallet_puzzle_hashes(self.wallet_info.id)
        return True

    async def save_info(self, did_info: DIDInfo):
        self.did_info = did_info
        current_info = self.wallet_info
        data_str = json.dumps(did_info.to_json_dict())
        wallet_info = WalletInfo(current_info.id, current_info.name, current_info.type, data_str)
        self.wallet_info = wallet_info
        await self.wallet_state_manager.user_store.update_wallet(wallet_info)

    def generate_wallet_name(self) -> str:
        """
        Generate a new DID wallet name
        :return: wallet name
        """
        max_num = 0
        for wallet in self.wallet_state_manager.wallets.values():
            if wallet.type() == WalletType.DECENTRALIZED_ID:
                matched = re.search(r"^Profile (\d+)$", wallet.get_name())
                if matched and int(matched.group(1)) > max_num:
                    max_num = int(matched.group(1))
        return f"Profile {max_num + 1}"

    def check_existed_did(self):
        """
        Check if the current DID is existed
        :return: None
        """
        for wallet in self.wallet_state_manager.wallets.values():
            if (
                wallet.type() == WalletType.DECENTRALIZED_ID
                and self.did_info.origin_coin.name() == wallet.did_info.origin_coin.name()
            ):
                self.log.warning(f"DID {self.did_info.origin_coin} already existed, ignore the wallet creation.")
                raise ValueError("Wallet already exists")

    @staticmethod
    def deserialize_backup_data(backup_data: str) -> DIDInfo:
        """
        Get a DIDInfo from a serialized string
        :param backup_data: serialized
        :return: DIDInfo
        """
        details = backup_data.split(":")
        origin = Coin(bytes32.fromhex(details[0]), bytes32.fromhex(details[1]), uint64(int(details[2])))
        backup_ids = []
        if len(details[3]) > 0:
            for d in details[3].split(","):
                backup_ids.append(bytes32.from_hexstr(d))
        num_of_backup_ids_needed = uint64(int(details[5]))
        if num_of_backup_ids_needed > len(backup_ids):
            raise Exception
        innerpuz: Program = Program.from_bytes(bytes.fromhex(details[4]))
        metadata: str = details[6]
        did_info = DIDInfo(
            origin_coin=origin,
            backup_ids=backup_ids,
            num_of_backup_ids_needed=num_of_backup_ids_needed,
            parent_info=[],
            current_inner=innerpuz,
            temp_coin=None,
            temp_puzhash=None,
            temp_pubkey=None,
            sent_recovery_transaction=True,
            metadata=metadata,
        )
        return did_info

    def require_derivation_paths(self) -> bool:
        return True

    async def get_coin(self) -> Coin:
        spendable_coins: Set[WalletCoinRecord] = await self.wallet_state_manager.get_spendable_coins_for_wallet(
            self.wallet_info.id
        )
        if len(spendable_coins) == 0:
            raise RuntimeError("DID is not currently spendable")
        return list(spendable_coins)[0].coin

    async def match_hinted_coin(self, coin: Coin, hint: bytes32) -> bool:
        if self.did_info.origin_coin is None:
            return False  # pragma: no cover
        return (
            create_singleton_puzzle(
                did_wallet_puzzles.create_innerpuz(
                    p2_puzzle_or_hash=hint,
                    recovery_list=self.did_info.backup_ids,
                    num_of_backup_ids_needed=uint64(self.did_info.num_of_backup_ids_needed),
                    launcher_id=self.did_info.origin_coin.name(),
                    metadata=did_wallet_puzzles.metadata_to_program(json.loads(self.did_info.metadata)),
                ),
                self.did_info.origin_coin.name(),
            ).get_tree_hash_precalc(hint)
            == coin.puzzle_hash
        )<|MERGE_RESOLUTION|>--- conflicted
+++ resolved
@@ -7,8 +7,8 @@
 import time
 from typing import TYPE_CHECKING, Any, ClassVar, Dict, List, Optional, Set, Tuple, cast
 
+from chia_rs import AugSchemeMPL, G1Element, G2Element
 from clvm.SExp import CastableType
-from chia_rs import AugSchemeMPL, G1Element, G2Element
 
 from chia.protocols.wallet_protocol import CoinState
 from chia.server.ws_connection import WSChiaConnection
@@ -373,23 +373,13 @@
             p2_puzzle, recovery_list_hash, num_verification, singleton_struct, metadata = did_curried_args
             assert recovery_list_hash.atom is not None
             did_data = DIDCoinData(
-<<<<<<< HEAD
-                p2_puzzle,
-                bytes32(recovery_list_hash.atom),
-                uint16(num_verification.as_int()),
-                singleton_struct,
-                metadata,
-                get_inner_puzzle_from_singleton(coin_spend.puzzle_reveal.to_program()),
-                parent_state,
-=======
                 p2_puzzle=p2_puzzle,
-                recovery_list_hash=recovery_list_hash.atom,
+                recovery_list_hash=bytes32(recovery_list_hash.atom),
                 num_verification=uint16(num_verification.as_int()),
                 singleton_struct=singleton_struct,
                 metadata=metadata,
                 inner_puzzle=get_inner_puzzle_from_singleton(coin_spend.puzzle_reveal.to_program()),
                 coin_state=parent_state,
->>>>>>> eb445d3a
             )
         if parent is None:
             # this is the first time we received it, check it's a DID coin
@@ -857,7 +847,10 @@
         assert self.did_info.current_inner is not None
         assert self.did_info.origin_coin is not None
         coin = await self.get_coin()
-        message_puz_python: Tuple[int, List[CastableType]] = (1, [[51, puzhash, coin.amount - 1, [puzhash]], [51, 0x00, -113]])
+        message_puz_python: Tuple[int, List[CastableType]] = (
+            1,
+            [[51, puzhash, coin.amount - 1, [puzhash]], [51, 0x00, -113]],
+        )
         message_puz = Program.to(message_puz_python)
 
         # innerpuz solution is (mode p2_solution)
