from __future__ import annotations

import dataclasses
import json
import logging
import re
import time
from typing import TYPE_CHECKING, Any, ClassVar, Dict, List, Optional, Set, Tuple, cast

from blspy import AugSchemeMPL, G1Element, G2Element

from chia.protocols.wallet_protocol import CoinState
from chia.server.ws_connection import WSChiaConnection
from chia.types.blockchain_format.coin import Coin
from chia.types.blockchain_format.program import Program
from chia.types.blockchain_format.sized_bytes import bytes32
from chia.types.coin_spend import CoinSpend
from chia.types.spend_bundle import SpendBundle
from chia.util.condition_tools import conditions_dict_for_solution, pkm_pairs_for_conditions_dict
from chia.util.ints import uint32, uint64, uint128
from chia.wallet.conditions import (
    AssertCoinAnnouncement,
    Condition,
    ConditionValidTimes,
    CreateCoinAnnouncement,
    parse_timelock_info,
)
from chia.wallet.derivation_record import DerivationRecord
from chia.wallet.derive_keys import master_sk_to_wallet_sk_unhardened
from chia.wallet.did_wallet import did_wallet_puzzles
from chia.wallet.did_wallet.did_info import DIDCoinData, DIDInfo
from chia.wallet.did_wallet.did_wallet_puzzles import uncurry_innerpuz
from chia.wallet.lineage_proof import LineageProof
from chia.wallet.payment import Payment
from chia.wallet.puzzles.p2_delegated_puzzle_or_hidden_puzzle import (
    DEFAULT_HIDDEN_PUZZLE_HASH,
    calculate_synthetic_secret_key,
    puzzle_for_pk,
    puzzle_hash_for_pk,
)
from chia.wallet.singleton import (
    SINGLETON_LAUNCHER_PUZZLE,
    create_singleton_puzzle,
    create_singleton_puzzle_hash,
    get_inner_puzzle_from_singleton,
)
from chia.wallet.transaction_record import TransactionRecord
from chia.wallet.util.compute_memos import compute_memos
from chia.wallet.util.transaction_type import TransactionType
from chia.wallet.util.tx_config import DEFAULT_TX_CONFIG, CoinSelectionConfig, TXConfig
from chia.wallet.util.wallet_sync_utils import fetch_coin_spend, fetch_coin_spend_for_coin_state
from chia.wallet.util.wallet_types import WalletType
from chia.wallet.wallet import CHIP_0002_SIGN_MESSAGE_PREFIX, Wallet
from chia.wallet.wallet_coin_record import WalletCoinRecord
from chia.wallet.wallet_info import WalletInfo
from chia.wallet.wallet_protocol import WalletProtocol


class DIDWallet:
    if TYPE_CHECKING:
        if TYPE_CHECKING:
            _protocol_check: ClassVar[WalletProtocol[DIDCoinData]] = cast("DIDWallet", None)

    wallet_state_manager: Any
    log: logging.Logger
    wallet_info: WalletInfo
    did_info: DIDInfo
    standard_wallet: Wallet
    base_puzzle_program: Optional[bytes]
    base_inner_puzzle_hash: Optional[bytes32]
    wallet_id: int

    @staticmethod
    async def create_new_did_wallet(
        wallet_state_manager: Any,
        wallet: Wallet,
        amount: uint64,
        backups_ids: List = [],
        num_of_backup_ids_needed: uint64 = None,
        metadata: Dict[str, str] = {},
        name: Optional[str] = None,
        fee: uint64 = uint64(0),
    ):
        """
        Create a brand new DID wallet
        This must be called under the wallet state manager lock
        :param wallet_state_manager: Wallet state manager
        :param wallet: Standard wallet
        :param amount: Amount of the DID coin
        :param backups_ids: A list of DIDs used for recovery this DID
        :param num_of_backup_ids_needed: Needs how many recovery DIDs at least
        :param metadata: Metadata saved in the DID
        :param name: Wallet name
        :param fee: transaction fee
        :return: DID wallet
        """

        self = DIDWallet()
        self.wallet_state_manager = wallet_state_manager
        if name is None:
            name = self.generate_wallet_name()
        self.base_puzzle_program = None
        self.base_inner_puzzle_hash = None
        self.standard_wallet = wallet
        self.log = logging.getLogger(name if name else __name__)
        std_wallet_id = self.standard_wallet.wallet_id
        bal = await wallet_state_manager.get_confirmed_balance_for_wallet(std_wallet_id)
        if amount > bal:
            raise ValueError("Not enough balance")
        if amount & 1 == 0:
            raise ValueError("DID amount must be odd number")

        if num_of_backup_ids_needed is None:
            num_of_backup_ids_needed = uint64(len(backups_ids))
        if num_of_backup_ids_needed > len(backups_ids):
            raise ValueError("Cannot require more IDs than are known.")
        self.did_info = DIDInfo(
            None, backups_ids, num_of_backup_ids_needed, [], None, None, None, None, False, json.dumps(metadata)
        )
        info_as_string = json.dumps(self.did_info.to_json_dict())
        self.wallet_info = await wallet_state_manager.user_store.create_wallet(
            name, WalletType.DECENTRALIZED_ID.value, info_as_string
        )
        self.wallet_id = self.wallet_info.id
        std_wallet_id = self.standard_wallet.wallet_id
        bal = await wallet_state_manager.get_confirmed_balance_for_wallet(std_wallet_id)
        if amount > bal:
            raise ValueError("Not enough balance")

        try:
            spend_bundle = await self.generate_new_decentralised_id(amount, DEFAULT_TX_CONFIG, fee)
        except Exception:
            await wallet_state_manager.user_store.delete_wallet(self.id())
            raise

        if spend_bundle is None:
            await wallet_state_manager.user_store.delete_wallet(self.id())
            raise ValueError("Failed to create spend.")
        await self.wallet_state_manager.add_new_wallet(self)

        return self

    @staticmethod
    async def create_new_did_wallet_from_recovery(
        wallet_state_manager: Any,
        wallet: Wallet,
        backup_data: str,
        name: Optional[str] = None,
    ):
        """
        Create a DID wallet from a backup file
        :param wallet_state_manager: Wallet state manager
        :param wallet: Standard wallet
        :param backup_data: A serialized backup data
        :param name: Wallet name
        :return: DID wallet
        """
        self = DIDWallet()
        self.wallet_state_manager = wallet_state_manager
        if name is None:
            name = self.generate_wallet_name()
        self.base_puzzle_program = None
        self.base_inner_puzzle_hash = None
        self.standard_wallet = wallet
        self.log = logging.getLogger(name if name else __name__)
        self.log.info("Creating DID wallet from recovery file ...")
        # load backup will also set our DIDInfo
        self.did_info = DIDWallet.deserialize_backup_data(backup_data)
        self.check_existed_did()
        info_as_string = json.dumps(self.did_info.to_json_dict())
        self.wallet_info = await wallet_state_manager.user_store.create_wallet(
            name, WalletType.DECENTRALIZED_ID.value, info_as_string
        )
        await self.wallet_state_manager.add_new_wallet(self)
        await self.save_info(self.did_info)
        await self.wallet_state_manager.update_wallet_puzzle_hashes(self.wallet_info.id)
        await self.load_parent(self.did_info)
        if self.wallet_info is None:
            raise ValueError("Internal Error")
        self.wallet_id = self.wallet_info.id
        return self

    @staticmethod
    async def create_new_did_wallet_from_coin_spend(
        wallet_state_manager: Any,
        wallet: Wallet,
        launch_coin: Coin,
        inner_puzzle: Program,
        coin_spend: CoinSpend,
        name: Optional[str] = None,
    ):
        """
        Create a DID wallet from a transfer
        :param wallet_state_manager: Wallet state manager
        :param wallet: Main wallet
        :param launch_coin: The launch coin of the DID
        :param inner_puzzle: DID inner puzzle
        :param coin_spend: DID transfer spend
        :param name: Wallet name
        :return: DID wallet
        """

        self = DIDWallet()
        self.wallet_state_manager = wallet_state_manager
        if name is None:
            name = self.generate_wallet_name()
        self.base_puzzle_program = None
        self.base_inner_puzzle_hash = None
        self.standard_wallet = wallet
        self.log = logging.getLogger(name if name else __name__)

        self.log.info(f"Creating DID wallet from a coin spend {launch_coin}  ...")
        # Create did info from the coin spend
        args = did_wallet_puzzles.uncurry_innerpuz(inner_puzzle)
        if args is None:
            raise ValueError("Cannot uncurry the DID puzzle.")
        _, recovery_list_hash, num_verification, _, metadata = args
        full_solution: Program = Program.from_bytes(bytes(coin_spend.solution))
        inner_solution: Program = full_solution.rest().rest().first()
        recovery_list: List[bytes32] = []
        backup_required: int = num_verification.as_int()
        if recovery_list_hash != Program.to([]).get_tree_hash():
            try:
                for did in inner_solution.rest().rest().rest().rest().rest().as_python():
                    recovery_list.append(did[0])
            except Exception:
                self.log.warning(
                    f"DID {launch_coin.name().hex()} has a recovery list hash but missing a reveal,"
                    " you may need to reset the recovery info."
                )
        self.did_info = DIDInfo(
            launch_coin,
            recovery_list,
            uint64(backup_required),
            [],
            inner_puzzle,
            None,
            None,
            None,
            False,
            json.dumps(did_wallet_puzzles.program_to_metadata(metadata)),
        )
        self.check_existed_did()
        info_as_string = json.dumps(self.did_info.to_json_dict())

        self.wallet_info = await wallet_state_manager.user_store.create_wallet(
            name, WalletType.DECENTRALIZED_ID.value, info_as_string
        )
        await self.wallet_state_manager.add_new_wallet(self)
        await self.wallet_state_manager.update_wallet_puzzle_hashes(self.wallet_info.id)
        await self.load_parent(self.did_info)
        self.log.info(f"New DID wallet created {info_as_string}.")
        if self.wallet_info is None:
            raise ValueError("Internal Error")
        self.wallet_id = self.wallet_info.id
        return self

    @staticmethod
    async def create(
        wallet_state_manager: Any,
        wallet: Wallet,
        wallet_info: WalletInfo,
        name: str = None,
    ):
        """
        Create a DID wallet based on the local database
        :param wallet_state_manager: Wallet state manager
        :param wallet: Standard wallet
        :param wallet_info: Serialized WalletInfo
        :param name: Wallet name
        :return:
        """
        self = DIDWallet()
        self.log = logging.getLogger(name if name else __name__)
        self.wallet_state_manager = wallet_state_manager
        self.wallet_info = wallet_info
        self.wallet_id = wallet_info.id
        self.standard_wallet = wallet
        self.wallet_info = wallet_info
        self.did_info = DIDInfo.from_json_dict(json.loads(wallet_info.data))
        self.base_puzzle_program = None
        self.base_inner_puzzle_hash = None
        return self

    @classmethod
    def type(cls) -> WalletType:
        return WalletType.DECENTRALIZED_ID

    def id(self) -> uint32:
        return self.wallet_info.id

    async def get_confirmed_balance(self, record_list=None) -> uint128:
        if record_list is None:
            record_list = await self.wallet_state_manager.coin_store.get_unspent_coins_for_wallet(self.id())

        amount: uint128 = uint128(0)
        for record in record_list:
            parent = self.get_parent_for_coin(record.coin)
            if parent is not None:
                amount = uint128(amount + record.coin.amount)

        self.log.info(f"Confirmed balance for did wallet is {amount}")
        return uint128(amount)

    async def get_pending_change_balance(self) -> uint64:
        unconfirmed_tx = await self.wallet_state_manager.tx_store.get_unconfirmed_for_wallet(self.id())
        addition_amount = 0

        for record in unconfirmed_tx:
            our_spend = False
            for coin in record.removals:
                if await self.wallet_state_manager.does_coin_belong_to_wallet(coin, self.id()):
                    our_spend = True
                    break

            if our_spend is not True:
                continue

            for coin in record.additions:
                if await self.wallet_state_manager.does_coin_belong_to_wallet(coin, self.id()):
                    addition_amount += coin.amount

        return uint64(addition_amount)

    async def get_unconfirmed_balance(self, record_list=None) -> uint128:
        return await self.wallet_state_manager.get_unconfirmed_balance(self.id(), record_list)

    async def select_coins(
        self,
        amount: uint64,
        coin_selection_config: CoinSelectionConfig,
    ) -> Set[Coin]:
        try:
            return {await self.get_coin()}
        except RuntimeError:
            return set()

    def _coin_is_first_singleton(self, coin: Coin) -> bool:
        parent = self.get_parent_for_coin(coin)
        if parent is None:
            return False
        assert self.did_info.origin_coin
        return parent.parent_name == self.did_info.origin_coin.name()

    # This will be used in the recovery case where we don't have the parent info already
    # But it is also called whenever a Singleton coin from this wallet is spent
    # We can improve this interface by passing in the CoinSpend, as well
    # We need to change DID Wallet coin_added to expect p2 spends as well as recovery spends,
    # or only call it in the recovery spend case
    async def coin_added(self, coin: Coin, _: uint32, peer: WSChiaConnection, coin_data: Optional[DIDCoinData]):
        """Notification from wallet state manager that wallet has been received."""
        # TODO Use coin_data instead of calling peer API
        parent = self.get_parent_for_coin(coin)
        if parent is None:
            # this is the first time we received it, check it's a DID coin
            parent_state: CoinState = (
                await self.wallet_state_manager.wallet_node.get_coin_state([coin.parent_coin_info], peer=peer)
            )[0]
            response = await fetch_coin_spend_for_coin_state(parent_state, peer)
            parent_innerpuz = get_inner_puzzle_from_singleton(response.puzzle_reveal.to_program())
            if parent_innerpuz:
                parent_info = LineageProof(
                    parent_state.coin.parent_coin_info,
                    parent_innerpuz.get_tree_hash(),
                    uint64(parent_state.coin.amount),
                )

                await self.add_parent(coin.parent_coin_info, parent_info)
            else:
                self.log.warning("Parent coin is not a DID, skipping: %s -> %s", coin.name(), coin)
                return
        self.log.info(f"DID wallet has been notified that coin was added: {coin.name()}:{coin}")
        inner_puzzle = await self.inner_puzzle_for_did_puzzle(coin.puzzle_hash)
        # Check inner puzzle consistency
        assert self.did_info.origin_coin is not None

        # TODO: if not the first singleton, and solution mode == recovery
        if not self._coin_is_first_singleton(coin):
            full_puzzle = create_singleton_puzzle(inner_puzzle, self.did_info.origin_coin.name())
            assert full_puzzle.get_tree_hash() == coin.puzzle_hash
        if self.did_info.temp_coin is not None:
            self.wallet_state_manager.state_changed("did_coin_added", self.wallet_info.id)

        new_info = DIDInfo(
            self.did_info.origin_coin,
            self.did_info.backup_ids,
            self.did_info.num_of_backup_ids_needed,
            self.did_info.parent_info,
            inner_puzzle,
            None,
            None,
            None,
            False,
            self.did_info.metadata,
        )
        await self.save_info(new_info)

        future_parent = LineageProof(
            coin.parent_coin_info,
            inner_puzzle.get_tree_hash(),
            uint64(coin.amount),
        )

        await self.add_parent(coin.name(), future_parent)

    def create_backup(self) -> str:
        """
        Create a serialized backup data for DIDInfo
        :return: Serialized backup data
        """
        assert self.did_info.current_inner is not None
        assert self.did_info.origin_coin is not None
        output_str = f"{self.did_info.origin_coin.parent_coin_info.hex()}:"
        output_str += f"{self.did_info.origin_coin.puzzle_hash.hex()}:"
        output_str += f"{self.did_info.origin_coin.amount}:"
        if len(self.did_info.backup_ids) > 0:
            for did in self.did_info.backup_ids:
                output_str = output_str + did.hex() + ","
            output_str = output_str[:-1]
        output_str += f":{bytes(self.did_info.current_inner).hex()}:{self.did_info.num_of_backup_ids_needed}"
        output_str += f":{self.did_info.metadata}"
        return output_str

    async def load_parent(self, did_info: DIDInfo):
        """
        Load the parent info when importing a DID
        :param did_info: DID info
        :return:
        """
        # full_puz = did_wallet_puzzles.create_fullpuz(innerpuz, origin.name())
        # All additions in this block here:

        new_pubkey = (await self.wallet_state_manager.get_unused_derivation_record(self.wallet_info.id)).pubkey
        new_puzhash = puzzle_for_pk(new_pubkey).get_tree_hash()
        parent_info = None
        assert did_info.origin_coin is not None
        assert did_info.current_inner is not None
        new_did_inner_puzhash = did_wallet_puzzles.get_inner_puzhash_by_p2(
            new_puzhash,
            did_info.backup_ids,
            did_info.num_of_backup_ids_needed,
            did_info.origin_coin.name(),
            did_wallet_puzzles.metadata_to_program(json.loads(self.did_info.metadata)),
        )
        wallet_node = self.wallet_state_manager.wallet_node
        parent_coin: Coin = did_info.origin_coin
        while True:
            peer = wallet_node.get_full_node_peer()
            children = await wallet_node.fetch_children(parent_coin.name(), peer)
            if len(children) == 0:
                break

            children_state: CoinState = children[0]
            child_coin = children_state.coin
            future_parent = LineageProof(
                child_coin.parent_coin_info,
                did_info.current_inner.get_tree_hash(),
                uint64(child_coin.amount),
            )
            await self.add_parent(child_coin.name(), future_parent)
            if children_state.spent_height != children_state.created_height:
                did_info = DIDInfo(
                    did_info.origin_coin,
                    did_info.backup_ids,
                    did_info.num_of_backup_ids_needed,
                    self.did_info.parent_info,
                    did_info.current_inner,
                    child_coin,
                    new_did_inner_puzhash,
                    bytes(new_pubkey),
                    did_info.sent_recovery_transaction,
                    did_info.metadata,
                )

                await self.save_info(did_info)
                assert children_state.created_height
                parent_spend = await fetch_coin_spend(uint32(children_state.created_height), parent_coin, peer)
                assert parent_spend is not None
                parent_innerpuz = get_inner_puzzle_from_singleton(parent_spend.puzzle_reveal.to_program())
                assert parent_innerpuz is not None
                parent_info = LineageProof(
                    parent_coin.parent_coin_info,
                    parent_innerpuz.get_tree_hash(),
                    uint64(parent_coin.amount),
                )
                await self.add_parent(child_coin.parent_coin_info, parent_info)
            parent_coin = child_coin
        assert parent_info is not None

    def puzzle_for_pk(self, pubkey: G1Element) -> Program:
        if self.did_info.origin_coin is not None:
            innerpuz = did_wallet_puzzles.create_innerpuz(
                puzzle_for_pk(pubkey),
                self.did_info.backup_ids,
                self.did_info.num_of_backup_ids_needed,
                self.did_info.origin_coin.name(),
                did_wallet_puzzles.metadata_to_program(json.loads(self.did_info.metadata)),
            )
            return create_singleton_puzzle(innerpuz, self.did_info.origin_coin.name())
        else:
            innerpuz = Program.to((8, 0))
            return create_singleton_puzzle(innerpuz, bytes32([0] * 32))

    def puzzle_hash_for_pk(self, pubkey: G1Element) -> bytes32:
        if self.did_info.origin_coin is None:
            # TODO: this seem dumb. Why bother with this case? Is it ever used?
            return puzzle_for_pk(pubkey).get_tree_hash()
        origin_coin_name = self.did_info.origin_coin.name()
        innerpuz_hash = did_wallet_puzzles.get_inner_puzhash_by_p2(
            puzzle_hash_for_pk(pubkey),
            self.did_info.backup_ids,
            self.did_info.num_of_backup_ids_needed,
            origin_coin_name,
            did_wallet_puzzles.metadata_to_program(json.loads(self.did_info.metadata)),
        )
        return create_singleton_puzzle_hash(innerpuz_hash, origin_coin_name)

    async def get_new_puzzle(self) -> Program:
        return self.puzzle_for_pk(
            (await self.wallet_state_manager.get_unused_derivation_record(self.wallet_info.id)).pubkey
        )

    def get_my_DID(self) -> str:
        assert self.did_info.origin_coin is not None
        core = self.did_info.origin_coin.name()
        assert core is not None
        return core.hex()

    async def set_name(self, new_name: str):
        import dataclasses

        new_info = dataclasses.replace(self.wallet_info, name=new_name)
        self.wallet_info = new_info
        await self.wallet_state_manager.user_store.update_wallet(self.wallet_info)

    def get_name(self):
        return self.wallet_info.name

    async def create_update_spend(
        self, tx_config: TXConfig, fee: uint64 = uint64(0), extra_conditions: Tuple[Condition, ...] = tuple()
    ):
        assert self.did_info.current_inner is not None
        assert self.did_info.origin_coin is not None
        coin = await self.get_coin()
        new_inner_puzzle = await self.get_new_did_innerpuz()
        uncurried = did_wallet_puzzles.uncurry_innerpuz(new_inner_puzzle)
        assert uncurried is not None
        p2_puzzle = uncurried[0]
        # innerpuz solution is (mode, p2_solution)
        p2_solution = self.standard_wallet.make_solution(
            primaries=[Payment(new_inner_puzzle.get_tree_hash(), uint64(coin.amount), [p2_puzzle.get_tree_hash()])],
            conditions=(*extra_conditions, CreateCoinAnnouncement(coin.name())),
        )
        innersol: Program = Program.to([1, p2_solution])
        # full solution is (corehash parent_info my_amount innerpuz_reveal solution)
        innerpuz: Program = self.did_info.current_inner

        full_puzzle: Program = create_singleton_puzzle(
            innerpuz,
            self.did_info.origin_coin.name(),
        )
        parent_info = self.get_parent_for_coin(coin)
        assert parent_info is not None
        fullsol = Program.to(
            [
                [
                    parent_info.parent_name,
                    parent_info.inner_puzzle_hash,
                    parent_info.amount,
                ],
                coin.amount,
                innersol,
            ]
        )
        # Create an additional spend to confirm the change on-chain
        new_full_puzzle: Program = create_singleton_puzzle(
            new_inner_puzzle,
            self.did_info.origin_coin.name(),
        )
        new_full_sol = Program.to(
            [
                [
                    coin.parent_coin_info,
                    innerpuz.get_tree_hash(),
                    coin.amount,
                ],
                coin.amount,
                innersol,
            ]
        )
        new_coin = Coin(coin.name(), new_full_puzzle.get_tree_hash(), coin.amount)
        list_of_coinspends = [CoinSpend(coin, full_puzzle, fullsol), CoinSpend(new_coin, new_full_puzzle, new_full_sol)]
        unsigned_spend_bundle = SpendBundle(list_of_coinspends, G2Element())
        spend_bundle = await self.sign(unsigned_spend_bundle)
        if fee > 0:
            coin_name = coin.name()
            chia_tx = await self.standard_wallet.create_tandem_xch_tx(
                fee,
                tx_config,
                extra_conditions=(AssertCoinAnnouncement(asserted_id=coin_name, asserted_msg=coin_name),),
            )
        else:
            chia_tx = None
        if chia_tx is not None and chia_tx.spend_bundle is not None:
            spend_bundle = SpendBundle.aggregate([spend_bundle, chia_tx.spend_bundle])
            chia_tx = dataclasses.replace(chia_tx, spend_bundle=None)
            await self.wallet_state_manager.add_pending_transaction(chia_tx)
        did_record = TransactionRecord(
            confirmed_at_height=uint32(0),
            created_at_time=uint64(int(time.time())),
            to_puzzle_hash=await self.standard_wallet.get_puzzle_hash(False),
            amount=uint64(coin.amount),
            fee_amount=uint64(0),
            confirmed=False,
            sent=uint32(0),
            spend_bundle=spend_bundle,
            additions=spend_bundle.additions(),
            removals=spend_bundle.removals(),
            wallet_id=self.wallet_info.id,
            sent_to=[],
            trade_id=None,
            type=uint32(TransactionType.OUTGOING_TX.value),
            name=bytes32.secret(),
            memos=list(compute_memos(spend_bundle).items()),
            valid_times=parse_timelock_info(extra_conditions),
        )
        await self.wallet_state_manager.add_pending_transaction(did_record)

        return spend_bundle

    async def transfer_did(
        self,
        new_puzhash: bytes32,
        fee: uint64,
        with_recovery: bool,
        tx_config: TXConfig,
        extra_conditions: Tuple[Condition, ...] = tuple(),
    ) -> TransactionRecord:
        """
        Transfer the current DID to another owner
        :param new_puzhash: New owner's p2_puzzle
        :param fee: Transaction fee
        :param with_recovery: A boolean indicates if the recovery info will be sent through the blockchain
        :return: Spend bundle
        """
        assert self.did_info.current_inner is not None
        assert self.did_info.origin_coin is not None
        coin = await self.get_coin()
        backup_ids = []
        backup_required = uint64(0)
        if with_recovery:
            backup_ids = self.did_info.backup_ids
            backup_required = self.did_info.num_of_backup_ids_needed
        new_did_puzhash = did_wallet_puzzles.get_inner_puzhash_by_p2(
            new_puzhash,
            backup_ids,
            backup_required,
            self.did_info.origin_coin.name(),
            did_wallet_puzzles.metadata_to_program(json.loads(self.did_info.metadata)),
        )
        p2_solution = self.standard_wallet.make_solution(
            primaries=[Payment(new_did_puzhash, uint64(coin.amount), [new_puzhash])],
            conditions=(*extra_conditions, CreateCoinAnnouncement(coin.name())),
        )
        # Need to include backup list reveal here, even we are don't recover
        # innerpuz solution is
        # (mode, p2_solution)
        innersol: Program = Program.to([2, p2_solution])
        if with_recovery:
            innersol = Program.to([2, p2_solution, [], [], [], self.did_info.backup_ids])
        # full solution is (corehash parent_info my_amount innerpuz_reveal solution)

        full_puzzle: Program = create_singleton_puzzle(
            self.did_info.current_inner,
            self.did_info.origin_coin.name(),
        )
        parent_info = self.get_parent_for_coin(coin)
        assert parent_info is not None
        fullsol = Program.to(
            [
                [
                    parent_info.parent_name,
                    parent_info.inner_puzzle_hash,
                    parent_info.amount,
                ],
                coin.amount,
                innersol,
            ]
        )
        list_of_coinspends = [CoinSpend(coin, full_puzzle, fullsol)]
        unsigned_spend_bundle = SpendBundle(list_of_coinspends, G2Element())
        spend_bundle = await self.sign(unsigned_spend_bundle)
        if fee > 0:
            coin_name = coin.name()
            chia_tx = await self.standard_wallet.create_tandem_xch_tx(
                fee,
                tx_config,
                extra_conditions=(AssertCoinAnnouncement(asserted_id=coin_name, asserted_msg=coin_name),),
            )
        else:
            chia_tx = None
        if chia_tx is not None and chia_tx.spend_bundle is not None:
            spend_bundle = SpendBundle.aggregate([spend_bundle, chia_tx.spend_bundle])
            chia_tx = dataclasses.replace(chia_tx, spend_bundle=None)
            await self.wallet_state_manager.add_pending_transaction(chia_tx)
        did_record = TransactionRecord(
            confirmed_at_height=uint32(0),
            created_at_time=uint64(int(time.time())),
            to_puzzle_hash=await self.standard_wallet.get_puzzle_hash(False),
            amount=uint64(coin.amount),
            fee_amount=fee,
            confirmed=False,
            sent=uint32(0),
            spend_bundle=spend_bundle,
            additions=spend_bundle.additions(),
            removals=spend_bundle.removals(),
            wallet_id=self.wallet_info.id,
            sent_to=[],
            trade_id=None,
            type=uint32(TransactionType.OUTGOING_TX.value),
            name=bytes32.secret(),
            memos=list(compute_memos(spend_bundle).items()),
            valid_times=parse_timelock_info(extra_conditions),
        )
        await self.wallet_state_manager.add_pending_transaction(did_record)
        return did_record

    # The message spend can tests\wallet\rpc\test_wallet_rpc.py send messages and also change your innerpuz
    async def create_message_spend(
        self,
        tx_config: TXConfig,
        extra_conditions: Tuple[Condition, ...] = tuple(),
    ) -> TransactionRecord:
        assert self.did_info.current_inner is not None
        assert self.did_info.origin_coin is not None
        coin = await self.get_coin()
        innerpuz: Program = self.did_info.current_inner
        # Quote message puzzle & solution
        if tx_config.reuse_puzhash:
            new_innerpuzzle_hash = innerpuz.get_tree_hash()
            uncurried = did_wallet_puzzles.uncurry_innerpuz(innerpuz)
            assert uncurried is not None
            p2_ph = uncurried[0].get_tree_hash()
        else:
            p2_ph = await self.standard_wallet.get_puzzle_hash(new=True)
            new_innerpuzzle_hash = did_wallet_puzzles.get_inner_puzhash_by_p2(
                p2_ph,
                self.did_info.backup_ids,
                self.did_info.num_of_backup_ids_needed,
                self.did_info.origin_coin.name(),
                did_wallet_puzzles.metadata_to_program(json.loads(self.did_info.metadata)),
            )
        p2_solution = self.standard_wallet.make_solution(
            primaries=[Payment(new_innerpuzzle_hash, uint64(coin.amount), [p2_ph])],
            conditions=extra_conditions,
        )
        # innerpuz solution is (mode p2_solution)
        innersol: Program = Program.to([1, p2_solution])

        # full solution is (corehash parent_info my_amount innerpuz_reveal solution)
        full_puzzle: Program = create_singleton_puzzle(
            innerpuz,
            self.did_info.origin_coin.name(),
        )
        parent_info = self.get_parent_for_coin(coin)
        assert parent_info is not None
        fullsol = Program.to(
            [
                [
                    parent_info.parent_name,
                    parent_info.inner_puzzle_hash,
                    parent_info.amount,
                ],
                coin.amount,
                innersol,
            ]
        )
        list_of_coinspends = [CoinSpend(coin, full_puzzle, fullsol)]
        unsigned_spend_bundle = SpendBundle(list_of_coinspends, G2Element())
        signed_spend_bundle: SpendBundle = await self.sign(unsigned_spend_bundle)
        return TransactionRecord(
            confirmed_at_height=uint32(0),
            created_at_time=uint64(int(time.time())),
            to_puzzle_hash=p2_ph,
            amount=uint64(coin.amount),
            fee_amount=uint64(0),
            confirmed=False,
            sent=uint32(0),
            spend_bundle=signed_spend_bundle,
            additions=signed_spend_bundle.additions(),
            removals=[coin],
            wallet_id=self.id(),
            sent_to=[],
            trade_id=None,
            type=uint32(TransactionType.OUTGOING_TX.value),
            name=signed_spend_bundle.name(),
            memos=list(compute_memos(signed_spend_bundle).items()),
            valid_times=parse_timelock_info(extra_conditions),
        )

    # This is used to cash out, or update the id_list
    async def create_exit_spend(self, puzhash: bytes32, tx_config: TXConfig):
        assert self.did_info.current_inner is not None
        assert self.did_info.origin_coin is not None
        coin = await self.get_coin()
        message_puz = Program.to((1, [[51, puzhash, coin.amount - 1, [puzhash]], [51, 0x00, -113]]))

        # innerpuz solution is (mode p2_solution)
        innersol: Program = Program.to([1, [[], message_puz, []]])
        # full solution is (corehash parent_info my_amount innerpuz_reveal solution)
        innerpuz: Program = self.did_info.current_inner

        full_puzzle: Program = create_singleton_puzzle(
            innerpuz,
            self.did_info.origin_coin.name(),
        )
        parent_info = self.get_parent_for_coin(coin)
        assert parent_info is not None
        fullsol = Program.to(
            [
                [
                    parent_info.parent_name,
                    parent_info.inner_puzzle_hash,
                    parent_info.amount,
                ],
                coin.amount,
                innersol,
            ]
        )
        list_of_coinspends = [CoinSpend(coin, full_puzzle, fullsol)]
        unsigned_spend_bundle = SpendBundle(list_of_coinspends, G2Element())
        spend_bundle = await self.sign(unsigned_spend_bundle)

        did_record = TransactionRecord(
            confirmed_at_height=uint32(0),
            created_at_time=uint64(int(time.time())),
            to_puzzle_hash=await self.standard_wallet.get_puzzle_hash(False),
            amount=uint64(coin.amount),
            fee_amount=uint64(0),
            confirmed=False,
            sent=uint32(0),
            spend_bundle=spend_bundle,
            additions=spend_bundle.additions(),
            removals=spend_bundle.removals(),
            wallet_id=self.wallet_info.id,
            sent_to=[],
            trade_id=None,
            type=uint32(TransactionType.OUTGOING_TX.value),
            name=bytes32.secret(),
            memos=list(compute_memos(spend_bundle).items()),
            valid_times=ConditionValidTimes(),
        )
        await self.wallet_state_manager.add_pending_transaction(did_record)
        return spend_bundle

    # Pushes a SpendBundle to create a message coin on the blockchain
    # Returns a SpendBundle for the recoverer to spend the message coin
    async def create_attestment(
        self,
        recovering_coin_name: bytes32,
        newpuz: bytes32,
        pubkey: G1Element,
        tx_config: TXConfig,
        extra_conditions: Tuple[Condition, ...] = tuple(),
    ) -> Tuple[SpendBundle, str]:
        """
        Create an attestment
        :param recovering_coin_name: Coin ID of the DID
        :param newpuz: New puzzle hash
        :param pubkey: New wallet pubkey
        :return: (SpendBundle, attest string)
        """
        assert self.did_info.current_inner is not None
        assert self.did_info.origin_coin is not None
        coin = await self.get_coin()
        message = did_wallet_puzzles.create_recovery_message_puzzle(recovering_coin_name, newpuz, pubkey)
        innermessage = message.get_tree_hash()
        innerpuz: Program = self.did_info.current_inner
        uncurried = did_wallet_puzzles.uncurry_innerpuz(innerpuz)
        assert uncurried is not None
        p2_puzzle = uncurried[0]
        # innerpuz solution is (mode, p2_solution)
        p2_solution = self.standard_wallet.make_solution(
            primaries=[
                Payment(innerpuz.get_tree_hash(), uint64(coin.amount), [p2_puzzle.get_tree_hash()]),
                Payment(innermessage, uint64(0)),
            ],
            conditions=extra_conditions,
        )
        innersol = Program.to([1, p2_solution])

        # full solution is (corehash parent_info my_amount innerpuz_reveal solution)
        full_puzzle: Program = create_singleton_puzzle(
            innerpuz,
            self.did_info.origin_coin.name(),
        )
        parent_info = self.get_parent_for_coin(coin)
        assert parent_info is not None

        fullsol = Program.to(
            [
                [
                    parent_info.parent_name,
                    parent_info.inner_puzzle_hash,
                    parent_info.amount,
                ],
                coin.amount,
                innersol,
            ]
        )
        list_of_coinspends = [CoinSpend(coin, full_puzzle, fullsol)]
        message_spend = did_wallet_puzzles.create_spend_for_message(coin.name(), recovering_coin_name, newpuz, pubkey)
        message_spend_bundle = SpendBundle([message_spend], AugSchemeMPL.aggregate([]))
        unsigned_spend_bundle = SpendBundle(list_of_coinspends, G2Element())
        spend_bundle = await self.sign(unsigned_spend_bundle)
        did_record = TransactionRecord(
            confirmed_at_height=uint32(0),
            created_at_time=uint64(int(time.time())),
            to_puzzle_hash=await self.standard_wallet.get_puzzle_hash(False),
            amount=uint64(coin.amount),
            fee_amount=uint64(0),
            confirmed=False,
            sent=uint32(0),
            spend_bundle=spend_bundle,
            additions=spend_bundle.additions(),
            removals=spend_bundle.removals(),
            wallet_id=self.wallet_info.id,
            sent_to=[],
            trade_id=None,
            type=uint32(TransactionType.INCOMING_TX.value),
            name=bytes32.secret(),
            memos=list(compute_memos(spend_bundle).items()),
            valid_times=parse_timelock_info(extra_conditions),
        )
        attest_str: str = f"{self.get_my_DID()}:{bytes(message_spend_bundle).hex()}:{coin.parent_coin_info.hex()}:"
        attest_str += f"{self.did_info.current_inner.get_tree_hash().hex()}:{coin.amount}"
        await self.wallet_state_manager.add_pending_transaction(did_record)
        return message_spend_bundle, attest_str

    async def get_info_for_recovery(self) -> Optional[Tuple[bytes32, bytes32, uint64]]:
        assert self.did_info.current_inner is not None
        assert self.did_info.origin_coin is not None
        try:
            coin = await self.get_coin()
        except RuntimeError:
            return None
        parent = coin.parent_coin_info
        innerpuzhash = self.did_info.current_inner.get_tree_hash()
        amount = uint64(coin.amount)
        return (parent, innerpuzhash, amount)

    async def load_attest_files_for_recovery_spend(self, attest_data: List[str]) -> Tuple[List, SpendBundle]:
        spend_bundle_list = []
        info_dict = {}
        try:
            for attest in attest_data:
                info = attest.split(":")
                info_dict[info[0]] = [
                    bytes.fromhex(info[2]),
                    bytes.fromhex(info[3]),
                    uint64(info[4]),
                ]
                new_sb = SpendBundle.from_bytes(bytes.fromhex(info[1]))
                spend_bundle_list.append(new_sb)
            # info_dict {0xidentity: "(0xparent_info 0xinnerpuz amount)"}
            my_recovery_list: List[bytes32] = self.did_info.backup_ids

            # convert info dict into recovery list - same order as wallet
            info_list = []
            for entry in my_recovery_list:
                if entry.hex() in info_dict:
                    info_list.append(
                        [
                            info_dict[entry.hex()][0],
                            info_dict[entry.hex()][1],
                            info_dict[entry.hex()][2],
                        ]
                    )
                else:
                    info_list.append([])
            message_spend_bundle = SpendBundle.aggregate(spend_bundle_list)
            return info_list, message_spend_bundle
        except Exception:
            raise

    async def recovery_spend(
        self,
        coin: Coin,
        puzhash: bytes32,
        parent_innerpuzhash_amounts_for_recovery_ids: List[Tuple[bytes, bytes, int]],
        pubkey: G1Element,
        spend_bundle: SpendBundle,
    ) -> SpendBundle:
        assert self.did_info.origin_coin is not None

        # innersol is mode new_amount_or_p2_solution new_inner_puzhash parent_innerpuzhash_amounts_for_recovery_ids pubkey recovery_list_reveal my_id)  # noqa
        innersol: Program = Program.to(
            [
                0,
                coin.amount,
                puzhash,
                parent_innerpuzhash_amounts_for_recovery_ids,
                bytes(pubkey),
                self.did_info.backup_ids,
                coin.name(),
            ]
        )
        # full solution is (parent_info my_amount solution)
        assert self.did_info.current_inner is not None
        innerpuz: Program = self.did_info.current_inner
        full_puzzle: Program = create_singleton_puzzle(
            innerpuz,
            self.did_info.origin_coin.name(),
        )
        parent_info = self.get_parent_for_coin(coin)
        assert parent_info is not None
        fullsol = Program.to(
            [
                [
                    parent_info.parent_name,
                    parent_info.inner_puzzle_hash,
                    parent_info.amount,
                ],
                coin.amount,
                innersol,
            ]
        )
        list_of_coinspends = [CoinSpend(coin, full_puzzle, fullsol)]

        index = await self.wallet_state_manager.puzzle_store.index_for_pubkey(pubkey)
        if index is None:
            raise ValueError("Unknown pubkey.")
        private = master_sk_to_wallet_sk_unhardened(self.wallet_state_manager.private_key, index)
        message = bytes(puzhash)
        sigs = [AugSchemeMPL.sign(private, message)]
        for _ in spend_bundle.coin_spends:
            sigs.append(AugSchemeMPL.sign(private, message))
        aggsig = AugSchemeMPL.aggregate(sigs)
        # assert AugSchemeMPL.verify(pubkey, message, aggsig)
        if spend_bundle is None:
            spend_bundle = SpendBundle(list_of_coinspends, aggsig)
        else:
            spend_bundle = spend_bundle.aggregate([spend_bundle, SpendBundle(list_of_coinspends, aggsig)])

        did_record = TransactionRecord(
            confirmed_at_height=uint32(0),
            created_at_time=uint64(int(time.time())),
            to_puzzle_hash=await self.standard_wallet.get_puzzle_hash(False),
            amount=uint64(coin.amount),
            fee_amount=uint64(0),
            confirmed=False,
            sent=uint32(0),
            spend_bundle=spend_bundle,
            additions=spend_bundle.additions(),
            removals=spend_bundle.removals(),
            wallet_id=self.wallet_info.id,
            sent_to=[],
            trade_id=None,
            type=uint32(TransactionType.OUTGOING_TX.value),
            name=bytes32.secret(),
            memos=list(compute_memos(spend_bundle).items()),
            valid_times=ConditionValidTimes(),
        )
        await self.wallet_state_manager.add_pending_transaction(did_record)
        new_did_info = DIDInfo(
            self.did_info.origin_coin,
            self.did_info.backup_ids,
            self.did_info.num_of_backup_ids_needed,
            self.did_info.parent_info,
            self.did_info.current_inner,
            self.did_info.temp_coin,
            self.did_info.temp_puzhash,
            self.did_info.temp_pubkey,
            True,
            self.did_info.metadata,
        )
        await self.save_info(new_did_info)
        return spend_bundle

    async def get_new_p2_inner_hash(self) -> bytes32:
        puzzle = await self.get_new_p2_inner_puzzle()
        return puzzle.get_tree_hash()

    async def get_new_p2_inner_puzzle(self) -> Program:
        return await self.standard_wallet.get_new_puzzle()

    async def get_new_did_innerpuz(self, origin_id=None) -> Program:
        if self.did_info.origin_coin is not None:
            innerpuz = did_wallet_puzzles.create_innerpuz(
                await self.get_new_p2_inner_puzzle(),
                self.did_info.backup_ids,
                uint64(self.did_info.num_of_backup_ids_needed),
                self.did_info.origin_coin.name(),
                did_wallet_puzzles.metadata_to_program(json.loads(self.did_info.metadata)),
            )
        elif origin_id is not None:
            innerpuz = did_wallet_puzzles.create_innerpuz(
                await self.get_new_p2_inner_puzzle(),
                self.did_info.backup_ids,
                uint64(self.did_info.num_of_backup_ids_needed),
                origin_id,
                did_wallet_puzzles.metadata_to_program(json.loads(self.did_info.metadata)),
            )
        else:
            raise ValueError("must have origin coin")

        return innerpuz

    async def get_new_did_inner_hash(self) -> bytes32:
        innerpuz = await self.get_new_did_innerpuz()
        return innerpuz.get_tree_hash()

    async def get_innerpuz_for_new_innerhash(self, pubkey: G1Element):
        """
        Get the inner puzzle for a new owner
        :param pubkey: Pubkey
        :return: Inner puzzle
        """
        # Note: the recovery list will be kept.
        # In a selling case, the seller should clean the recovery list then transfer to the new owner.
        assert self.did_info.origin_coin is not None
        return did_wallet_puzzles.create_innerpuz(
            puzzle_for_pk(pubkey),
            self.did_info.backup_ids,
            uint64(self.did_info.num_of_backup_ids_needed),
            self.did_info.origin_coin.name(),
            did_wallet_puzzles.metadata_to_program(json.loads(self.did_info.metadata)),
        )

    async def inner_puzzle_for_did_puzzle(self, did_hash: bytes32) -> Program:
        record: DerivationRecord = await self.wallet_state_manager.puzzle_store.get_derivation_record_for_puzzle_hash(
            did_hash
        )
        assert self.did_info.origin_coin is not None
        assert self.did_info.current_inner is not None
        uncurried_args = uncurry_innerpuz(self.did_info.current_inner)
        assert uncurried_args is not None
        old_recovery_list_hash: Optional[Program] = None
        p2_puzzle, old_recovery_list_hash, _, _, _ = uncurried_args
        if record is None:
            record = await self.wallet_state_manager.puzzle_store.get_derivation_record_for_puzzle_hash(
                p2_puzzle.get_tree_hash()
            )
        if not (self.did_info.num_of_backup_ids_needed > 0 and len(self.did_info.backup_ids) == 0):
            # We have the recovery list, don't reset it
            old_recovery_list_hash = None

        inner_puzzle: Program = did_wallet_puzzles.create_innerpuz(
            puzzle_for_pk(record.pubkey),
            self.did_info.backup_ids,
            self.did_info.num_of_backup_ids_needed,
            self.did_info.origin_coin.name(),
            did_wallet_puzzles.metadata_to_program(json.loads(self.did_info.metadata)),
            old_recovery_list_hash,
        )
        return inner_puzzle

    def get_parent_for_coin(self, coin) -> Optional[LineageProof]:
        parent_info = None
        for name, ccparent in self.did_info.parent_info:
            if name == coin.parent_coin_info:
                parent_info = ccparent

        return parent_info

    async def sign_message(self, message: str, is_hex: bool = False) -> Tuple[G1Element, G2Element]:
        if self.did_info.current_inner is None:
            raise ValueError("Missing DID inner puzzle.")
        puzzle_args = did_wallet_puzzles.uncurry_innerpuz(self.did_info.current_inner)
        if puzzle_args is not None:
            p2_puzzle, _, _, _, _ = puzzle_args
            puzzle_hash = p2_puzzle.get_tree_hash()
            private = await self.wallet_state_manager.get_private_key(puzzle_hash)
            synthetic_secret_key = calculate_synthetic_secret_key(private, DEFAULT_HIDDEN_PUZZLE_HASH)
            synthetic_pk = synthetic_secret_key.get_g1()
            if is_hex:
                puzzle: Program = Program.to((CHIP_0002_SIGN_MESSAGE_PREFIX, bytes.fromhex(message)))
            else:
                puzzle = Program.to((CHIP_0002_SIGN_MESSAGE_PREFIX, message))
            return synthetic_pk, AugSchemeMPL.sign(synthetic_secret_key, puzzle.get_tree_hash())
        else:
            raise ValueError("Invalid inner DID puzzle.")

    async def sign(self, spend_bundle: SpendBundle) -> SpendBundle:
        sigs: List[G2Element] = []
        for spend in spend_bundle.coin_spends:
            puzzle_args = did_wallet_puzzles.match_did_puzzle(*spend.puzzle_reveal.to_program().uncurry())
            if puzzle_args is not None:
                p2_puzzle, _, _, _, _ = puzzle_args
                puzzle_hash = p2_puzzle.get_tree_hash()
                private = await self.wallet_state_manager.get_private_key(puzzle_hash)
                synthetic_secret_key = calculate_synthetic_secret_key(private, DEFAULT_HIDDEN_PUZZLE_HASH)
                conditions = conditions_dict_for_solution(
                    spend.puzzle_reveal.to_program(),
                    spend.solution.to_program(),
                    self.wallet_state_manager.constants.MAX_BLOCK_COST_CLVM,
                )
                synthetic_pk = synthetic_secret_key.get_g1()
                for pk, msg in pkm_pairs_for_conditions_dict(
                    conditions, spend.coin, self.wallet_state_manager.constants.AGG_SIG_ME_ADDITIONAL_DATA
                ):
                    try:
                        assert bytes(synthetic_pk) == pk
                        sigs.append(AugSchemeMPL.sign(synthetic_secret_key, msg))
                    except AssertionError:
                        raise ValueError("This spend bundle cannot be signed by the DID wallet")

        agg_sig = AugSchemeMPL.aggregate(sigs)
        return SpendBundle.aggregate([spend_bundle, SpendBundle([], agg_sig)])

    async def generate_new_decentralised_id(
        self, amount: uint64, tx_config: TXConfig, fee: uint64 = uint64(0)
    ) -> Optional[SpendBundle]:
        """
        This must be called under the wallet state manager lock
        """

        coins = await self.standard_wallet.select_coins(uint64(amount + fee), tx_config.coin_selection_config)
        if coins is None:
            return None

        origin = coins.copy().pop()
        genesis_launcher_puz = SINGLETON_LAUNCHER_PUZZLE
        launcher_coin = Coin(origin.name(), genesis_launcher_puz.get_tree_hash(), amount)

        did_inner: Program = await self.get_new_did_innerpuz(launcher_coin.name())
        did_inner_hash = did_inner.get_tree_hash()
        did_full_puz = create_singleton_puzzle(did_inner, launcher_coin.name())
        did_puzzle_hash = did_full_puz.get_tree_hash()

        announcement_message = Program.to([did_puzzle_hash, amount, bytes(0x80)]).get_tree_hash()

        [tx_record] = await self.standard_wallet.generate_signed_transaction(
            amount,
            genesis_launcher_puz.get_tree_hash(),
            tx_config,
            fee,
            coins,
            None,
<<<<<<< HEAD
            False,
=======
            announcement_set,
>>>>>>> a6a57d2e
            origin_id=origin.name(),
            extra_conditions=(
                AssertCoinAnnouncement(asserted_id=launcher_coin.name(), asserted_msg=announcement_message),
            ),
        )

        genesis_launcher_solution = Program.to([did_puzzle_hash, amount, bytes(0x80)])

        launcher_cs = CoinSpend(launcher_coin, genesis_launcher_puz, genesis_launcher_solution)
        launcher_sb = SpendBundle([launcher_cs], AugSchemeMPL.aggregate([]))
        eve_coin = Coin(launcher_coin.name(), did_puzzle_hash, amount)
        future_parent = LineageProof(
            eve_coin.parent_coin_info,
            did_inner_hash,
            uint64(eve_coin.amount),
        )
        eve_parent = LineageProof(
            launcher_coin.parent_coin_info,
            launcher_coin.puzzle_hash,
            uint64(launcher_coin.amount),
        )
        await self.add_parent(eve_coin.parent_coin_info, eve_parent)
        await self.add_parent(eve_coin.name(), future_parent)

        if tx_record.spend_bundle is None:
            return None

        # Only want to save this information if the transaction is valid
        did_info: DIDInfo = DIDInfo(
            launcher_coin,
            self.did_info.backup_ids,
            self.did_info.num_of_backup_ids_needed,
            self.did_info.parent_info,
            did_inner,
            None,
            None,
            None,
            False,
            self.did_info.metadata,
        )
        await self.save_info(did_info)
        eve_spend = await self.generate_eve_spend(eve_coin, did_full_puz, did_inner)
        full_spend = SpendBundle.aggregate([tx_record.spend_bundle, eve_spend, launcher_sb])
        assert self.did_info.origin_coin is not None
        assert self.did_info.current_inner is not None

        did_record = TransactionRecord(
            confirmed_at_height=uint32(0),
            created_at_time=uint64(int(time.time())),
            amount=uint64(amount),
            to_puzzle_hash=await self.standard_wallet.get_puzzle_hash(False),
            fee_amount=fee,
            confirmed=False,
            sent=uint32(10),
            spend_bundle=full_spend,
            additions=full_spend.additions(),
            removals=full_spend.removals(),
            wallet_id=self.id(),
            sent_to=[],
            trade_id=None,
            type=uint32(TransactionType.INCOMING_TX.value),
            name=bytes32.secret(),
            memos=[],
            valid_times=ConditionValidTimes(),
        )
        regular_record = dataclasses.replace(tx_record, spend_bundle=None)
        await self.wallet_state_manager.add_pending_transaction(regular_record)
        await self.wallet_state_manager.add_pending_transaction(did_record)
        return full_spend

    async def generate_eve_spend(
        self,
        coin: Coin,
        full_puzzle: Program,
        innerpuz: Program,
        extra_conditions: Tuple[Condition, ...] = tuple(),
    ):
        assert self.did_info.origin_coin is not None
        uncurried = did_wallet_puzzles.uncurry_innerpuz(innerpuz)
        assert uncurried is not None
        p2_puzzle = uncurried[0]
        # innerpuz solution is (mode p2_solution)
        p2_solution = self.standard_wallet.make_solution(
            primaries=[Payment(innerpuz.get_tree_hash(), uint64(coin.amount), [p2_puzzle.get_tree_hash()])],
            conditions=extra_conditions,
        )
        innersol = Program.to([1, p2_solution])
        # full solution is (lineage_proof my_amount inner_solution)
        fullsol = Program.to(
            [
                [self.did_info.origin_coin.parent_coin_info, self.did_info.origin_coin.amount],
                coin.amount,
                innersol,
            ]
        )
        list_of_coinspends = [CoinSpend(coin, full_puzzle, fullsol)]
        unsigned_spend_bundle = SpendBundle(list_of_coinspends, G2Element())
        return await self.sign(unsigned_spend_bundle)

    async def get_frozen_amount(self) -> uint64:
        return await self.wallet_state_manager.get_frozen_balance(self.wallet_info.id)

    async def get_spendable_balance(self, unspent_records=None) -> uint128:
        spendable_am = await self.wallet_state_manager.get_confirmed_spendable_balance_for_wallet(
            self.wallet_info.id, unspent_records
        )
        return spendable_am

    async def get_max_send_amount(self, records: Optional[Set[WalletCoinRecord]] = None):
        max_send_amount = await self.get_confirmed_balance()

        return max_send_amount

    async def add_parent(self, name: bytes32, parent: Optional[LineageProof]):
        self.log.info(f"Adding parent {name}: {parent}")
        current_list = self.did_info.parent_info.copy()
        current_list.append((name, parent))
        did_info: DIDInfo = DIDInfo(
            self.did_info.origin_coin,
            self.did_info.backup_ids,
            self.did_info.num_of_backup_ids_needed,
            current_list,
            self.did_info.current_inner,
            self.did_info.temp_coin,
            self.did_info.temp_puzhash,
            self.did_info.temp_pubkey,
            self.did_info.sent_recovery_transaction,
            self.did_info.metadata,
        )
        await self.save_info(did_info)

    async def update_recovery_list(self, recover_list: List[bytes32], num_of_backup_ids_needed: uint64) -> bool:
        if num_of_backup_ids_needed > len(recover_list):
            return False
        did_info: DIDInfo = DIDInfo(
            self.did_info.origin_coin,
            recover_list,
            num_of_backup_ids_needed,
            self.did_info.parent_info,
            self.did_info.current_inner,
            self.did_info.temp_coin,
            self.did_info.temp_puzhash,
            self.did_info.temp_pubkey,
            self.did_info.sent_recovery_transaction,
            self.did_info.metadata,
        )
        await self.save_info(did_info)
        await self.wallet_state_manager.update_wallet_puzzle_hashes(self.wallet_info.id)
        return True

    async def update_metadata(self, metadata: Dict[str, str]) -> bool:
        did_info: DIDInfo = DIDInfo(
            self.did_info.origin_coin,
            self.did_info.backup_ids,
            self.did_info.num_of_backup_ids_needed,
            self.did_info.parent_info,
            self.did_info.current_inner,
            self.did_info.temp_coin,
            self.did_info.temp_puzhash,
            self.did_info.temp_pubkey,
            self.did_info.sent_recovery_transaction,
            json.dumps(metadata),
        )
        await self.save_info(did_info)
        await self.wallet_state_manager.update_wallet_puzzle_hashes(self.wallet_info.id)
        return True

    async def save_info(self, did_info: DIDInfo):
        self.did_info = did_info
        current_info = self.wallet_info
        data_str = json.dumps(did_info.to_json_dict())
        wallet_info = WalletInfo(current_info.id, current_info.name, current_info.type, data_str)
        self.wallet_info = wallet_info
        await self.wallet_state_manager.user_store.update_wallet(wallet_info)

    def generate_wallet_name(self) -> str:
        """
        Generate a new DID wallet name
        :return: wallet name
        """
        max_num = 0
        for wallet in self.wallet_state_manager.wallets.values():
            if wallet.type() == WalletType.DECENTRALIZED_ID:
                matched = re.search(r"^Profile (\d+)$", wallet.get_name())
                if matched and int(matched.group(1)) > max_num:
                    max_num = int(matched.group(1))
        return f"Profile {max_num + 1}"

    def check_existed_did(self):
        """
        Check if the current DID is existed
        :return: None
        """
        for wallet in self.wallet_state_manager.wallets.values():
            if (
                wallet.type() == WalletType.DECENTRALIZED_ID
                and self.did_info.origin_coin.name() == wallet.did_info.origin_coin.name()
            ):
                self.log.warning(f"DID {self.did_info.origin_coin} already existed, ignore the wallet creation.")
                raise ValueError("Wallet already exists")

    @staticmethod
    def deserialize_backup_data(backup_data: str) -> DIDInfo:
        """
        Get a DIDInfo from a serialized string
        :param backup_data: serialized
        :return: DIDInfo
        """
        details = backup_data.split(":")
        origin = Coin(bytes32.fromhex(details[0]), bytes32.fromhex(details[1]), uint64(int(details[2])))
        backup_ids = []
        if len(details[3]) > 0:
            for d in details[3].split(","):
                backup_ids.append(bytes32.from_hexstr(d))
        num_of_backup_ids_needed = uint64(int(details[5]))
        if num_of_backup_ids_needed > len(backup_ids):
            raise Exception
        innerpuz: Program = Program.from_bytes(bytes.fromhex(details[4]))
        metadata: str = details[6]
        did_info: DIDInfo = DIDInfo(
            origin,
            backup_ids,
            num_of_backup_ids_needed,
            [],
            innerpuz,
            None,
            None,
            None,
            True,
            metadata,
        )
        return did_info

    def require_derivation_paths(self) -> bool:
        return True

    async def get_coin(self) -> Coin:
        spendable_coins: Set[WalletCoinRecord] = await self.wallet_state_manager.get_spendable_coins_for_wallet(
            self.wallet_info.id
        )
        if len(spendable_coins) == 0:
            raise RuntimeError("DID is not currently spendable")
        return list(spendable_coins)[0].coin

    async def match_hinted_coin(self, coin: Coin, hint: bytes32) -> bool:
        if self.did_info.origin_coin is None:
            return False  # pragma: no cover
        return (
            create_singleton_puzzle(
                did_wallet_puzzles.create_innerpuz(
                    hint,  # type: ignore[arg-type]
                    self.did_info.backup_ids,
                    uint64(self.did_info.num_of_backup_ids_needed),
                    self.did_info.origin_coin.name(),
                    did_wallet_puzzles.metadata_to_program(json.loads(self.did_info.metadata)),
                ),
                self.did_info.origin_coin.name(),
            ).get_tree_hash_precalc(hint)
            == coin.puzzle_hash
        )<|MERGE_RESOLUTION|>--- conflicted
+++ resolved
@@ -1237,11 +1237,6 @@
             fee,
             coins,
             None,
-<<<<<<< HEAD
-            False,
-=======
-            announcement_set,
->>>>>>> a6a57d2e
             origin_id=origin.name(),
             extra_conditions=(
                 AssertCoinAnnouncement(asserted_id=launcher_coin.name(), asserted_msg=announcement_message),
