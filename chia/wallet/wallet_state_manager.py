--- conflicted
+++ resolved
@@ -119,17 +119,12 @@
     TransactionInfo,
     UnsignedTransaction,
 )
-<<<<<<< HEAD
-from chia.wallet.singleton import create_singleton_puzzle, get_inner_puzzle_from_singleton, get_singleton_id_from_puzzle
-=======
-from chia.wallet.sign_coin_spends import sign_coin_spends
 from chia.wallet.singleton import (
     SINGLETON_LAUNCHER_PUZZLE,
     create_singleton_puzzle,
     get_inner_puzzle_from_singleton,
     get_singleton_id_from_puzzle,
 )
->>>>>>> 609bbfa4
 from chia.wallet.trade_manager import TradeManager
 from chia.wallet.trading.offer import Offer
 from chia.wallet.trading.trade_status import TradeStatus
@@ -2573,7 +2568,6 @@
 
         return vc_wallet
 
-<<<<<<< HEAD
     async def sum_hint_for_pubkey(self, pk: bytes) -> Optional[SumHint]:
         return await self.main_wallet.sum_hint_for_pubkey(pk)
 
@@ -2719,16 +2713,6 @@
         for bundle in bundles:
             await self.wallet_node.push_tx(bundle)
         return [bundle.name() for bundle in bundles]
-=======
-    async def sign_transaction(self, coin_spends: List[CoinSpend]) -> SpendBundle:
-        return await sign_coin_spends(
-            coin_spends,
-            self.get_private_key_for_pubkey,
-            self.get_synthetic_private_key_for_puzzle_hash,
-            self.constants.AGG_SIG_ME_ADDITIONAL_DATA,
-            self.constants.MAX_BLOCK_COST_CLVM,
-            [puzzle_hash_for_synthetic_public_key],
-        )
 
     async def create_vault_wallet(
         self,
@@ -2795,5 +2779,4 @@
             memos=[],
             valid_times=ConditionValidTimes(),
         )
-        return vault_record
->>>>>>> 609bbfa4
+        return vault_record