--- conflicted
+++ resolved
@@ -2,11 +2,7 @@
 import logging
 import time
 from secrets import token_bytes
-<<<<<<< HEAD
 from typing import Any, Dict, List, Optional, Set, Tuple, Type, TypeVar, Union
-=======
-from typing import Any, Dict, List, Optional, Set, Tuple, Type, TypeVar
->>>>>>> e1cf7f51
 
 from blspy import AugSchemeMPL, G1Element, G2Element
 from clvm.casts import int_to_bytes
@@ -46,12 +42,8 @@
 )
 from chia.wallet.puzzle_drivers import Solver
 from chia.wallet.puzzles.puzzle_utils import make_create_coin_condition
-<<<<<<< HEAD
-from chia.wallet.puzzles.singleton_top_layer import match_singleton_puzzle
+from chia.wallet.puzzles.singleton_top_layer_v1_1 import match_singleton_puzzle
 from chia.wallet.trading.offer import Offer
-=======
-from chia.wallet.puzzles.singleton_top_layer_v1_1 import match_singleton_puzzle
->>>>>>> e1cf7f51
 from chia.wallet.transaction_record import TransactionRecord
 from chia.wallet.util.compute_memos import compute_memos
 from chia.wallet.util.debug_spend_bundle import disassemble
@@ -207,14 +199,8 @@
         self.log.debug("Puzzle solution received to wallet: %s", self.wallet_info)
         coin_name = coin_spend.coin.name()
         puzzle: Program = Program.from_bytes(bytes(coin_spend.puzzle_reveal))
-<<<<<<< HEAD
         solution: Program = Program.from_bytes(bytes(coin_spend.solution)).rest().rest().first().first()
         breakpoint()
-=======
-        full_solution: Program = Program.from_bytes(bytes(coin_spend.solution))
-        delegated_puz_solution: Program = Program.from_bytes(bytes(coin_spend.solution)).rest().rest().first().first()
-
->>>>>>> e1cf7f51
         # At this point, the puzzle must be a NFT puzzle.
         # This method will be called only when the wallet state manager uncurried this coin as a NFT puzzle.
 
@@ -224,7 +210,6 @@
         )
         singleton_id = bytes32(uncurried_nft.singleton_launcher_id)
         parent_inner_puzhash = uncurried_nft.nft_state_layer.get_tree_hash()
-<<<<<<< HEAD
         metadata, p2_puzzle_hash = get_metadata_and_phs(uncurried_nft, solution)
         self.log.debug("Got back puzhash from solution: %s", p2_puzzle_hash)
         derivation_record: Optional[
@@ -234,51 +219,6 @@
             p2_puzzle = puzzle_for_pk(derivation_record.pubkey)
         else:
             p2_puzzle = None
-=======
-        self.log.debug("Before spend metadata: %s %s \n%s", metadata, singleton_id, disassemble(delegated_puz_solution))
-
-        if delegated_puz_solution.rest().as_python() == b"":
-            conds = puzzle.run(full_solution)
-        else:
-            conds = delegated_puz_solution.rest().first().rest()
-
-        # for condition in delegated_puz_solution.rest().first().rest().as_itexr():
-        for condition in conds.as_iter():
-            self.log.debug("Checking solution condition: %s", disassemble(condition))
-            if condition.list_len() <= 2:
-                # irrelevant condition
-                continue
-            condition_code = int_from_bytes(condition.first().atom)
-            self.log.debug("Checking condition code: %r", condition_code)
-            if condition_code == -24:
-                # metadata update
-                update_condition = condition
-            elif condition_code == 51 and int_from_bytes(condition.rest().rest().first().atom) == 1:
-                puzhash = bytes32(condition.rest().first().atom)
-                memo = bytes32(condition.as_python()[-1][0])
-                if memo != puzhash:
-                    puzhash_for_derivation_record = memo
-                else:
-                    puzhash_for_derivation_record = puzhash
-
-                self.log.debug("Got back puzhash from solution: %s", puzhash)
-                derivation_record: Optional[
-                    DerivationRecord
-                ] = await self.wallet_state_manager.puzzle_store.get_derivation_record_for_puzzle_hash(
-                    puzhash_for_derivation_record
-                )
-                if derivation_record is None:
-                    # we potentially sent it somewhere
-                    await self.remove_coin(coin_spend.coin, in_transaction=in_transaction)
-                    return
-                new_inner_puzzle = puzzle_for_pk(derivation_record.pubkey)
-            else:
-                raise ValueError("Invalid condition")
-        if new_inner_puzzle is None:
-            raise ValueError("Invalid puzzle")
-        if update_condition is not None:
-            metadata = nft_puzzles.update_metadata(metadata, update_condition)
->>>>>>> e1cf7f51
         parent_coin = None
         coin_record = await self.wallet_state_manager.coin_store.get_coin_record(coin_name)
         if coin_record is None:
@@ -712,14 +652,10 @@
         else:
             return puzzle_info
 
-<<<<<<< HEAD
     async def get_coins_to_offer(
         self, asset_id: Optional[bytes32], amount: Union[Solver, uint64], fee: uint64
     ) -> Set[Coin]:
         assert asset_id is not None
-=======
-    async def get_coins_to_offer(self, asset_id: bytes32, amount: uint64) -> Set[Coin]:
->>>>>>> e1cf7f51
         nft_coin: Optional[NFTCoinInfo] = self.get_nft(asset_id)
         if nft_coin is None:
             raise ValueError("An asset ID was specified that this wallet doesn't track")
@@ -802,7 +738,6 @@
             coin_announcements_to_consume=coin_announcements_to_consume,
             puzzle_announcements_to_consume=puzzle_announcements_to_consume,
         )
-<<<<<<< HEAD
         p2_puzzles: List[bytes32] = []
         for spend in unsigned_spend_bundle.coin_spends:
             try:
@@ -810,9 +745,6 @@
             except Exception:
                 pass
         spend_bundle = await self.sign(unsigned_spend_bundle, p2_puzzles)
-=======
-        spend_bundle = await self.sign(unsigned_spend_bundle)
->>>>>>> e1cf7f51
 
         tx_list = [
             TransactionRecord(
@@ -913,12 +845,7 @@
                 )
 
             nft_layer_solution = Program.to([innersol, coin_info.coin.amount])
-<<<<<<< HEAD
-
-            assert coin_info.lineage_proof is not None
-=======
             assert isinstance(coin_info.lineage_proof, LineageProof)
->>>>>>> e1cf7f51
             singleton_solution = Program.to(
                 [coin_info.lineage_proof.to_program(), coin_info.coin.amount, nft_layer_solution]
             )
@@ -932,7 +859,6 @@
 
         unsigned_spend_bundle = SpendBundle.aggregate([nft_spend_bundle, chia_spend_bundle])
 
-<<<<<<< HEAD
         return (unsigned_spend_bundle, chia_tx)
 
     async def create_offer_transactions(
@@ -975,7 +901,4 @@
             offer.requested_payments,
             new_bundle,
             offer.driver_dict,
-        )
-=======
-        return (unsigned_spend_bundle, chia_tx)
->>>>>>> e1cf7f51
+        )