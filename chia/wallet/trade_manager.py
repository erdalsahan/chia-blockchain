--- conflicted
+++ resolved
@@ -370,10 +370,6 @@
                     else:
                         asset_id = id
                         wallet = await self.wallet_state_manager.get_wallet_for_asset_id(asset_id.hex())
-<<<<<<< HEAD
-=======
-                        wallet_id = wallet.id()
->>>>>>> 9acfd90b
                     if not callable(getattr(wallet, "get_coins_to_offer", None)):  # ATTENTION: new wallets
                         raise ValueError(f"Cannot offer coins from wallet id {wallet.id()}")
                     coins_to_offer[id] = await wallet.get_coins_to_offer(asset_id, uint64(abs(amount)))
@@ -385,11 +381,7 @@
                         puzzle_driver: PuzzleInfo = wallet.get_puzzle_info(asset_id)
                         if asset_id in driver_dict and driver_dict[asset_id] != puzzle_driver:
                             raise ValueError(
-<<<<<<< HEAD
                                 f"driver_dict specified {driver_dict[asset_id]}, was expecting {puzzle_driver}"
-=======
-                                f"driver_dict specified {driver_dict[asset_id]}," f" was expecting {puzzle_driver}"
->>>>>>> 9acfd90b
                             )
                         else:
                             driver_dict[asset_id] = puzzle_driver
@@ -404,24 +396,15 @@
 
             all_transactions: List[TransactionRecord] = []
             fee_left_to_pay: uint64 = fee
-<<<<<<< HEAD
             for id, selected_coins in coins_to_offer.items():
                 if isinstance(id, int):
                     wallet = self.wallet_state_manager.wallets[id]
                 else:
                     wallet = await self.wallet_state_manager.get_wallet_for_asset_id(id.hex())
-                # This should probably not switch on whether or not we're spending a CAT but it has to for now
-                # ATTENTION: new_wallets
-                if wallet.type() == WalletType.CAT:
-                    txs = await wallet.generate_signed_transaction(
-                        [abs(offer_dict[id])],
-=======
-            for wallet_id, selected_coins in coins_to_offer.items():
-                wallet = self.wallet_state_manager.wallets[wallet_id]
                 # This should probably not switch on whether or not we're spending XCH but it has to for now
                 if wallet.type() == WalletType.STANDARD_WALLET:
                     tx = await wallet.generate_signed_transaction(
-                        abs(offer_dict[int(wallet_id)]),
+                        abs(offer_dict[id]),
                         Offer.ph(),
                         fee=fee_left_to_pay,
                         coins=set(selected_coins),
@@ -435,7 +418,6 @@
                     txs = await wallet.generate_signed_transaction(
                         # [abs(offer_dict[id])],
                         amounts,
->>>>>>> 9acfd90b
                         [Offer.ph()],
                         fee=fee_left_to_pay,
                         coins=set(selected_coins),
@@ -443,16 +425,10 @@
                     )
                     all_transactions.extend(txs)
                 else:
-<<<<<<< HEAD
-                    tx = await wallet.generate_signed_transaction(
-                        abs(offer_dict[id]),
-                        Offer.ph(),
-=======
                     # ATTENTION: new_wallets
                     txs = await wallet.generate_signed_transaction(
-                        [abs(offer_dict[int(wallet_id)])],
+                        [abs(offer_dict[id])],
                         [Offer.ph()],
->>>>>>> 9acfd90b
                         fee=fee_left_to_pay,
                         coins=set(selected_coins),
                         puzzle_announcements_to_consume=announcements_to_assert,
