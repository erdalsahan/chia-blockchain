from __future__ import annotations
<<<<<<< HEAD
=======

>>>>>>> 8bf2d2ff
import dataclasses
import logging
import time
import traceback
<<<<<<< HEAD
from typing import Dict, List, Optional, Tuple, Union, Set, TYPE_CHECKING
=======
from typing import Any, Dict, List, Optional, Set, Tuple, Union

from typing_extensions import Literal
>>>>>>> 8bf2d2ff

from chia.data_layer.data_layer_wallet import DataLayerWallet
from chia.protocols.wallet_protocol import CoinState
from chia.server.ws_connection import WSChiaConnection
from chia.types.blockchain_format.coin import Coin, coin_as_list
from chia.types.blockchain_format.program import Program
from chia.types.blockchain_format.sized_bytes import bytes32
from chia.types.spend_bundle import SpendBundle
from chia.util.db_wrapper import DBWrapper2
from chia.util.hash import std_hash
from chia.util.ints import uint32, uint64
from chia.wallet.db_wallet.db_wallet_puzzles import ACS_MU_PH
from chia.wallet.nft_wallet.nft_wallet import NFTWallet
from chia.wallet.outer_puzzles import AssetType
from chia.wallet.payment import Payment
from chia.wallet.puzzle_drivers import PuzzleInfo, Solver
from chia.wallet.puzzles.load_clvm import load_clvm_maybe_recompile
from chia.wallet.trade_record import TradeRecord
from chia.wallet.trading.offer import NotarizedPayment, Offer
from chia.wallet.trading.trade_status import TradeStatus
from chia.wallet.trading.trade_store import TradeStore
from chia.wallet.transaction_record import TransactionRecord
from chia.wallet.util.transaction_type import TransactionType
from chia.wallet.util.wallet_types import WalletType
from chia.wallet.wallet import Wallet
from chia.wallet.wallet_coin_record import WalletCoinRecord

<<<<<<< HEAD
if TYPE_CHECKING:
    from chia.wallet.wallet_state_manager import WalletStateManager


class TradeManager:
    wallet_state_manager: WalletStateManager
=======
OFFER_MOD = load_clvm_maybe_recompile("settlement_payments.clvm")


class TradeManager:
    """
    This class is a driver for creating and accepting settlement_payments.clvm style offers.

    By default, standard XCH is supported but to support other types of assets you must implement certain functions on
    the asset's wallet as well as create a driver for its puzzle(s).  Here is a guide to integrating a new types of
    assets with this trade manager:

    Puzzle Drivers:
      - See chia/wallet/outer_puzzles.py for a full description of how to build these
      - The `solve` method must be able to be solved by a Solver that looks like this:
            Solver(
                {
                    "coin": bytes
                    "parent_spend": bytes
                    "siblings": List[bytes]  # other coins of the same type being offered
                    "sibling_spends": List[bytes]  # The parent spends for the siblings
                    "sibling_puzzles": List[Program]  # The inner puzzles of the siblings (always OFFER_MOD)
                    "sibling_solutions": List[Program]  # The inner solution of the siblings
                }
            )

    Wallet:
      - Segments in this code that call general wallet methods are highlighted by comments: # ATTENTION: new wallets
      - To be able to be traded, a wallet must implement these methods on itself:
        - generate_signed_transaction(...) -> List[TransactionRecord]  (See cat_wallet.py for full API)
        - convert_puzzle_hash(puzzle_hash: bytes32) -> bytes32  # Converts a puzzlehash from outer to inner puzzle
        - get_puzzle_info(asset_id: bytes32) -> PuzzleInfo
        - get_coins_to_offer(asset_id: bytes32, amount: uint64) -> Set[Coin]
      - If you would like assets from your wallet to be referenced with just a wallet ID, you must also implement:
        - get_asset_id() -> bytes32
      - Finally, you must make sure that your wallet will respond appropriately when these WSM methods are called:
        - get_wallet_for_puzzle_info(puzzle_info: PuzzleInfo) -> <Your wallet>
        - create_wallet_for_puzzle_info(..., puzzle_info: PuzzleInfo) -> <Your wallet>  (See cat_wallet.py for full API)
        - get_wallet_for_asset_id(asset_id: bytes32) -> <Your wallet>
    """

    wallet_state_manager: Any
>>>>>>> 8bf2d2ff
    log: logging.Logger
    trade_store: TradeStore

    @staticmethod
    async def create(
<<<<<<< HEAD
        wallet_state_manager: WalletStateManager,
        db_wrapper: DBWrapper,
        name: str = None,
    ):
=======
        wallet_state_manager: Any,
        db_wrapper: DBWrapper2,
        name: Optional[str] = None,
    ) -> TradeManager:
>>>>>>> 8bf2d2ff
        self = TradeManager()
        if name:
            self.log = logging.getLogger(name)
        else:
            self.log = logging.getLogger(__name__)

        self.wallet_state_manager = wallet_state_manager
        self.trade_store = await TradeStore.create(db_wrapper)
        return self

    async def get_offers_with_status(self, status: TradeStatus) -> List[TradeRecord]:
        records = await self.trade_store.get_trade_record_with_status(status)
        return records

    async def get_coins_of_interest(
        self,
    ) -> Set[bytes32]:
        """
        Returns list of coins we want to check if they are included in filter,
        These will include coins that belong to us and coins that that on other side of treade
        """
        coin_ids = await self.trade_store.get_coin_ids_of_interest_with_trade_statuses(
            trade_statuses=[TradeStatus.PENDING_ACCEPT, TradeStatus.PENDING_CONFIRM, TradeStatus.PENDING_CANCEL]
        )
        return coin_ids

    async def get_trade_by_coin(self, coin: Coin) -> Optional[TradeRecord]:
        all_trades = await self.get_all_trades()
        for trade in all_trades:
            if trade.status == TradeStatus.CANCELLED.value:
                continue
            if coin in trade.coins_of_interest:
                return trade
        return None

    async def coins_of_interest_farmed(
        self, coin_state: CoinState, fork_height: Optional[uint32], peer: WSChiaConnection
    ) -> None:
        """
        If both our coins and other coins in trade got removed that means that trade was successfully executed
        If coins from other side of trade got farmed without ours, that means that trade failed because either someone
        else completed trade or other side of trade canceled the trade by doing a spend.
        If our coins got farmed but coins from other side didn't, we successfully canceled trade by spending inputs.
        """
        self.log.info(f"coins_of_interest_farmed: {coin_state}")
        trade = await self.get_trade_by_coin(coin_state.coin)
        if trade is None:
            self.log.error(f"Coin: {coin_state.coin}, not in any trade")
            return
        if coin_state.spent_height is None:
            self.log.error(f"Coin: {coin_state.coin}, has not been spent so trade can remain valid")

        # Then let's filter the offer into coins that WE offered
        offer = Offer.from_bytes(trade.offer)
        primary_coin_ids = [c.name() for c in offer.bundle.removals()]
        our_coin_records: List[WalletCoinRecord] = await self.wallet_state_manager.coin_store.get_multiple_coin_records(
            primary_coin_ids
        )
        our_primary_coins: List[Coin] = [cr.coin for cr in our_coin_records]
        our_additions: List[Coin] = list(
            filter(lambda c: offer.get_root_removal(c) in our_primary_coins, offer.bundle.additions())
        )
        our_addition_ids: List[bytes32] = [c.name() for c in our_additions]

        # And get all relevant coin states
        coin_states = await self.wallet_state_manager.wallet_node.get_coin_state(
            our_addition_ids,
            peer=peer,
            fork_height=fork_height,
        )
        assert coin_states is not None
        coin_state_names: List[bytes32] = [cs.coin.name() for cs in coin_states]

        # If any of our settlement_payments were spent, this offer was a success!
        if set(our_addition_ids) == set(coin_state_names):
            height = coin_states[0].created_height
            await self.trade_store.set_status(trade.trade_id, TradeStatus.CONFIRMED, height)
            tx_records: List[TransactionRecord] = await self.calculate_tx_records_for_offer(offer, False)
            for tx in tx_records:
                if TradeStatus(trade.status) == TradeStatus.PENDING_ACCEPT:
                    await self.wallet_state_manager.add_transaction(
                        dataclasses.replace(tx, confirmed_at_height=height, confirmed=True)
                    )

            self.log.info(f"Trade with id: {trade.trade_id} confirmed at height: {height}")
        else:
            # In any other scenario this trade failed
            await self.wallet_state_manager.delete_trade_transactions(trade.trade_id)
            if trade.status == TradeStatus.PENDING_CANCEL.value:
                await self.trade_store.set_status(trade.trade_id, TradeStatus.CANCELLED)
                self.log.info(f"Trade with id: {trade.trade_id} canceled")
            elif trade.status == TradeStatus.PENDING_CONFIRM.value:
                await self.trade_store.set_status(trade.trade_id, TradeStatus.FAILED)
                self.log.warning(f"Trade with id: {trade.trade_id} failed")

    async def get_locked_coins(self, wallet_id: Optional[int] = None) -> Dict[bytes32, WalletCoinRecord]:
        """Returns a dictionary of confirmed coins that are locked by a trade."""
        all_pending = []
        pending_accept = await self.get_offers_with_status(TradeStatus.PENDING_ACCEPT)
        pending_confirm = await self.get_offers_with_status(TradeStatus.PENDING_CONFIRM)
        pending_cancel = await self.get_offers_with_status(TradeStatus.PENDING_CANCEL)
        all_pending.extend(pending_accept)
        all_pending.extend(pending_confirm)
        all_pending.extend(pending_cancel)

        coins_of_interest = []
        for trade_offer in all_pending:
            coins_of_interest.extend([c.name() for c in trade_offer.coins_of_interest])

        result = {}
        coin_records = await self.wallet_state_manager.coin_store.get_multiple_coin_records(coins_of_interest)
        for record in coin_records:
            if wallet_id is None or record.wallet_id == wallet_id:
                result[record.name()] = record

        return result

    async def get_all_trades(self) -> List[TradeRecord]:
        all: List[TradeRecord] = await self.trade_store.get_all_trades()
        return all

    async def get_trade_by_id(self, trade_id: bytes32) -> Optional[TradeRecord]:
        record = await self.trade_store.get_trade_record(trade_id)
        return record

    async def cancel_pending_offer(self, trade_id: bytes32) -> None:
        await self.trade_store.set_status(trade_id, TradeStatus.CANCELLED)
        self.wallet_state_manager.state_changed("offer_cancelled")

    async def cancel_pending_offer_safely(
        self, trade_id: bytes32, fee: uint64 = uint64(0)
    ) -> Optional[List[TransactionRecord]]:
        """This will create a transaction that includes coins that were offered"""
        self.log.info(f"Secure-Cancel pending offer with id trade_id {trade_id.hex()}")
        trade = await self.trade_store.get_trade_record(trade_id)
        if trade is None:
            return None

        all_txs: List[TransactionRecord] = []
        fee_to_pay: uint64 = fee
        for coin in Offer.from_bytes(trade.offer).get_cancellation_coins():
            wallet = await self.wallet_state_manager.get_wallet_for_coin(coin.name())

            if wallet is None:
                continue

            if wallet.type() == WalletType.NFT:
                new_ph = await wallet.wallet_state_manager.main_wallet.get_new_puzzlehash()
            else:
                new_ph = await wallet.get_new_puzzlehash()
            # This should probably not switch on whether or not we're spending a XCH but it has to for now
            if wallet.type() == WalletType.STANDARD_WALLET:
                if fee_to_pay > coin.amount:
                    selected_coins: Set[Coin] = await wallet.select_coins(
                        uint64(fee_to_pay - coin.amount),
                        exclude=[coin],
                    )
                    selected_coins.add(coin)
                else:
                    selected_coins = {coin}
                tx = await wallet.generate_signed_transaction(
                    uint64(sum([c.amount for c in selected_coins]) - fee_to_pay),
                    new_ph,
                    fee=fee_to_pay,
                    coins=selected_coins,
                    ignore_max_send_amount=True,
                )
                all_txs.append(tx)
            else:
                # ATTENTION: new_wallets
                txs = await wallet.generate_signed_transaction(
                    [coin.amount], [new_ph], fee=fee_to_pay, coins={coin}, ignore_max_send_amount=True
                )
                all_txs.extend(txs)
            fee_to_pay = uint64(0)

            cancellation_addition = Coin(coin.name(), new_ph, coin.amount)
            all_txs.append(
                TransactionRecord(
                    confirmed_at_height=uint32(0),
                    created_at_time=uint64(int(time.time())),
                    to_puzzle_hash=new_ph,
                    amount=uint64(coin.amount),
                    fee_amount=fee,
                    confirmed=False,
                    sent=uint32(10),
                    spend_bundle=None,
                    additions=[cancellation_addition],
                    removals=[coin],
                    wallet_id=wallet.id(),
                    sent_to=[],
                    trade_id=None,
                    type=uint32(TransactionType.INCOMING_TX.value),
                    name=cancellation_addition.name(),
                    memos=[],
                )
            )

        for tx in all_txs:
            await self.wallet_state_manager.add_pending_transaction(tx_record=dataclasses.replace(tx, fee_amount=fee))

        await self.trade_store.set_status(trade_id, TradeStatus.PENDING_CANCEL)

        return all_txs

    async def cancel_pending_offers(
        self, trades: List[TradeRecord], fee: uint64 = uint64(0), secure: bool = True
    ) -> Optional[List[TransactionRecord]]:
        """This will create a transaction that includes coins that were offered"""

        all_txs: List[TransactionRecord] = []
        bundles: List[SpendBundle] = []
        fee_to_pay: uint64 = fee
        for trade in trades:
            if trade is None:
                self.log.error("Cannot find offer, skip cancellation.")
                continue

            for coin in Offer.from_bytes(trade.offer).get_primary_coins():
                wallet = await self.wallet_state_manager.get_wallet_for_coin(coin.name())

                if wallet is None:
                    self.log.error(f"Cannot find wallet for offer {trade.trade_id}, skip cancellation.")
                    continue

                if wallet.type() == WalletType.NFT:
                    new_ph = await wallet.wallet_state_manager.main_wallet.get_new_puzzlehash()
                else:
                    new_ph = await wallet.get_new_puzzlehash()
                # This should probably not switch on whether or not we're spending a XCH but it has to for now
                if wallet.type() == WalletType.STANDARD_WALLET:
                    if fee_to_pay > coin.amount:
                        selected_coins: Set[Coin] = await wallet.select_coins(
                            uint64(fee_to_pay - coin.amount),
                            exclude=[coin],
                        )
                        selected_coins.add(coin)
                    else:
                        selected_coins = {coin}
                    tx: TransactionRecord = await wallet.generate_signed_transaction(
                        uint64(sum([c.amount for c in selected_coins]) - fee_to_pay),
                        new_ph,
                        fee=fee_to_pay,
                        coins=selected_coins,
                        ignore_max_send_amount=True,
                    )
                    if tx is not None and tx.spend_bundle is not None:
                        bundles.append(tx.spend_bundle)
                        all_txs.append(dataclasses.replace(tx, spend_bundle=None))
                else:
                    # ATTENTION: new_wallets
                    txs = await wallet.generate_signed_transaction(
                        [coin.amount], [new_ph], fee=fee_to_pay, coins={coin}, ignore_max_send_amount=True
                    )
                    for tx in txs:
                        if tx is not None and tx.spend_bundle is not None:
                            bundles.append(tx.spend_bundle)
                            all_txs.append(dataclasses.replace(tx, spend_bundle=None))
                fee_to_pay = uint64(0)

                cancellation_addition = Coin(coin.name(), new_ph, coin.amount)
                all_txs.append(
                    TransactionRecord(
                        confirmed_at_height=uint32(0),
                        created_at_time=uint64(int(time.time())),
                        to_puzzle_hash=new_ph,
                        amount=uint64(coin.amount),
                        fee_amount=fee,
                        confirmed=False,
                        sent=uint32(10),
                        spend_bundle=None,
                        additions=[cancellation_addition],
                        removals=[coin],
                        wallet_id=wallet.id(),
                        sent_to=[],
                        trade_id=None,
                        type=uint32(TransactionType.INCOMING_TX.value),
                        name=cancellation_addition.name(),
                        memos=[],
                    )
                )
        # Aggregate spend bundles to the first tx
        if len(all_txs) > 0:
            all_txs[0] = dataclasses.replace(all_txs[0], spend_bundle=SpendBundle.aggregate(bundles))
        if secure:
            for tx in all_txs:
                await self.wallet_state_manager.add_pending_transaction(
                    tx_record=dataclasses.replace(tx, fee_amount=fee)
                )
        else:
            self.wallet_state_manager.state_changed("offer_cancelled")
        for trade in trades:
            if secure:
                await self.trade_store.set_status(trade.trade_id, TradeStatus.PENDING_CANCEL)
            else:
                await self.trade_store.set_status(trade.trade_id, TradeStatus.CANCELLED)
        return all_txs

    async def save_trade(self, trade: TradeRecord) -> None:
        await self.trade_store.add_trade_record(trade)
        self.wallet_state_manager.state_changed("offer_added")

    async def create_offer_for_ids(
        self,
        offer: Dict[Union[int, bytes32], int],
        driver_dict: Optional[Dict[bytes32, PuzzleInfo]] = None,
        solver: Optional[Solver] = None,
        fee: uint64 = uint64(0),
        validate_only: bool = False,
        min_coin_amount: Optional[uint64] = None,
        max_coin_amount: Optional[uint64] = None,
    ) -> Union[Tuple[Literal[True], TradeRecord, None], Tuple[Literal[False], None, str]]:
        if driver_dict is None:
            driver_dict = {}
        if solver is None:
            solver = Solver({})
        result = await self._create_offer_for_ids(
            offer, driver_dict, solver, fee=fee, min_coin_amount=min_coin_amount, max_coin_amount=max_coin_amount
        )
        if not result[0] or result[1] is None:
            raise Exception(f"Error creating offer: {result[2]}")

        success, created_offer, error = result

        now = uint64(int(time.time()))
        trade_offer: TradeRecord = TradeRecord(
            confirmed_at_index=uint32(0),
            accepted_at_time=None,
            created_at_time=now,
            is_my_offer=True,
            sent=uint32(0),
            offer=bytes(created_offer),
            taken_offer=None,
            coins_of_interest=created_offer.get_involved_coins(),
            trade_id=created_offer.name(),
            status=uint32(TradeStatus.PENDING_ACCEPT.value),
            sent_to=[],
        )

        if success is True and trade_offer is not None and not validate_only:
            await self.save_trade(trade_offer)

        return success, trade_offer, error

    async def _create_offer_for_ids(
        self,
        offer_dict: Dict[Union[int, bytes32], int],
        driver_dict: Optional[Dict[bytes32, PuzzleInfo]] = None,
        solver: Optional[Solver] = None,
        fee: uint64 = uint64(0),
        min_coin_amount: Optional[uint64] = None,
        max_coin_amount: Optional[uint64] = None,
    ) -> Union[Tuple[Literal[True], Offer, None], Tuple[Literal[False], None, str]]:
        """
        Offer is dictionary of wallet ids and amount
        """
        if driver_dict is None:
            driver_dict = {}
        if solver is None:
            solver = Solver({})
        try:
            coins_to_offer: Dict[Union[int, bytes32], List[Coin]] = {}
            requested_payments: Dict[Optional[bytes32], List[Payment]] = {}
            offer_dict_no_ints: Dict[Optional[bytes32], int] = {}
            for id, amount in offer_dict.items():
                asset_id: Optional[bytes32] = None
                # asset_id can either be none if asset is XCH or
                # bytes32 if another asset (e.g. NFT, CAT)
                if amount > 0:
                    # this is what we are receiving in the trade
                    memos: List[bytes] = []
                    if isinstance(id, int):
                        wallet_id = uint32(id)
                        wallet = self.wallet_state_manager.wallets[wallet_id]
                        p2_ph: bytes32 = await wallet.get_new_puzzlehash()
                        if wallet.type() != WalletType.STANDARD_WALLET:
                            if callable(getattr(wallet, "get_asset_id", None)):  # ATTENTION: new wallets
                                asset_id = bytes32(bytes.fromhex(wallet.get_asset_id()))
                                memos = [p2_ph]
                            else:
                                raise ValueError(
                                    f"Cannot request assets from wallet id {wallet.id()} without more information"
                                )
                    else:
                        p2_ph = await self.wallet_state_manager.main_wallet.get_new_puzzlehash()
                        asset_id = id
                        wallet = await self.wallet_state_manager.get_wallet_for_asset_id(asset_id.hex())
                        memos = [p2_ph]
                    requested_payments[asset_id] = [Payment(p2_ph, uint64(amount), memos)]
                elif amount < 0:
                    # this is what we are sending in the trade
                    if isinstance(id, int):
                        wallet_id = uint32(id)
                        wallet = self.wallet_state_manager.wallets[wallet_id]
                        if wallet.type() != WalletType.STANDARD_WALLET:
                            if callable(getattr(wallet, "get_asset_id", None)):  # ATTENTION: new wallets
                                asset_id = bytes32(bytes.fromhex(wallet.get_asset_id()))
                            else:
                                raise ValueError(
                                    f"Cannot offer assets from wallet id {wallet.id()} without more information"
                                )
                    else:
                        asset_id = id
                        wallet = await self.wallet_state_manager.get_wallet_for_asset_id(asset_id.hex())
                    if not callable(getattr(wallet, "get_coins_to_offer", None)):  # ATTENTION: new wallets
                        raise ValueError(f"Cannot offer coins from wallet id {wallet.id()}")
                    coins_to_offer[id] = await wallet.get_coins_to_offer(
                        asset_id, uint64(abs(amount)), min_coin_amount, max_coin_amount
                    )
                    # Note: if we use check_for_special_offer_making, this is not used.
                elif amount == 0:
                    raise ValueError("You cannot offer nor request 0 amount of something")

                offer_dict_no_ints[asset_id] = amount

                if asset_id is not None and wallet is not None:  # if this asset is not XCH
                    if callable(getattr(wallet, "get_puzzle_info", None)):
                        puzzle_driver: PuzzleInfo = await wallet.get_puzzle_info(asset_id)
                        if asset_id in driver_dict and driver_dict[asset_id] != puzzle_driver:
                            # ignore the case if we're an nft transferring the did owner
                            if self.check_for_owner_change_in_drivers(puzzle_driver, driver_dict[asset_id]):
                                driver_dict[asset_id] = puzzle_driver
                            else:
                                raise ValueError(
                                    f"driver_dict specified {driver_dict[asset_id]}, was expecting {puzzle_driver}"
                                )
                        else:
                            driver_dict[asset_id] = puzzle_driver
                    else:
                        raise ValueError(f"Wallet for asset id {asset_id} is not properly integrated with TradeManager")

            potential_special_offer: Optional[Offer] = await self.check_for_special_offer_making(
                offer_dict_no_ints, driver_dict, solver, fee, min_coin_amount, max_coin_amount
            )

            if potential_special_offer is not None:
                return True, potential_special_offer, None

            all_coins: List[Coin] = [c for coins in coins_to_offer.values() for c in coins]
            notarized_payments: Dict[Optional[bytes32], List[NotarizedPayment]] = Offer.notarize_payments(
                requested_payments, all_coins
            )
            announcements_to_assert = Offer.calculate_announcements(notarized_payments, driver_dict)

            all_transactions: List[TransactionRecord] = []
            fee_left_to_pay: uint64 = fee
            for id, selected_coins in coins_to_offer.items():
                if isinstance(id, int):
                    wallet = self.wallet_state_manager.wallets[id]
                else:
                    wallet = await self.wallet_state_manager.get_wallet_for_asset_id(id.hex())
                # This should probably not switch on whether or not we're spending XCH but it has to for now
                if wallet.type() == WalletType.STANDARD_WALLET:
                    tx = await wallet.generate_signed_transaction(
                        abs(offer_dict[id]),
                        Offer.ph(),
                        fee=fee_left_to_pay,
                        coins=set(selected_coins),
                        puzzle_announcements_to_consume=announcements_to_assert,
                    )
                    all_transactions.append(tx)
                elif wallet.type() == WalletType.NFT:
                    # This is to generate the tx for specific nft assets, i.e. not using
                    # wallet_id as the selector which would select any coins from nft_wallet
                    amounts = [coin.amount for coin in selected_coins]
                    txs = await wallet.generate_signed_transaction(
                        # [abs(offer_dict[id])],
                        amounts,
                        [Offer.ph()],
                        fee=fee_left_to_pay,
                        coins=set(selected_coins),
                        puzzle_announcements_to_consume=announcements_to_assert,
                    )
                    all_transactions.extend(txs)
                else:
                    # ATTENTION: new_wallets
                    txs = await wallet.generate_signed_transaction(
                        [abs(offer_dict[id])],
                        [Offer.ph()],
                        fee=fee_left_to_pay,
                        coins=set(selected_coins),
                        puzzle_announcements_to_consume=announcements_to_assert,
                    )
                    all_transactions.extend(txs)

                fee_left_to_pay = uint64(0)

            total_spend_bundle = SpendBundle.aggregate(
                [x.spend_bundle for x in all_transactions if x.spend_bundle is not None]
            )

            offer = Offer(notarized_payments, total_spend_bundle, driver_dict)
            return True, offer, None

        except Exception as e:
            tb = traceback.format_exc()
            self.log.error(f"Error with creating trade offer: {type(e)}{tb}")
            return False, None, str(e)

    async def maybe_create_wallets_for_offer(self, offer: Offer) -> None:

        for key in offer.arbitrage():
            wsm = self.wallet_state_manager
            if key is None:
                continue
            # ATTENTION: new_wallets
            exists: Optional[Wallet] = await wsm.get_wallet_for_puzzle_info(offer.driver_dict[key])
            if exists is None:
                await wsm.create_wallet_for_puzzle_info(offer.driver_dict[key])

    async def check_offer_validity(self, offer: Offer, peer: WSChiaConnection) -> bool:
        all_removals: List[Coin] = offer.bundle.removals()
        all_removal_names: List[bytes32] = [c.name() for c in all_removals]
        non_ephemeral_removals: List[Coin] = list(
            filter(lambda c: c.parent_coin_info not in all_removal_names, all_removals)
        )
        coin_states = await self.wallet_state_manager.wallet_node.get_coin_state(
            [c.name() for c in non_ephemeral_removals], peer=peer
        )
        return len(coin_states) == len(non_ephemeral_removals) and all([cs.spent_height is None for cs in coin_states])

    async def calculate_tx_records_for_offer(self, offer: Offer, validate: bool) -> List[TransactionRecord]:
        if validate:
            final_spend_bundle: SpendBundle = offer.to_valid_spend()
        else:
            final_spend_bundle = offer.bundle

        settlement_coins: List[Coin] = [c for coins in offer.get_offered_coins().values() for c in coins]
        settlement_coin_ids: List[bytes32] = [c.name() for c in settlement_coins]
        additions: List[Coin] = final_spend_bundle.not_ephemeral_additions()
        removals: List[Coin] = final_spend_bundle.removals()
        all_fees = uint64(final_spend_bundle.fees())

        txs = []

        addition_dict: Dict[uint32, List[Coin]] = {}
        for addition in additions:
            wallet_info = await self.wallet_state_manager.get_wallet_id_for_puzzle_hash(addition.puzzle_hash)
            if wallet_info is not None:
                wallet_id, _ = wallet_info
                if addition.parent_coin_info in settlement_coin_ids:
                    wallet = self.wallet_state_manager.wallets[wallet_id]
                    to_puzzle_hash = await wallet.convert_puzzle_hash(addition.puzzle_hash)  # ATTENTION: new wallets
                    txs.append(
                        TransactionRecord(
                            confirmed_at_height=uint32(0),
                            created_at_time=uint64(int(time.time())),
                            to_puzzle_hash=to_puzzle_hash,
                            amount=uint64(addition.amount),
                            fee_amount=uint64(0),
                            confirmed=False,
                            sent=uint32(10),
                            spend_bundle=None,
                            additions=[addition],
                            removals=[],
                            wallet_id=wallet_id,
                            sent_to=[],
                            trade_id=offer.name(),
                            type=uint32(TransactionType.INCOMING_TRADE.value),
                            name=std_hash(final_spend_bundle.name() + addition.name()),
                            memos=[],
                        )
                    )
                else:  # This is change
                    addition_dict.setdefault(wallet_id, [])
                    addition_dict[wallet_id].append(addition)

        # While we want additions to show up as separate records, removals of the same wallet should show as one
        removal_dict: Dict[uint32, List[Coin]] = {}
        for removal in removals:
            wallet_info = await self.wallet_state_manager.get_wallet_id_for_puzzle_hash(removal.puzzle_hash)
            if wallet_info is not None:
                wallet_id, _ = wallet_info
                removal_dict.setdefault(wallet_id, [])
                removal_dict[wallet_id].append(removal)

        all_removals: List[bytes32] = [r.name() for removals in removal_dict.values() for r in removals]

        for wid, grouped_removals in removal_dict.items():
            wallet = self.wallet_state_manager.wallets[wid]
            to_puzzle_hash = bytes32([1] * 32)  # We use all zeros to be clear not to send here
            removal_tree_hash = Program.to([coin_as_list(rem) for rem in grouped_removals]).get_tree_hash()
            # We also need to calculate the sent amount
            removed: int = sum(c.amount for c in grouped_removals)
            potential_change_coins: List[Coin] = addition_dict[wid] if wid in addition_dict else []
            change_coins: List[Coin] = [c for c in potential_change_coins if c.parent_coin_info in all_removals]
            change_amount: int = sum(c.amount for c in change_coins)
            sent_amount: int = removed - change_amount
            txs.append(
                TransactionRecord(
                    confirmed_at_height=uint32(0),
                    created_at_time=uint64(int(time.time())),
                    to_puzzle_hash=to_puzzle_hash,
                    amount=uint64(sent_amount),
                    fee_amount=all_fees,
                    confirmed=False,
                    sent=uint32(10),
                    spend_bundle=None,
                    additions=change_coins,
                    removals=grouped_removals,
                    wallet_id=wallet.id(),
                    sent_to=[],
                    trade_id=offer.name(),
                    type=uint32(TransactionType.OUTGOING_TRADE.value),
                    name=std_hash(final_spend_bundle.name() + removal_tree_hash),
                    memos=[],
                )
            )

        return txs

    async def respond_to_offer(
        self,
        offer: Offer,
        peer: WSChiaConnection,
        solver: Optional[Solver] = None,
        fee: uint64 = uint64(0),
        min_coin_amount: Optional[uint64] = None,
        max_coin_amount: Optional[uint64] = None,
    ) -> Tuple[TradeRecord, List[TransactionRecord]]:
        if solver is None:
            solver = Solver({})
        take_offer_dict: Dict[Union[bytes32, int], int] = {}
        arbitrage: Dict[Optional[bytes32], int] = offer.arbitrage()

        for asset_id, amount in arbitrage.items():
            if asset_id is None:
                wallet = self.wallet_state_manager.main_wallet
                key: Union[bytes32, int] = int(wallet.id())
            else:
                # ATTENTION: new wallets
                wallet = await self.wallet_state_manager.get_wallet_for_asset_id(asset_id.hex())
                if wallet is None and amount < 0:
                    raise ValueError(f"Do not have a wallet for asset ID: {asset_id} to fulfill offer")
                elif wallet is None or wallet.type() in [WalletType.NFT, WalletType.DATA_LAYER]:
                    key = asset_id
                else:
                    key = int(wallet.id())
            take_offer_dict[key] = amount

        # First we validate that all of the coins in this offer exist
        valid: bool = await self.check_offer_validity(offer, peer)
        if not valid:
            raise ValueError("This offer is no longer valid")
        result = await self._create_offer_for_ids(
            take_offer_dict,
            offer.driver_dict,
            solver,
            fee=fee,
            min_coin_amount=min_coin_amount,
            max_coin_amount=max_coin_amount,
        )
        if not result[0] or result[1] is None:
            raise ValueError(result[2])

        success, take_offer, error = result

        complete_offer = await self.check_for_final_modifications(Offer.aggregate([offer, take_offer]), solver)
        self.log.info(f"COMPLETE OFFER: {complete_offer.to_bech32()}")
        assert complete_offer.is_valid()
        final_spend_bundle: SpendBundle = complete_offer.to_valid_spend()
        await self.maybe_create_wallets_for_offer(complete_offer)

        tx_records: List[TransactionRecord] = await self.calculate_tx_records_for_offer(complete_offer, True)

        trade_record: TradeRecord = TradeRecord(
            confirmed_at_index=uint32(0),
            accepted_at_time=uint64(int(time.time())),
            created_at_time=uint64(int(time.time())),
            is_my_offer=False,
            sent=uint32(0),
            offer=bytes(complete_offer),
            taken_offer=bytes(offer),
            coins_of_interest=complete_offer.get_involved_coins(),
            trade_id=complete_offer.name(),
            status=uint32(TradeStatus.PENDING_CONFIRM.value),
            sent_to=[],
        )

        await self.save_trade(trade_record)

        # Dummy transaction for the sake of the wallet push
        push_tx = TransactionRecord(
            confirmed_at_height=uint32(0),
            created_at_time=uint64(int(time.time())),
            to_puzzle_hash=bytes32([1] * 32),
            amount=uint64(0),
            fee_amount=uint64(0),
            confirmed=False,
            sent=uint32(0),
            spend_bundle=final_spend_bundle,
            additions=[],
            removals=[],
            wallet_id=uint32(0),
            sent_to=[],
            trade_id=bytes32([1] * 32),
            type=uint32(TransactionType.OUTGOING_TRADE.value),
            name=final_spend_bundle.name(),
            memos=[],
        )
        await self.wallet_state_manager.add_pending_transaction(push_tx)
        for tx in tx_records:
            await self.wallet_state_manager.add_transaction(tx)

        return trade_record, [push_tx, *tx_records]

    async def check_for_special_offer_making(
        self,
        offer_dict: Dict[Optional[bytes32], int],
        driver_dict: Dict[bytes32, PuzzleInfo],
        solver: Solver,
        fee: uint64 = uint64(0),
        min_coin_amount: Optional[uint64] = None,
        max_coin_amount: Optional[uint64] = None,
    ) -> Optional[Offer]:
        for puzzle_info in driver_dict.values():
            if (
                puzzle_info.check_type([AssetType.SINGLETON.value, AssetType.METADATA.value, AssetType.OWNERSHIP.value])
                and isinstance(puzzle_info.also().also()["transfer_program"], PuzzleInfo)  # type: ignore
                and puzzle_info.also().also()["transfer_program"].type()  # type: ignore
                == AssetType.ROYALTY_TRANSFER_PROGRAM.value
            ):
                return await NFTWallet.make_nft1_offer(
                    self.wallet_state_manager, offer_dict, driver_dict, fee, min_coin_amount, max_coin_amount
                )
            elif (
                puzzle_info.check_type(
                    [
                        AssetType.SINGLETON.value,
                        AssetType.METADATA.value,
                    ]
                )
                and puzzle_info.also()["updater_hash"] == ACS_MU_PH  # type: ignore
            ):
                return await DataLayerWallet.make_update_offer(
                    self.wallet_state_manager, offer_dict, driver_dict, solver, fee
                )
        return None

    def check_for_owner_change_in_drivers(self, puzzle_info: PuzzleInfo, driver_info: PuzzleInfo) -> bool:
        if puzzle_info.check_type(
            [
                AssetType.SINGLETON.value,
                AssetType.METADATA.value,
                AssetType.OWNERSHIP.value,
            ]
        ) and driver_info.check_type(
            [
                AssetType.SINGLETON.value,
                AssetType.METADATA.value,
                AssetType.OWNERSHIP.value,
            ]
        ):
            old_owner = driver_info.also().also().info["owner"]  # type: ignore
            puzzle_info.also().also().info["owner"] = old_owner  # type: ignore
            if driver_info == puzzle_info:
                return True
        return False

    async def get_offer_summary(self, offer: Offer) -> Dict[str, Any]:
        for puzzle_info in offer.driver_dict.values():
            if (
                puzzle_info.check_type(
                    [
                        AssetType.SINGLETON.value,
                        AssetType.METADATA.value,
                    ]
                )
                and puzzle_info.also()["updater_hash"] == ACS_MU_PH  # type: ignore
            ):
                return await DataLayerWallet.get_offer_summary(offer)
        # Otherwise just return the same thing as the RPC normally does
        offered, requested, infos = offer.summary()
        return {"offered": offered, "requested": requested, "fees": offer.bundle.fees(), "infos": infos}

    async def check_for_final_modifications(self, offer: Offer, solver: Solver) -> Offer:
        for puzzle_info in offer.driver_dict.values():
            if (
                puzzle_info.check_type(
                    [
                        AssetType.SINGLETON.value,
                        AssetType.METADATA.value,
                    ]
                )
                and puzzle_info.also()["updater_hash"] == ACS_MU_PH  # type: ignore
            ):
                return await DataLayerWallet.finish_graftroot_solutions(offer, solver)

        return offer<|MERGE_RESOLUTION|>--- conflicted
+++ resolved
@@ -1,19 +1,12 @@
 from __future__ import annotations
-<<<<<<< HEAD
-=======
-
->>>>>>> 8bf2d2ff
+
 import dataclasses
 import logging
 import time
 import traceback
-<<<<<<< HEAD
-from typing import Dict, List, Optional, Tuple, Union, Set, TYPE_CHECKING
-=======
-from typing import Any, Dict, List, Optional, Set, Tuple, Union
-
-from typing_extensions import Literal
->>>>>>> 8bf2d2ff
+from typing import Dict, List, Optional, Set, Tuple, Union
+
+from typing_extensions import TYPE_CHECKING, Literal
 
 from chia.data_layer.data_layer_wallet import DataLayerWallet
 from chia.protocols.wallet_protocol import CoinState
@@ -41,15 +34,10 @@
 from chia.wallet.wallet import Wallet
 from chia.wallet.wallet_coin_record import WalletCoinRecord
 
-<<<<<<< HEAD
+OFFER_MOD = load_clvm_maybe_recompile("settlement_payments.clvm")
+
 if TYPE_CHECKING:
     from chia.wallet.wallet_state_manager import WalletStateManager
-
-
-class TradeManager:
-    wallet_state_manager: WalletStateManager
-=======
-OFFER_MOD = load_clvm_maybe_recompile("settlement_payments.clvm")
 
 
 class TradeManager:
@@ -89,24 +77,16 @@
         - get_wallet_for_asset_id(asset_id: bytes32) -> <Your wallet>
     """
 
-    wallet_state_manager: Any
->>>>>>> 8bf2d2ff
+    wallet_state_manager: WalletStateManager
     log: logging.Logger
     trade_store: TradeStore
 
     @staticmethod
     async def create(
-<<<<<<< HEAD
         wallet_state_manager: WalletStateManager,
-        db_wrapper: DBWrapper,
-        name: str = None,
-    ):
-=======
-        wallet_state_manager: Any,
         db_wrapper: DBWrapper2,
         name: Optional[str] = None,
     ) -> TradeManager:
->>>>>>> 8bf2d2ff
         self = TradeManager()
         if name:
             self.log = logging.getLogger(name)
