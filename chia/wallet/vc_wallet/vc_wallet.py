from __future__ import annotations

import dataclasses
import logging
import time
import traceback
from typing import TYPE_CHECKING, Dict, List, Optional, Set, Tuple, Type, TypeVar, Union

from blspy import G1Element, G2Element
from clvm.casts import int_to_bytes
from typing_extensions import Unpack

from chia.protocols.wallet_protocol import CoinState
from chia.server.ws_connection import WSChiaConnection
from chia.types.blockchain_format.coin import Coin, coin_as_list
from chia.types.blockchain_format.program import Program
from chia.types.blockchain_format.sized_bytes import bytes32
from chia.types.coin_spend import CoinSpend
from chia.types.spend_bundle import SpendBundle
from chia.util.hash import std_hash
from chia.util.ints import uint32, uint64, uint128
from chia.util.streamable import Streamable
from chia.wallet.conditions import (
    AssertCoinAnnouncement,
    Condition,
    CreateCoinAnnouncement,
    CreatePuzzleAnnouncement,
    UnknownCondition,
    parse_timelock_info,
)
from chia.wallet.did_wallet.did_wallet import DIDWallet
from chia.wallet.payment import Payment
from chia.wallet.puzzle_drivers import Solver
from chia.wallet.puzzles.p2_delegated_puzzle_or_hidden_puzzle import solution_for_conditions
from chia.wallet.trading.offer import Offer
from chia.wallet.transaction_record import TransactionRecord
from chia.wallet.uncurried_puzzle import uncurry_puzzle
from chia.wallet.util.compute_memos import compute_memos
from chia.wallet.util.transaction_type import TransactionType
from chia.wallet.util.tx_config import CoinSelectionConfig, TXConfig
from chia.wallet.util.wallet_sync_utils import fetch_coin_spend_for_coin_state
from chia.wallet.util.wallet_types import WalletType
from chia.wallet.vc_wallet.cr_cat_drivers import CRCAT, CRCATSpend, ProofsChecker, construct_pending_approval_state
from chia.wallet.vc_wallet.vc_drivers import VerifiedCredential
from chia.wallet.vc_wallet.vc_store import VCProofs, VCRecord, VCStore
from chia.wallet.wallet import Wallet
from chia.wallet.wallet_coin_record import WalletCoinRecord
from chia.wallet.wallet_info import WalletInfo
from chia.wallet.wallet_protocol import GSTOptionalArgs, WalletProtocol

if TYPE_CHECKING:
    from chia.wallet.wallet_state_manager import WalletStateManager  # pragma: no cover

_T_VCWallet = TypeVar("_T_VCWallet", bound="VCWallet")


class VCWallet:
    wallet_state_manager: WalletStateManager
    log: logging.Logger
    standard_wallet: Wallet
    wallet_info: WalletInfo
    store: VCStore

    @classmethod
    async def create_new_vc_wallet(
        cls: Type[_T_VCWallet],
        wallet_state_manager: WalletStateManager,
        wallet: Wallet,
        name: Optional[str] = None,
    ) -> _T_VCWallet:
        name = "VCWallet" if name is None else name
        new_wallet: _T_VCWallet = await cls.create(
            wallet_state_manager,
            wallet,
            await wallet_state_manager.user_store.create_wallet(name, uint32(WalletType.VC.value), ""),
            name,
        )
        await wallet_state_manager.add_new_wallet(new_wallet)
        return new_wallet

    @classmethod
    async def create(
        cls: Type[_T_VCWallet],
        wallet_state_manager: WalletStateManager,
        wallet: Wallet,
        wallet_info: WalletInfo,
        name: Optional[str] = None,
    ) -> _T_VCWallet:
        self = cls()
        self.wallet_state_manager = wallet_state_manager
        self.standard_wallet = wallet
        self.log = logging.getLogger(name if name else wallet_info.name)
        self.wallet_info = wallet_info
        self.store = wallet_state_manager.vc_store
        return self

    @classmethod
    def type(cls) -> WalletType:
        return WalletType.VC

    def id(self) -> uint32:
        return self.wallet_info.id

    async def coin_added(
        self, coin: Coin, height: uint32, peer: WSChiaConnection, coin_data: Optional[Streamable]
    ) -> None:
        """
        An unspent coin has arrived to our wallet. Get the parent spend to construct the current VerifiedCredential
        representation of the coin and add it to the DB if it's the newest version of the singleton.
        """
        # TODO Use coin_data instead of calling peer API
        wallet_node = self.wallet_state_manager.wallet_node
        coin_states: Optional[List[CoinState]] = await wallet_node.get_coin_state([coin.parent_coin_info], peer=peer)
        if coin_states is None:
            self.log.error(
                f"Cannot find parent coin of the verified credential coin: {coin.name().hex()}"
            )  # pragma: no cover
            return  # pragma: no cover
        parent_coin_state = coin_states[0]
        cs = await fetch_coin_spend_for_coin_state(parent_coin_state, peer)
        if cs is None:
            self.log.error(
                f"Cannot get verified credential coin: {coin.name().hex()} puzzle and solution"
            )  # pragma: no cover
            return  # pragma: no cover
        try:
            vc = VerifiedCredential.get_next_from_coin_spend(cs)
        except Exception as e:  # pragma: no cover
            self.log.debug(
                f"Syncing VC from coin spend failed (likely means it was revoked): {e}\n{traceback.format_exc()}"
            )
            return
        vc_record: VCRecord = VCRecord(vc, height)
        self.wallet_state_manager.state_changed(
            "vc_coin_added", self.id(), dict(launcher_id=vc_record.vc.launcher_id.hex())
        )
        await self.store.add_or_replace_vc_record(vc_record)

    async def remove_coin(self, coin: Coin, height: uint32) -> None:
        """
        remove the VC if it is transferred to another key
        :param coin:
        :param height:
        :return:
        """
        vc_record: Optional[VCRecord] = await self.store.get_vc_record_by_coin_id(coin.name())
        if vc_record is not None:
            await self.store.delete_vc_record(vc_record.vc.launcher_id)
            self.wallet_state_manager.state_changed(
                "vc_coin_removed", self.id(), dict(launcher_id=vc_record.vc.launcher_id.hex())
            )

    async def get_vc_record_for_launcher_id(self, launcher_id: bytes32) -> VCRecord:
        """
        Go into the store and get the VC Record representing the latest representation of the VC we have on chain.
        """
        vc_record = await self.store.get_vc_record(launcher_id)
        if vc_record is None:
            raise ValueError(f"Verified credential {launcher_id.hex()} doesn't exist.")  # pragma: no cover
        return vc_record

    async def launch_new_vc(
        self,
        provider_did: bytes32,
        tx_config: TXConfig,
        inner_puzzle_hash: Optional[bytes32] = None,
        fee: uint64 = uint64(0),
        extra_conditions: Tuple[Condition, ...] = tuple(),
    ) -> Tuple[VCRecord, List[TransactionRecord]]:
        """
        Given the DID ID of a proof provider, mint a brand new VC with an empty slot for proofs.

        Returns the tx records associated with the transaction as well as the expected unconfirmed VCRecord.
        """
        # Check if we own the DID
        found_did = False
        for _, wallet in self.wallet_state_manager.wallets.items():
            if wallet.type() == WalletType.DECENTRALIZED_ID:
                assert isinstance(wallet, DIDWallet)
                if bytes32.fromhex(wallet.get_my_DID()) == provider_did:
                    found_did = True
                    break
        if not found_did:
            raise ValueError(f"You don't own the DID {provider_did.hex()}")  # pragma: no cover
        # Mint VC
        coins = await self.standard_wallet.select_coins(uint64(1 + fee), tx_config.coin_selection_config)
        if len(coins) == 0:
            raise ValueError("Cannot find a coin to mint the verified credential.")  # pragma: no cover
        if inner_puzzle_hash is None:  # pragma: no cover
            inner_puzzle_hash = await self.standard_wallet.get_puzzle_hash(new=not tx_config.reuse_puzhash)
        original_coin = coins.pop()
        dpuz, coin_spends, vc = VerifiedCredential.launch(
            original_coin,
            provider_did,
            inner_puzzle_hash,
            [inner_puzzle_hash],
            fee=fee,
            extra_conditions=extra_conditions,
        )
        solution = solution_for_conditions(dpuz.rest())
        original_puzzle = await self.standard_wallet.puzzle_for_puzzle_hash(original_coin.puzzle_hash)
        coin_spends.append(CoinSpend(original_coin, original_puzzle, solution))
        spend_bundle = await self.wallet_state_manager.sign_transaction(coin_spends)
        now = uint64(int(time.time()))
        add_list: List[Coin] = list(spend_bundle.additions())
        rem_list: List[Coin] = list(spend_bundle.removals())
        vc_record: VCRecord = VCRecord(vc, uint32(0))
        tx = TransactionRecord(
            confirmed_at_height=uint32(0),
            created_at_time=now,
            to_puzzle_hash=inner_puzzle_hash,
            amount=uint64(1),
            fee_amount=uint64(fee),
            confirmed=False,
            sent=uint32(0),
            spend_bundle=spend_bundle,
            additions=add_list,
            removals=rem_list,
            wallet_id=uint32(1),
            sent_to=[],
            trade_id=None,
            type=uint32(TransactionType.OUTGOING_TX.value),
            name=spend_bundle.name(),
            memos=list(compute_memos(spend_bundle).items()),
            valid_times=parse_timelock_info(extra_conditions),
        )

        return vc_record, [tx]

    async def generate_signed_transaction(
        self,
        vc_id: bytes32,
        tx_config: TXConfig,
        fee: uint64 = uint64(0),
        new_inner_puzhash: Optional[bytes32] = None,
        extra_conditions: Tuple[Condition, ...] = tuple(),
        **kwargs: Unpack[GSTOptionalArgs],
    ) -> List[TransactionRecord]:
        new_proof_hash: Optional[bytes32] = kwargs.get(
            "new_proof_hash", None
        )  # Requires that this key posesses the DID to update the specified VC
        provider_inner_puzhash: Optional[bytes32] = kwargs.get("provider_inner_puzhash", None)
        self_revoke: Optional[bool] = kwargs.get("self_revoke", False)
        """
        Entry point for two standard actions:
         - Cycle the singleton and make an announcement authorizing something
         - Update the hash of the proofs contained within the VC (new_proof_hash is not None)

        Returns a 1 - 3 TransactionRecord objects depending on whether or not there's a fee and whether or not there's
        a DID announcement involved.
        """
        # Find verified credential
        vc_record = await self.get_vc_record_for_launcher_id(vc_id)
        if vc_record.confirmed_at_height == 0:
            raise ValueError(
                f"Verified credential {vc_id.hex()} is not confirmed, please try again later."
            )  # pragma: no cover
        inner_puzhash: bytes32 = vc_record.vc.inner_puzzle_hash
        inner_puzzle: Program = await self.standard_wallet.puzzle_for_puzzle_hash(inner_puzhash)
        if new_inner_puzhash is None:
            new_inner_puzhash = inner_puzhash

        primaries: List[Payment] = [Payment(new_inner_puzhash, uint64(vc_record.vc.coin.amount), [new_inner_puzhash])]

        if fee > 0:
            coin_name = vc_record.vc.coin.name()
            chia_tx = await self.wallet_state_manager.main_wallet.create_tandem_xch_tx(
                fee,
                tx_config,
                extra_conditions=(AssertCoinAnnouncement(asserted_id=coin_name, asserted_msg=coin_name),),
            )
            extra_conditions += (CreateCoinAnnouncement(coin_name),)
        else:
            chia_tx = None
        if new_proof_hash is not None:
            if self_revoke:
                raise ValueError("Cannot add new proofs and revoke at the same time")
            if provider_inner_puzhash is None:
                for _, wallet in self.wallet_state_manager.wallets.items():
                    if wallet.type() == WalletType.DECENTRALIZED_ID:
                        assert isinstance(wallet, DIDWallet)
                        if wallet.did_info.current_inner is not None and wallet.did_info.origin_coin is not None:
                            if vc_record.vc.proof_provider == wallet.did_info.origin_coin.name():
                                provider_inner_puzhash = wallet.did_info.current_inner.get_tree_hash()
                                break
                            else:
                                continue  # pragma: no cover
                else:
                    raise ValueError("VC could not be updated with specified DID info")  # pragma: no cover
            magic_condition = vc_record.vc.magic_condition_for_new_proofs(new_proof_hash, provider_inner_puzhash)
        elif self_revoke:
            magic_condition = vc_record.vc.magic_condition_for_self_revoke()
        else:
            magic_condition = vc_record.vc.standard_magic_condition()
        extra_conditions = (*extra_conditions, UnknownCondition.from_program(magic_condition))
        innersol: Program = self.standard_wallet.make_solution(
            primaries=primaries,
            conditions=extra_conditions,
        )
        did_announcement, coin_spend, vc = vc_record.vc.do_spend(inner_puzzle, innersol, new_proof_hash)
        spend_bundles = [await self.wallet_state_manager.sign_transaction([coin_spend])]
        tx_list: List[TransactionRecord] = []
        if did_announcement is not None:
            # Need to spend DID
            for _, wallet in self.wallet_state_manager.wallets.items():
                if wallet.type() == WalletType.DECENTRALIZED_ID:
                    assert isinstance(wallet, DIDWallet)
                    if bytes32.fromhex(wallet.get_my_DID()) == vc_record.vc.proof_provider:
                        self.log.debug("Creating announcement from DID for vc: %s", vc_id.hex())
<<<<<<< HEAD
                        did_bundle = await wallet.create_message_spend(tx_config, extra_conditions=(did_announcement,))
                        spend_bundles.append(did_bundle)
=======
                        did_tx = await wallet.create_message_spend(
                            tx_config, puzzle_announcements={bytes(did_announcement)}
                        )
                        assert did_tx.spend_bundle is not None
                        spend_bundles.append(did_tx.spend_bundle)
                        tx_list.append(dataclasses.replace(did_tx, spend_bundle=None))
>>>>>>> 1d607122
                        break
            else:
                raise ValueError(
                    f"Cannot find the required DID {vc_record.vc.proof_provider.hex()}."
                )  # pragma: no cover
        if chia_tx is not None and chia_tx.spend_bundle is not None:
            spend_bundles.append(chia_tx.spend_bundle)
            tx_list.append(dataclasses.replace(chia_tx, spend_bundle=None))
        spend_bundle = SpendBundle.aggregate(spend_bundles)
        now = uint64(int(time.time()))
        add_list: List[Coin] = list(spend_bundle.additions())
        rem_list: List[Coin] = list(spend_bundle.removals())
        tx_list.append(
            TransactionRecord(
                confirmed_at_height=uint32(0),
                created_at_time=now,
                to_puzzle_hash=new_inner_puzhash,
                amount=uint64(1),
                fee_amount=uint64(fee),
                confirmed=False,
                sent=uint32(0),
                spend_bundle=spend_bundle,
                additions=add_list,
                removals=rem_list,
                wallet_id=self.id(),
                sent_to=[],
                trade_id=None,
                type=uint32(TransactionType.OUTGOING_TX.value),
                name=spend_bundle.name(),
                memos=list(compute_memos(spend_bundle).items()),
                valid_times=parse_timelock_info(extra_conditions),
            )
        )
        return tx_list

    async def revoke_vc(
        self,
        parent_id: bytes32,
        peer: WSChiaConnection,
        tx_config: TXConfig,
        fee: uint64 = uint64(0),
        extra_conditions: Tuple[Condition, ...] = tuple(),
    ) -> List[TransactionRecord]:
        vc_coin_states: List[CoinState] = await self.wallet_state_manager.wallet_node.get_coin_state(
            [parent_id], peer=peer
        )
        if vc_coin_states is None:
            raise ValueError(f"Cannot find verified credential coin: {parent_id.hex()}")  # pragma: no cover
        vc_coin_state = vc_coin_states[0]
        cs: CoinSpend = await fetch_coin_spend_for_coin_state(vc_coin_state, peer)
        vc: VerifiedCredential = VerifiedCredential.get_next_from_coin_spend(cs)

        # Check if we own the DID
        did_wallet: DIDWallet
        for _, wallet in self.wallet_state_manager.wallets.items():
            if wallet.type() == WalletType.DECENTRALIZED_ID:
                assert isinstance(wallet, DIDWallet)
                if bytes32.fromhex(wallet.get_my_DID()) == vc.proof_provider:
                    did_wallet = wallet
                    break
        else:
            return await self.generate_signed_transaction(
                vc.launcher_id,
                tx_config,
                fee,
                self_revoke=True,
            )

        recovery_info: Optional[Tuple[bytes32, bytes32, uint64]] = await did_wallet.get_info_for_recovery()
        if recovery_info is None:
            raise RuntimeError("DID could not currently be accessed while trying to revoke VC")  # pragma: no cover
        _, provider_inner_puzhash, _ = recovery_info

        # Generate spend specific nonce
        coins = {await did_wallet.get_coin()}
        coins.add(vc.coin)
        if fee > 0:
            coins.update(await self.standard_wallet.select_coins(fee, tx_config.coin_selection_config))
        sorted_coins: List[Coin] = sorted(coins, key=Coin.name)
        sorted_coin_list: List[List[Union[bytes32, uint64]]] = [coin_as_list(c) for c in sorted_coins]
        nonce: bytes32 = Program.to(sorted_coin_list).get_tree_hash()
        vc_announcement: AssertCoinAnnouncement = AssertCoinAnnouncement(asserted_id=vc.coin.name(), asserted_msg=nonce)

        # Assemble final bundle
        expected_did_announcement, vc_spend = vc.activate_backdoor(provider_inner_puzhash, announcement_nonce=nonce)
        did_tx: TransactionRecord = await did_wallet.create_message_spend(
            tx_config,
            extra_conditions=(*extra_conditions, expected_did_announcement, vc_announcement),
        )
        assert did_tx.spend_bundle is not None
        final_bundle: SpendBundle = SpendBundle.aggregate([SpendBundle([vc_spend], G2Element()), did_tx.spend_bundle])
        did_tx = dataclasses.replace(did_tx, spend_bundle=final_bundle)
        if fee > 0:
            chia_tx: TransactionRecord = await self.wallet_state_manager.main_wallet.create_tandem_xch_tx(
                fee, tx_config, extra_conditions=(vc_announcement,)
            )
            assert did_tx.spend_bundle is not None
            assert chia_tx.spend_bundle is not None
            did_tx = dataclasses.replace(
                did_tx, spend_bundle=SpendBundle.aggregate([chia_tx.spend_bundle, did_tx.spend_bundle])
            )
            chia_tx = dataclasses.replace(chia_tx, spend_bundle=None)
            return [did_tx, chia_tx]
        else:
            return [did_tx]  # pragma: no cover

    async def add_vc_authorization(self, offer: Offer, solver: Solver, tx_config: TXConfig) -> Tuple[Offer, Solver]:
        """
        This method takes an existing offer and adds a VC authorization spend to it where it can/is willing.
        The only coins types that it looks for to approve are CR-CATs at the moment.
        It will approve a CR-CAT spend if it meets one of the following conditions:
          - It is coming to this wallet (we know we have a valid VC)
          - It is going back to the same puzzle hash it came from (it is change)
          - It is going to the "pending approval" state (we can defer authorization to another user's VC)
          - It is going to the OFFER_MOD (known puzzlehash, intermediate custody-less state, no VC needed)

        Note that the second requirement above means that to make a valid offer of CR-CATs for something else, you must
        send the change back to it's original puzzle hash or else a taker wallet will not approve it.
        """
        # Gather all of the CRCATs being spent and the CRCATs that each creates
        crcat_spends: List[CRCATSpend] = []
        other_spends: List[CoinSpend] = []
        spends_to_fix: Dict[bytes32, CoinSpend] = {}
        for spend in offer.to_valid_spend().coin_spends:
            if CRCAT.is_cr_cat(uncurry_puzzle(spend.puzzle_reveal.to_program()))[0]:
                crcat_spend: CRCATSpend = CRCATSpend.from_coin_spend(spend)
                if crcat_spend.incomplete:
                    crcat_spends.append(crcat_spend)
                    if spend in offer._bundle.coin_spends:
                        spends_to_fix[spend.coin.name()] = spend
                else:
                    if spend in offer._bundle.coin_spends:  # pragma: no cover
                        other_spends.append(spend)
            else:
                if spend in offer._bundle.coin_spends:
                    other_spends.append(spend)

        # Figure out what VC announcements are needed
        announcements_to_make: Dict[bytes32, List[CreatePuzzleAnnouncement]] = {}
        announcements_to_assert: Dict[bytes32, List[AssertCoinAnnouncement]] = {}
        vcs: Dict[bytes32, VerifiedCredential] = {}
        coin_args: Dict[str, List[str]] = {}
        for crcat_spend in crcat_spends:
            # Check first whether we can approve...
            available_vcs: List[VCRecord] = [
                vc_rec
                for vc_rec in await self.store.get_vc_records_by_providers(crcat_spend.crcat.authorized_providers)
                if vc_rec.confirmed_at_height != 0
            ]
            if len(available_vcs) == 0:  # pragma: no cover
                raise ValueError(f"No VC available with provider in {crcat_spend.crcat.authorized_providers}")
            vc: VerifiedCredential = available_vcs[0].vc
            vc_to_use: bytes32 = vc.launcher_id
            vcs[vc_to_use] = vc
            # ...then whether or not we should
            our_crcat: bool = (
                await self.wallet_state_manager.get_wallet_identifier_for_puzzle_hash(
                    crcat_spend.crcat.inner_puzzle_hash
                )
                is not None
            )
            outputs_ok: bool = True
            for cc in [c for c in crcat_spend.inner_conditions if c.at("f").as_int() == 51]:
                if not (
                    (  # it's coming to us
                        await self.wallet_state_manager.get_wallet_identifier_for_puzzle_hash(bytes32(cc.at("rf").atom))
                        is not None
                    )
                    or (  # it's going back where it came from
                        bytes32(cc.at("rf").atom) == crcat_spend.crcat.inner_puzzle_hash
                    )
                    or (  # it's going to the pending state
                        cc.at("rrr") != Program.to(None)
                        and cc.at("rrrf").atom is None
                        and bytes32(cc.at("rf").atom)
                        == construct_pending_approval_state(
                            bytes32(cc.at("rrrff").atom), uint64(cc.at("rrf").as_int())
                        ).get_tree_hash()
                    )
                    or bytes32(cc.at("rf").atom) == Offer.ph()  # it's going to the offer mod
                ):
                    outputs_ok = False  # pragma: no cover
            if our_crcat or outputs_ok:
                announcements_to_make.setdefault(vc_to_use, [])
                announcements_to_assert.setdefault(vc_to_use, [])
                announcements_to_make[vc_to_use].append(
                    CreatePuzzleAnnouncement(crcat_spend.crcat.expected_announcement())
                )
                announcements_to_assert[vc_to_use].extend(
                    [
                        AssertCoinAnnouncement(
                            asserted_id=crcat_spend.crcat.coin.name(),
                            asserted_msg=b"\xcd" + std_hash(crc.inner_puzzle_hash + int_to_bytes(crc.coin.amount)),
                        )
                        for crc in crcat_spend.children
                    ]
                )

                coin_name: str = crcat_spend.crcat.coin.name().hex()
                coin_args[coin_name] = [
                    await self.proof_of_inclusions_for_root_and_keys(
                        # It's on my TODO list to fix the below line -Quex
                        vc.proof_hash,  # type: ignore
                        ProofsChecker.from_program(uncurry_puzzle(crcat_spend.crcat.proofs_checker)).flags,
                    ),
                    "()",  # not general
                    "0x" + vc.proof_provider.hex(),
                    "0x" + vc.launcher_id.hex(),
                    "0x" + vc.wrap_inner_with_backdoor().get_tree_hash().hex(),
                ]
                if crcat_spend.crcat.coin.name() in spends_to_fix:
                    spend_to_fix: CoinSpend = spends_to_fix[crcat_spend.crcat.coin.name()]
                    other_spends.append(
                        dataclasses.replace(
                            spend_to_fix,
                            solution=spend_to_fix.solution.to_program().replace(
                                ff=coin_args[coin_name][0],
                                frf=Program.to(None),  # not general
                                frrf=bytes32.from_hexstr(coin_args[coin_name][2]),
                                frrrf=bytes32.from_hexstr(coin_args[coin_name][3]),
                                frrrrf=bytes32.from_hexstr(coin_args[coin_name][4]),
                            ),
                        )
                    )
            else:
                raise ValueError("Wallet cannot verify all spends in specified offer")  # pragma: no cover

        vc_spends: List[SpendBundle] = []
        for launcher_id, vc in vcs.items():
            vc_spends.append(
                SpendBundle.aggregate(
                    [
                        tx.spend_bundle
                        for tx in (
                            await self.generate_signed_transaction(
                                launcher_id,
                                tx_config,
                                extra_conditions=(
                                    *announcements_to_assert[launcher_id],
                                    *announcements_to_make[launcher_id],
                                ),
                            )
                        )
                        if tx.spend_bundle is not None
                    ]
                )
            )

        return Offer.from_spend_bundle(
            SpendBundle.aggregate(
                [
                    SpendBundle(
                        [
                            *(
                                spend
                                for spend in offer.to_spend_bundle().coin_spends
                                if spend.coin.parent_coin_info == bytes32([0] * 32)
                            ),
                            *other_spends,
                        ],
                        offer._bundle.aggregated_signature,
                    ),
                    *vc_spends,
                ]
            )
        ), Solver({"vc_authorizations": coin_args})

    async def get_vc_with_provider_in_and_proofs(
        self, authorized_providers: List[bytes32], proofs: List[str]
    ) -> VerifiedCredential:
        vc_records: List[VCRecord] = await self.store.get_vc_records_by_providers(authorized_providers)
        if len(vc_records) == 0:  # pragma: no cover
            raise ValueError(f"VCWallet has no VCs with providers in the following list: {authorized_providers}")
        else:
            for rec in vc_records:
                if rec.vc.proof_hash is None:
                    continue  # pragma: no cover
                vc_proofs: Optional[VCProofs] = await self.store.get_proofs_for_root(rec.vc.proof_hash)
                if vc_proofs is None:
                    continue  # pragma: no cover
                if all(proof in vc_proofs.key_value_pairs for proof in proofs):
                    return rec.vc
        raise ValueError(f"No authorized VC has the correct proofs: {proofs}")  # pragma: no cover

    async def proof_of_inclusions_for_root_and_keys(self, root: bytes32, keys: List[str]) -> Program:
        vc_proofs: Optional[VCProofs] = await self.store.get_proofs_for_root(root)
        if vc_proofs is None:
            raise RuntimeError(f"No proofs exist for VC root: {root.hex()}")  # pragma: no cover
        else:
            return vc_proofs.prove_keys(keys)

    async def select_coins(
        self,
        amount: uint64,
        coin_selection_config: CoinSelectionConfig,
    ) -> Set[Coin]:
        raise RuntimeError("VCWallet does not support select_coins()")  # pragma: no cover

    async def get_confirmed_balance(self, record_list: Optional[Set[WalletCoinRecord]] = None) -> uint128:
        """The VC wallet doesn't really have a balance."""
        return uint128(0)  # pragma: no cover

    async def get_unconfirmed_balance(self, record_list: Optional[Set[WalletCoinRecord]] = None) -> uint128:
        """The VC wallet doesn't really have a balance."""
        return uint128(0)  # pragma: no cover

    async def get_spendable_balance(self, unspent_records: Optional[Set[WalletCoinRecord]] = None) -> uint128:
        """The VC wallet doesn't really have a balance."""
        return uint128(0)  # pragma: no cover

    async def get_pending_change_balance(self) -> uint64:
        return uint64(0)  # pragma: no cover

    async def get_max_send_amount(self, records: Optional[Set[WalletCoinRecord]] = None) -> uint128:
        """This is the confirmed balance, which we set to 0 as the VC wallet doesn't have one."""
        return uint128(0)  # pragma: no cover

    def puzzle_hash_for_pk(self, pubkey: G1Element) -> bytes32:
        raise RuntimeError("VCWallet does not support puzzle_hash_for_pk")  # pragma: no cover

    def require_derivation_paths(self) -> bool:
        return False

    def get_name(self) -> str:
        return self.wallet_info.name  # pragma: no cover

    async def match_hinted_coin(self, coin: Coin, hint: bytes32) -> bool:
        return False


if TYPE_CHECKING:
    _dummy: WalletProtocol[VerifiedCredential] = VCWallet()  # pragma: no cover<|MERGE_RESOLUTION|>--- conflicted
+++ resolved
@@ -307,17 +307,10 @@
                     assert isinstance(wallet, DIDWallet)
                     if bytes32.fromhex(wallet.get_my_DID()) == vc_record.vc.proof_provider:
                         self.log.debug("Creating announcement from DID for vc: %s", vc_id.hex())
-<<<<<<< HEAD
-                        did_bundle = await wallet.create_message_spend(tx_config, extra_conditions=(did_announcement,))
-                        spend_bundles.append(did_bundle)
-=======
-                        did_tx = await wallet.create_message_spend(
-                            tx_config, puzzle_announcements={bytes(did_announcement)}
-                        )
+                        did_tx = await wallet.create_message_spend(tx_config, extra_conditions=(did_announcement,))
                         assert did_tx.spend_bundle is not None
                         spend_bundles.append(did_tx.spend_bundle)
                         tx_list.append(dataclasses.replace(did_tx, spend_bundle=None))
->>>>>>> 1d607122
                         break
             else:
                 raise ValueError(
