--- conflicted
+++ resolved
@@ -728,13 +728,6 @@
                 return None
 
             if curr_peak_height <= request.height < curr_peak_height + self.config["sync_blocks_behind_threshold"]:
-<<<<<<< HEAD
-                # TODO: We get here if we encountered a heavier peak with a
-                # lower height than ours. We don't seem to handle this case
-                # right now. This ends up requesting the block at *our* peak
-                # height.
-=======
->>>>>>> 4e7a5147
                 # This case of being behind but not by so much
                 if await self.short_sync_batch(peer, uint32(max(curr_peak_height - 6, 0)), request.height):
                     return None
