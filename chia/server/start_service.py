--- conflicted
+++ resolved
@@ -68,7 +68,7 @@
         self._rpc_task: Optional[asyncio.Task] = None
         self._rpc_close_task: Optional[asyncio.Task] = None
         self._network_id: str = network_id
-<<<<<<< HEAD
+        self.max_request_body_size = max_request_body_size
         self._running_new_process = running_new_process
 
         # when we start this service as a component of an existing process,
@@ -76,10 +76,6 @@
         if running_new_process:
             proctitle_name = f"chia_{service_name_prefix}{service_name}"
             setproctitle(proctitle_name)
-=======
-        self._handle_signals = handle_signals
-        self.max_request_body_size = max_request_body_size
->>>>>>> 779e5fd6
 
         self._log = logging.getLogger(service_name)
 
