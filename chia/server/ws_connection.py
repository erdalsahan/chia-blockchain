--- conflicted
+++ resolved
@@ -3,7 +3,7 @@
 import logging
 import time
 import traceback
-from typing import Any, Callable, Dict, List, Optional, Tuple
+from typing import Any, Callable, Dict, List, Optional
 
 from aiohttp import WSCloseCode, WSMessage, WSMsgType
 
@@ -98,7 +98,6 @@
         self.request_results: Dict[uint16, Message] = {}
         self.closed = False
         self.connection_type: Optional[NodeType] = None
-        self.capabilities: Optional[List[Tuple[uint16, str]]] = None
         if is_outbound:
             self.request_nonce: uint16 = uint16(0)
         else:
@@ -121,7 +120,6 @@
         protocol_version: str,
         server_port: int,
         local_type: NodeType,
-        capabilities: List[Tuple[uint16, str]],
     ) -> None:
         if self.is_outbound:
             outbound_handshake = make_msg(
@@ -132,11 +130,7 @@
                     chia_full_version_str(),
                     uint16(server_port),
                     uint8(local_type.value),
-<<<<<<< HEAD
-                    capabilities,
-=======
                     self.local_capabilities_for_handshake,
->>>>>>> f3482987
                 ),
             )
             assert outbound_handshake is not None
@@ -162,13 +156,8 @@
             self.protocol_version = inbound_handshake.protocol_version
             self.peer_server_port = inbound_handshake.server_port
             self.connection_type = NodeType(inbound_handshake.node_type)
-<<<<<<< HEAD
-            self.capabilities = inbound_handshake.capabilities
-            self.log.debug(f"heandshake {inbound_handshake.capabilities}")
-=======
             # "1" means capability is enabled
             self.peer_capabilities = [Capability(x[0]) for x in inbound_handshake.capabilities if x[1] == "1"]
->>>>>>> f3482987
         else:
             try:
                 message = await self._read_one_message()
@@ -198,23 +187,14 @@
                     chia_full_version_str(),
                     uint16(server_port),
                     uint8(local_type.value),
-<<<<<<< HEAD
-                    capabilities,
-=======
                     self.local_capabilities_for_handshake,
->>>>>>> f3482987
                 ),
             )
             await self._send_message(outbound_handshake)
             self.peer_server_port = inbound_handshake.server_port
             self.connection_type = NodeType(inbound_handshake.node_type)
-<<<<<<< HEAD
-            self.capabilities = inbound_handshake.capabilities
-            self.log.debug(f"heandshake {inbound_handshake.capabilities}")
-=======
             # "1" means capability is enabled
             self.peer_capabilities = [Capability(x[0]) for x in inbound_handshake.capabilities if x[1] == "1"]
->>>>>>> f3482987
 
         self.outbound_task = asyncio.create_task(self.outbound_handler())
         self.inbound_task = asyncio.create_task(self.inbound_handler())
@@ -345,6 +325,7 @@
                     await self.ban_peer_bad_protocol(self.error_message)
                     raise ProtocolError(Err.INVALID_PROTOCOL_MESSAGE, [error_message])
                 ret_attr = getattr(class_for_type(self.local_type), ProtocolMessageTypes(result.type).name, None)
+
                 req_annotations = ret_attr.__annotations__
                 req = None
                 for key in req_annotations:
