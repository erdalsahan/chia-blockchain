import logging
import pathlib
from typing import Dict

from chia.consensus.constants import ConsensusConstants
from chia.consensus.default_constants import DEFAULT_CONSTANTS
from chia.rpc.timelord_rpc_api import TimelordRpcApi
from chia.server.outbound_message import NodeType
from chia.server.start_service import RpcInfo, Service, async_run
from chia.timelord.timelord import Timelord
from chia.timelord.timelord_api import TimelordAPI
from chia.types.peer_info import PeerInfo
<<<<<<< HEAD
from chia.util.chia_logging import initialize_logging
from chia.util.config import load_config_cli
=======
from chia.util.config import load_config, load_config_cli
>>>>>>> 9a4316f9
from chia.util.default_root import DEFAULT_ROOT_PATH

# See: https://bugs.python.org/issue29288
"".encode("idna")

SERVICE_NAME = "timelord"


log = logging.getLogger(__name__)


def create_timelord_service(
    root_path: pathlib.Path,
    config: Dict,
    constants: ConsensusConstants,
<<<<<<< HEAD
    parse_cli_args: bool = True,
    connect_to_daemon: bool = True,
    service_name_prefix: str = "",
    running_new_process: bool = True,
) -> Service:
=======
) -> Dict:
    service_config = config[SERVICE_NAME]
>>>>>>> 9a4316f9

    connect_peers = [PeerInfo(service_config["full_node_peer"]["host"], service_config["full_node_peer"]["port"])]
    overrides = service_config["network_overrides"]["constants"][service_config["selected_network"]]
    updated_constants = constants.replace_str_to_bytes(**overrides)

    node = Timelord(root_path, service_config, updated_constants)
    peer_api = TimelordAPI(node)
<<<<<<< HEAD
    network_id = config["selected_network"]

    rpc_info: RpcInfo = None
    if config.get("start_rpc_server", True):
        rpc_info = (TimelordRpcApi, config.get("rpc_port", 8557))

    return Service(
=======
    network_id = service_config["selected_network"]
    kwargs = dict(
>>>>>>> 9a4316f9
        root_path=root_path,
        config=config,
        peer_api=peer_api,
        node=node,
        node_type=NodeType.TIMELORD,
        advertised_port=service_config["port"],
        service_name=SERVICE_NAME,
        server_listen_ports=[service_config["port"]],
        connect_peers=connect_peers,
        auth_connect_peers=False,
        network_id=network_id,
        rpc_info=rpc_info,
        parse_cli_args=parse_cli_args,
        connect_to_daemon=connect_to_daemon,
    )

<<<<<<< HEAD

async def main() -> None:
    config = load_config_cli(DEFAULT_ROOT_PATH, "config.yaml", SERVICE_NAME)
    initialize_logging(
        service_name=SERVICE_NAME,
        logging_config=config["service_name"]["logging"],
        root_path=DEFAULT_ROOT_PATH,
    )
    service = create_timelord_service(DEFAULT_ROOT_PATH, config, DEFAULT_CONSTANTS)
    await service.setup_process_global_state()
    await service.run()
=======
    if service_config.get("start_rpc_server", True):
        kwargs["rpc_info"] = (TimelordRpcApi, service_config.get("rpc_port", 8557))

    return kwargs


def main() -> None:
    # TODO: refactor to avoid the double load
    config = load_config(DEFAULT_ROOT_PATH, "config.yaml")
    service_config = load_config_cli(DEFAULT_ROOT_PATH, "config.yaml", SERVICE_NAME)
    config[SERVICE_NAME] = service_config
    kwargs = service_kwargs_for_timelord(DEFAULT_ROOT_PATH, config, DEFAULT_CONSTANTS)
    return run_service(**kwargs)
>>>>>>> 9a4316f9


if __name__ == "__main__":
    async_run(main())<|MERGE_RESOLUTION|>--- conflicted
+++ resolved
@@ -10,12 +10,8 @@
 from chia.timelord.timelord import Timelord
 from chia.timelord.timelord_api import TimelordAPI
 from chia.types.peer_info import PeerInfo
-<<<<<<< HEAD
 from chia.util.chia_logging import initialize_logging
-from chia.util.config import load_config_cli
-=======
 from chia.util.config import load_config, load_config_cli
->>>>>>> 9a4316f9
 from chia.util.default_root import DEFAULT_ROOT_PATH
 
 # See: https://bugs.python.org/issue29288
@@ -31,16 +27,9 @@
     root_path: pathlib.Path,
     config: Dict,
     constants: ConsensusConstants,
-<<<<<<< HEAD
-    parse_cli_args: bool = True,
     connect_to_daemon: bool = True,
-    service_name_prefix: str = "",
-    running_new_process: bool = True,
 ) -> Service:
-=======
-) -> Dict:
     service_config = config[SERVICE_NAME]
->>>>>>> 9a4316f9
 
     connect_peers = [PeerInfo(service_config["full_node_peer"]["host"], service_config["full_node_peer"]["port"])]
     overrides = service_config["network_overrides"]["constants"][service_config["selected_network"]]
@@ -48,18 +37,13 @@
 
     node = Timelord(root_path, service_config, updated_constants)
     peer_api = TimelordAPI(node)
-<<<<<<< HEAD
-    network_id = config["selected_network"]
+    network_id = service_config["selected_network"]
 
     rpc_info: RpcInfo = None
     if config.get("start_rpc_server", True):
         rpc_info = (TimelordRpcApi, config.get("rpc_port", 8557))
 
     return Service(
-=======
-    network_id = service_config["selected_network"]
-    kwargs = dict(
->>>>>>> 9a4316f9
         root_path=root_path,
         config=config,
         peer_api=peer_api,
@@ -72,14 +56,15 @@
         auth_connect_peers=False,
         network_id=network_id,
         rpc_info=rpc_info,
-        parse_cli_args=parse_cli_args,
         connect_to_daemon=connect_to_daemon,
     )
 
-<<<<<<< HEAD
 
 async def main() -> None:
-    config = load_config_cli(DEFAULT_ROOT_PATH, "config.yaml", SERVICE_NAME)
+    # TODO: refactor to avoid the double load
+    config = load_config(DEFAULT_ROOT_PATH, "config.yaml")
+    service_config = load_config_cli(DEFAULT_ROOT_PATH, "config.yaml", SERVICE_NAME)
+    config[SERVICE_NAME] = service_config
     initialize_logging(
         service_name=SERVICE_NAME,
         logging_config=config["service_name"]["logging"],
@@ -88,21 +73,6 @@
     service = create_timelord_service(DEFAULT_ROOT_PATH, config, DEFAULT_CONSTANTS)
     await service.setup_process_global_state()
     await service.run()
-=======
-    if service_config.get("start_rpc_server", True):
-        kwargs["rpc_info"] = (TimelordRpcApi, service_config.get("rpc_port", 8557))
-
-    return kwargs
-
-
-def main() -> None:
-    # TODO: refactor to avoid the double load
-    config = load_config(DEFAULT_ROOT_PATH, "config.yaml")
-    service_config = load_config_cli(DEFAULT_ROOT_PATH, "config.yaml", SERVICE_NAME)
-    config[SERVICE_NAME] = service_config
-    kwargs = service_kwargs_for_timelord(DEFAULT_ROOT_PATH, config, DEFAULT_CONSTANTS)
-    return run_service(**kwargs)
->>>>>>> 9a4316f9
 
 
 if __name__ == "__main__":
