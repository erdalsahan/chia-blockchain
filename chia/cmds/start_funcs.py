from __future__ import annotations

import asyncio
import os
import subprocess
import sys
from concurrent.futures import ThreadPoolExecutor
from pathlib import Path
from typing import Any, Dict, Optional

from chia.cmds.passphrase_funcs import get_current_passphrase
from chia.daemon.client import DaemonProxy, connect_to_daemon_and_validate
from chia.util.errors import KeychainMaxUnlockAttempts
from chia.util.keychain import Keychain
from chia.util.service_groups import services_for_groups


def launch_start_daemon(root_path: Path) -> subprocess.Popen:
    os.environ["CHIA_ROOT"] = str(root_path)
    # TODO: use startupinfo=subprocess.DETACHED_PROCESS on windows
<<<<<<< HEAD
    chia = sys.argv[0]
    if 'nt' == os.name:
        startupinfo = subprocess.STARTUPINFO()
        startupinfo.dwFlags |= subprocess.DETACHED_PROCESS    
        startupinfo.dwFlags |= subprocess.CREATE_NEW_PROCESS_GROUP   
        startupinfo.dwFlags |= subprocess.STARTF_USESHOWWINDOW           
        startupinfo.wShowWindow = subprocess.SW_HIDE    
        return subprocess.Popen(f"{chia} run_daemon --wait-for-unlock".split(),encoding="utf-8", shell=True,startupinfo=startupinfo,stdout=subprocess.PIPE)
        
    process = subprocess.Popen(f"{chia} run_daemon --wait-for-unlock".split(), encoding="utf-8",stdout=subprocess.PIPE)
=======
    process = subprocess.Popen([sys.argv[0], "run_daemon", "--wait-for-unlock"], stdout=subprocess.PIPE)
>>>>>>> 789acbe7
    return process


async def create_start_daemon_connection(root_path: Path, config: Dict[str, Any]) -> Optional[DaemonProxy]:
    connection = await connect_to_daemon_and_validate(root_path, config)
    if connection is None:
        print("Starting daemon")
        # launch a daemon
        process = launch_start_daemon(root_path)
        # give the daemon a chance to start up
        if process.stdout:
            process.stdout.readline()
        await asyncio.sleep(1)
        # it prints "daemon: listening"
        connection = await connect_to_daemon_and_validate(root_path, config)
    if connection:
        passphrase = None
        if await connection.is_keyring_locked():
            passphrase = Keychain.get_cached_master_passphrase()
            if not Keychain.master_passphrase_is_valid(passphrase):
                with ThreadPoolExecutor(max_workers=1, thread_name_prefix="get_current_passphrase") as executor:
                    passphrase = await asyncio.get_running_loop().run_in_executor(executor, get_current_passphrase)

        if passphrase:
            print("Unlocking daemon keyring")
            await connection.unlock_keyring(passphrase)

        return connection
    return None


async def async_start(root_path: Path, config: Dict[str, Any], group: str, restart: bool) -> None:
    try:
        daemon = await create_start_daemon_connection(root_path, config)
    except KeychainMaxUnlockAttempts:
        print("Failed to unlock keyring")
        return None

    if daemon is None:
        print("Failed to create the chia daemon")
        return None

    for service in services_for_groups(group):
        if await daemon.is_running(service_name=service):
            print(f"{service}: ", end="", flush=True)
            if restart:
                if await daemon.stop_service(service_name=service):
                    print("stopped")
                else:
                    print("stop failed")
            else:
                print("Already running, use `-r` to restart")
                continue
        print(f"{service}: ", end="", flush=True)
        msg = await daemon.start_service(service_name=service)
        success = msg and msg["data"]["success"]

        if success is True:
            print("started")
        else:
            error = "no response"
            if msg:
                error = msg["data"]["error"]
            print(f"{service} failed to start. Error: {error}")
    await daemon.close()<|MERGE_RESOLUTION|>--- conflicted
+++ resolved
@@ -17,21 +17,16 @@
 
 def launch_start_daemon(root_path: Path) -> subprocess.Popen:
     os.environ["CHIA_ROOT"] = str(root_path)
-    # TODO: use startupinfo=subprocess.DETACHED_PROCESS on windows
-<<<<<<< HEAD
-    chia = sys.argv[0]
     if 'nt' == os.name:
         startupinfo = subprocess.STARTUPINFO()
         startupinfo.dwFlags |= subprocess.DETACHED_PROCESS    
         startupinfo.dwFlags |= subprocess.CREATE_NEW_PROCESS_GROUP   
         startupinfo.dwFlags |= subprocess.STARTF_USESHOWWINDOW           
         startupinfo.wShowWindow = subprocess.SW_HIDE    
-        return subprocess.Popen(f"{chia} run_daemon --wait-for-unlock".split(),encoding="utf-8", shell=True,startupinfo=startupinfo,stdout=subprocess.PIPE)
+        return subprocess.Popen([sys.argv[0], "run_daemon", "--wait-for-unlock"],encoding="utf-8", shell=True,startupinfo=startupinfo,stdout=subprocess.PIPE)
         
-    process = subprocess.Popen(f"{chia} run_daemon --wait-for-unlock".split(), encoding="utf-8",stdout=subprocess.PIPE)
-=======
-    process = subprocess.Popen([sys.argv[0], "run_daemon", "--wait-for-unlock"], stdout=subprocess.PIPE)
->>>>>>> 789acbe7
+    process = subprocess.Popen([sys.argv[0], "run_daemon", "--wait-for-unlock"],encoding="utf-8",stdout=subprocess.PIPE)
+    
     return process
 
 
