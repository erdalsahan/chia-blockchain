--- conflicted
+++ resolved
@@ -8,7 +8,7 @@
 from typing import Any, Dict, List, Optional, Tuple
 
 from aiohttp import ClientConnectorError, ClientSession
-from chia_rs import AugSchemeMPL, G1Element, PrivateKey
+from chia_rs import AugSchemeMPL, PrivateKey
 
 from chia.cmds.init_funcs import check_keys
 from chia.daemon.client import DaemonProxy
@@ -30,11 +30,7 @@
     KeychainMalformedResponse,
     KeychainProxyConnectionTimeout,
 )
-<<<<<<< HEAD
-from chia.util.keychain import KEY_TYPES_TO_TYPES, Keychain, KeyData, bytes_to_mnemonic, mnemonic_to_seed
-=======
 from chia.util.keychain import Keychain, KeyData, KeyTypes, bytes_to_mnemonic, mnemonic_to_seed
->>>>>>> ce687050
 from chia.util.observation_root import ObservationRoot
 from chia.util.ws_message import WsRpcMessage
 
@@ -409,7 +405,7 @@
                     self.log.error(f"{err}")
                     raise KeychainMalformedResponse(f"{err}")
                 else:
-                    key = KEY_TYPES_TO_TYPES[response["data"]["type"]].from_bytes(bytes.fromhex(pk_str))
+                    key = KeyTypes.parse_observation_root(bytes.fromhex(pk_str), KeyTypes(response["data"]["key_type"]))
             else:
                 self.handle_error(response)
 
