--- conflicted
+++ resolved
@@ -40,11 +40,7 @@
     raise FileNotFoundError("can't find vdf_client binary")
 
 
-<<<<<<< HEAD
-async def spawn_process(host: str, port: uint16, counter: int, prefer_ipv6: Optional[bool]):
-=======
-async def spawn_process(host: str, port: int, counter: int, lock: asyncio.Lock, prefer_ipv6: Optional[bool]):
->>>>>>> 7b3502d6
+async def spawn_process(host: str, port: uint16, counter: int, lock: asyncio.Lock, prefer_ipv6: Optional[bool]):
     global stopped
     global active_processes
     path_to_vdf_client = find_vdf_client()
