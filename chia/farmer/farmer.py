from __future__ import annotations

import asyncio
import contextlib
import json
import logging
import time
import traceback
from math import floor
from pathlib import Path
from typing import TYPE_CHECKING, Any, AsyncIterator, ClassVar, Dict, List, Optional, Set, Tuple, Union, cast

import aiohttp
import anyio
from chia_rs import AugSchemeMPL, G1Element, G2Element, PrivateKey

from chia.consensus.constants import ConsensusConstants
from chia.daemon.keychain_proxy import KeychainProxy, connect_to_keychain_and_validate, wrap_local_keychain
from chia.plot_sync.delta import Delta
from chia.plot_sync.receiver import Receiver
from chia.pools.pool_config import PoolWalletConfig, add_auth_key, load_pool_config
from chia.protocols import farmer_protocol, harvester_protocol
from chia.protocols.pool_protocol import (
    AuthenticationPayload,
    ErrorResponse,
    GetFarmerResponse,
    PoolErrorCode,
    PostFarmerPayload,
    PostFarmerRequest,
    PutFarmerPayload,
    PutFarmerRequest,
    get_current_authentication_token,
)
from chia.protocols.protocol_message_types import ProtocolMessageTypes
from chia.rpc.rpc_server import StateChangedProtocol, default_get_connections
from chia.server.outbound_message import NodeType, make_msg
from chia.server.server import ChiaServer, ssl_context_for_root
from chia.server.ws_connection import WSChiaConnection
from chia.ssl.create_ssl import get_mozilla_ca_crt
from chia.types.blockchain_format.proof_of_space import ProofOfSpace
from chia.types.blockchain_format.sized_bytes import bytes32
from chia.util.bech32m import decode_puzzle_hash
from chia.util.byte_types import hexstr_to_bytes
from chia.util.config import config_path_for_filename, load_config, lock_and_load_config, save_config
from chia.util.errors import KeychainProxyConnectionFailure
from chia.util.hash import std_hash
from chia.util.ints import uint8, uint16, uint32, uint64
from chia.util.keychain import Keychain
from chia.util.logging import TimedDuplicateFilter
from chia.wallet.derive_keys import (
    find_authentication_sk,
    find_owner_sk,
    master_sk_to_farmer_sk,
    master_sk_to_pool_sk,
    match_address_to_sk,
)
from chia.wallet.puzzles.singleton_top_layer import SINGLETON_MOD

singleton_mod_hash = SINGLETON_MOD.get_tree_hash()

log = logging.getLogger(__name__)

UPDATE_POOL_INFO_INTERVAL: int = 3600
UPDATE_POOL_INFO_FAILURE_RETRY_INTERVAL: int = 120
UPDATE_POOL_FARMER_INFO_INTERVAL: int = 300


def strip_old_entries(pairs: List[Tuple[float, Any]], before: float) -> List[Tuple[float, Any]]:
    for index, [timestamp, points] in enumerate(pairs):
        if timestamp >= before:
            if index == 0:
                return pairs
            if index > 0:
                return pairs[index:]
    return []


def increment_pool_stats(
    pool_states: Dict[bytes32, Any],
    p2_singleton_puzzlehash: bytes32,
    name: str,
    current_time: float,
    count: int = 1,
    value: Optional[Union[int, Dict[str, Any]]] = None,
) -> None:
    if p2_singleton_puzzlehash not in pool_states:
        return
    pool_state = pool_states[p2_singleton_puzzlehash]
    if f"{name}_since_start" in pool_state:
        pool_state[f"{name}_since_start"] += count
    if f"{name}_24h" in pool_state:
        if value is None:
            pool_state[f"{name}_24h"].append((uint32(current_time), pool_state["current_difficulty"]))
        else:
            pool_state[f"{name}_24h"].append((uint32(current_time), value))

        # Age out old 24h information for every signage point regardless
        # of any failures.  Note that this still lets old data remain if
        # the client isn't receiving signage points.
        cutoff_24h = current_time - (24 * 60 * 60)
        pool_state[f"{name}_24h"] = strip_old_entries(pairs=pool_state[f"{name}_24h"], before=cutoff_24h)
    return


"""
HARVESTER PROTOCOL (FARMER <-> HARVESTER)
"""


class Farmer:
    if TYPE_CHECKING:
        from chia.rpc.rpc_server import RpcServiceProtocol

        _protocol_check: ClassVar[RpcServiceProtocol] = cast("Farmer", None)

    def __init__(
        self,
        root_path: Path,
        farmer_config: Dict[str, Any],
        pool_config: Dict[str, Any],
        consensus_constants: ConsensusConstants,
        local_keychain: Optional[Keychain] = None,
    ):
        self.keychain_proxy: Optional[KeychainProxy] = None
        self.local_keychain = local_keychain
        self._root_path = root_path
        self.config = farmer_config
        self.pool_config = pool_config
        # Keep track of all sps, keyed on challenge chain signage point hash
        self.sps: Dict[bytes32, List[farmer_protocol.NewSignagePoint]] = {}

        # Keep track of harvester plot identifier (str), target sp index, and PoSpace for each challenge
        self.proofs_of_space: Dict[bytes32, List[Tuple[str, ProofOfSpace]]] = {}

        # Quality string to plot identifier and challenge_hash, for use with harvester.RequestSignatures
        self.quality_str_to_identifiers: Dict[bytes32, Tuple[str, bytes32, bytes32, bytes32]] = {}

        # number of responses to each signage point
        self.number_of_responses: Dict[bytes32, int] = {}

        # A dictionary of keys to time added. These keys refer to keys in the above 4 dictionaries. This is used
        # to periodically clear the memory
        self.cache_add_time: Dict[bytes32, uint64] = {}

        self.plot_sync_receivers: Dict[bytes32, Receiver] = {}

        self.cache_clear_task: Optional[asyncio.Task[None]] = None
        self.update_pool_state_task: Optional[asyncio.Task[None]] = None
        self.constants = consensus_constants
        self._shut_down = False
        self.server: Any = None
        self.state_changed_callback: Optional[StateChangedProtocol] = None
        self.log = log
        self.log.addFilter(TimedDuplicateFilter("No pool specific authentication_token_timeout.*", 60 * 10))
        self.log.addFilter(TimedDuplicateFilter("No pool specific difficulty has been set.*", 60 * 10))

        self.started = False
        self.harvester_handshake_task: Optional[asyncio.Task[None]] = None

        # From p2_singleton_puzzle_hash to pool state dict
        self.pool_state: Dict[bytes32, Dict[str, Any]] = {}

        # From p2_singleton to auth PrivateKey
        self.authentication_keys: Dict[bytes32, PrivateKey] = {}

        # Last time we updated pool_state based on the config file
        self.last_config_access_time: float = 0

        self.all_root_sks: List[PrivateKey] = []

        # Use to find missing signage points. (new_signage_point, time)
        self.prev_signage_point: Optional[Tuple[uint64, farmer_protocol.NewSignagePoint]] = None

    @contextlib.asynccontextmanager
    async def manage(self) -> AsyncIterator[None]:
        async def start_task() -> None:
            # `Farmer.setup_keys` returns `False` if there are no keys setup yet. In this case we just try until it
            # succeeds or until we need to shut down.
            while not self._shut_down:
                if await self.setup_keys():
                    self.update_pool_state_task = asyncio.create_task(self._periodically_update_pool_state_task())
                    self.cache_clear_task = asyncio.create_task(self._periodically_clear_cache_and_refresh_task())
                    log.debug("start_task: initialized")
                    self.started = True
                    return
                await asyncio.sleep(1)

        asyncio.create_task(start_task())
        try:
            yield
        finally:
<<<<<<< HEAD
            with anyio.CancelScope(shield=True):
                self._close()
                await self._await_closed()
=======
            self._shut_down = True

            if self.cache_clear_task is not None:
                await self.cache_clear_task
            if self.update_pool_state_task is not None:
                await self.update_pool_state_task
            if self.keychain_proxy is not None:
                proxy = self.keychain_proxy
                self.keychain_proxy = None
                await proxy.close()
                await asyncio.sleep(0.5)  # https://docs.aiohttp.org/en/stable/client_advanced.html#graceful-shutdown
            self.started = False
>>>>>>> 3c918813

    def get_connections(self, request_node_type: Optional[NodeType]) -> List[Dict[str, Any]]:
        return default_get_connections(server=self.server, request_node_type=request_node_type)

    async def ensure_keychain_proxy(self) -> KeychainProxy:
        if self.keychain_proxy is None:
            if self.local_keychain:
                self.keychain_proxy = wrap_local_keychain(self.local_keychain, log=self.log)
            else:
                self.keychain_proxy = await connect_to_keychain_and_validate(self._root_path, self.log)
                if not self.keychain_proxy:
                    raise KeychainProxyConnectionFailure()
        return self.keychain_proxy

    async def get_all_private_keys(self) -> List[Tuple[PrivateKey, bytes]]:
        keychain_proxy = await self.ensure_keychain_proxy()
        return await keychain_proxy.get_all_private_keys()

    async def setup_keys(self) -> bool:
        no_keys_error_str = "No keys exist. Please run 'chia keys generate' or open the UI."
        try:
            self.all_root_sks = [sk for sk, _ in await self.get_all_private_keys()]
        except KeychainProxyConnectionFailure:
            return False

        self._private_keys = [master_sk_to_farmer_sk(sk) for sk in self.all_root_sks] + [
            master_sk_to_pool_sk(sk) for sk in self.all_root_sks
        ]

        if len(self.get_public_keys()) == 0:
            log.warning(no_keys_error_str)
            return False

        config = load_config(self._root_path, "config.yaml")
        if "xch_target_address" not in self.config:
            self.config = config["farmer"]
        if "xch_target_address" not in self.pool_config:
            self.pool_config = config["pool"]
        if "xch_target_address" not in self.config or "xch_target_address" not in self.pool_config:
            log.debug("xch_target_address missing in the config")
            return False

        # This is the farmer configuration
        self.farmer_target_encoded = self.config["xch_target_address"]
        self.farmer_target = decode_puzzle_hash(self.farmer_target_encoded)

        self.pool_public_keys = [G1Element.from_bytes(bytes.fromhex(pk)) for pk in self.config["pool_public_keys"]]

        # This is the self pooling configuration, which is only used for original self-pooled plots
        self.pool_target_encoded = self.pool_config["xch_target_address"]
        self.pool_target = decode_puzzle_hash(self.pool_target_encoded)
        self.pool_sks_map = {bytes(key.get_g1()): key for key in self.get_private_keys()}

        assert len(self.farmer_target) == 32
        assert len(self.pool_target) == 32
        if len(self.pool_sks_map) == 0:
            log.warning(no_keys_error_str)
            return False

        return True

    def _set_state_changed_callback(self, callback: StateChangedProtocol) -> None:
        self.state_changed_callback = callback

    async def on_connect(self, peer: WSChiaConnection) -> None:
        self.state_changed("add_connection", {})

        async def handshake_task() -> None:
            # Wait until the task in `Farmer._start` is done so that we have keys available for the handshake. Bail out
            # early if we need to shut down or if the harvester is not longer connected.
            while not self.started and not self._shut_down and peer in self.server.get_connections():
                await asyncio.sleep(1)

            if self._shut_down:
                log.debug("handshake_task: shutdown")
                self.harvester_handshake_task = None
                return

            if peer not in self.server.get_connections():
                log.debug("handshake_task: disconnected")
                self.harvester_handshake_task = None
                return

            # Sends a handshake to the harvester
            handshake = harvester_protocol.HarvesterHandshake(
                self.get_public_keys(),
                self.pool_public_keys,
            )
            msg = make_msg(ProtocolMessageTypes.harvester_handshake, handshake)
            await peer.send_message(msg)
            self.harvester_handshake_task = None

        if peer.connection_type is NodeType.HARVESTER:
            self.plot_sync_receivers[peer.peer_node_id] = Receiver(peer, self.plot_sync_callback)
            self.harvester_handshake_task = asyncio.create_task(handshake_task())

    def set_server(self, server: ChiaServer) -> None:
        self.server = server

    def state_changed(self, change: str, data: Dict[str, Any]) -> None:
        if self.state_changed_callback is not None:
            self.state_changed_callback(change, data)

    def handle_failed_pool_response(self, p2_singleton_puzzle_hash: bytes32, error_message: str) -> None:
        self.log.error(error_message)
        increment_pool_stats(
            self.pool_state,
            p2_singleton_puzzle_hash,
            "pool_errors",
            time.time(),
            value=ErrorResponse(uint16(PoolErrorCode.REQUEST_FAILED.value), error_message).to_json_dict(),
        )

    def on_disconnect(self, connection: WSChiaConnection) -> None:
        self.log.info(f"peer disconnected {connection.get_peer_logging()}")
        self.state_changed("close_connection", {})
        if connection.connection_type is NodeType.HARVESTER:
            del self.plot_sync_receivers[connection.peer_node_id]
            self.state_changed("harvester_removed", {"node_id": connection.peer_node_id})

    async def plot_sync_callback(self, peer_id: bytes32, delta: Optional[Delta]) -> None:
        log.debug(f"plot_sync_callback: peer_id {peer_id}, delta {delta}")
        receiver: Receiver = self.plot_sync_receivers[peer_id]
        harvester_updated: bool = delta is not None and not delta.empty()
        if receiver.initial_sync() or harvester_updated:
            self.state_changed("harvester_update", receiver.to_dict(True))

    async def _pool_get_pool_info(self, pool_config: PoolWalletConfig) -> Optional[Dict[str, Any]]:
        try:
            async with aiohttp.ClientSession(trust_env=True) as session:
                async with session.get(
                    f"{pool_config.pool_url}/pool_info", ssl=ssl_context_for_root(get_mozilla_ca_crt(), log=self.log)
                ) as resp:
                    if resp.ok:
                        response: Dict[str, Any] = json.loads(await resp.text())
                        self.log.info(f"GET /pool_info response: {response}")
                        return response
                    else:
                        self.handle_failed_pool_response(
                            pool_config.p2_singleton_puzzle_hash,
                            f"Error in GET /pool_info {pool_config.pool_url}, {resp.status}",
                        )

        except Exception as e:
            self.handle_failed_pool_response(
                pool_config.p2_singleton_puzzle_hash, f"Exception in GET /pool_info {pool_config.pool_url}, {e}"
            )

        return None

    async def _pool_get_farmer(
        self, pool_config: PoolWalletConfig, authentication_token_timeout: uint8, authentication_sk: PrivateKey
    ) -> Optional[Dict[str, Any]]:
        authentication_token = get_current_authentication_token(authentication_token_timeout)
        message: bytes32 = std_hash(
            AuthenticationPayload(
                "get_farmer", pool_config.launcher_id, pool_config.target_puzzle_hash, authentication_token
            )
        )
        signature: G2Element = AugSchemeMPL.sign(authentication_sk, message)
        get_farmer_params = {
            "launcher_id": pool_config.launcher_id.hex(),
            "authentication_token": authentication_token,
            "signature": bytes(signature).hex(),
        }
        try:
            async with aiohttp.ClientSession(trust_env=True) as session:
                async with session.get(
                    f"{pool_config.pool_url}/farmer",
                    params=get_farmer_params,
                    ssl=ssl_context_for_root(get_mozilla_ca_crt(), log=self.log),
                ) as resp:
                    if resp.ok:
                        response: Dict[str, Any] = json.loads(await resp.text())
                        log_level = logging.INFO
                        if "error_code" in response:
                            log_level = logging.WARNING
                            increment_pool_stats(
                                self.pool_state,
                                pool_config.p2_singleton_puzzle_hash,
                                "pool_errors",
                                time.time(),
                                value=response,
                            )
                        self.log.log(log_level, f"GET /farmer response: {response}")
                        return response
                    else:
                        self.handle_failed_pool_response(
                            pool_config.p2_singleton_puzzle_hash,
                            f"Error in GET /farmer {pool_config.pool_url}, {resp.status}",
                        )
        except Exception as e:
            self.handle_failed_pool_response(
                pool_config.p2_singleton_puzzle_hash, f"Exception in GET /farmer {pool_config.pool_url}, {e}"
            )
        return None

    async def _pool_post_farmer(
        self, pool_config: PoolWalletConfig, authentication_token_timeout: uint8, owner_sk: PrivateKey
    ) -> Optional[Dict[str, Any]]:
        auth_sk: Optional[PrivateKey] = self.get_authentication_sk(pool_config)
        assert auth_sk is not None
        post_farmer_payload: PostFarmerPayload = PostFarmerPayload(
            pool_config.launcher_id,
            get_current_authentication_token(authentication_token_timeout),
            auth_sk.get_g1(),
            pool_config.payout_instructions,
            None,
        )
        assert owner_sk.get_g1() == pool_config.owner_public_key
        signature: G2Element = AugSchemeMPL.sign(owner_sk, post_farmer_payload.get_hash())
        post_farmer_request = PostFarmerRequest(post_farmer_payload, signature)
        self.log.debug(f"POST /farmer request {post_farmer_request}")
        try:
            async with aiohttp.ClientSession() as session:
                async with session.post(
                    f"{pool_config.pool_url}/farmer",
                    json=post_farmer_request.to_json_dict(),
                    ssl=ssl_context_for_root(get_mozilla_ca_crt(), log=self.log),
                ) as resp:
                    if resp.ok:
                        response: Dict[str, Any] = json.loads(await resp.text())
                        log_level = logging.INFO
                        if "error_code" in response:
                            log_level = logging.WARNING
                            increment_pool_stats(
                                self.pool_state,
                                pool_config.p2_singleton_puzzle_hash,
                                "pool_errors",
                                time.time(),
                                value=response,
                            )
                        self.log.log(log_level, f"POST /farmer response: {response}")
                        return response
                    else:
                        self.handle_failed_pool_response(
                            pool_config.p2_singleton_puzzle_hash,
                            f"Error in POST /farmer {pool_config.pool_url}, {resp.status}",
                        )
        except Exception as e:
            self.handle_failed_pool_response(
                pool_config.p2_singleton_puzzle_hash, f"Exception in POST /farmer {pool_config.pool_url}, {e}"
            )
        return None

    async def _pool_put_farmer(
        self, pool_config: PoolWalletConfig, authentication_token_timeout: uint8, owner_sk: PrivateKey
    ) -> None:
        auth_sk: Optional[PrivateKey] = self.get_authentication_sk(pool_config)
        assert auth_sk is not None
        put_farmer_payload: PutFarmerPayload = PutFarmerPayload(
            pool_config.launcher_id,
            get_current_authentication_token(authentication_token_timeout),
            auth_sk.get_g1(),
            pool_config.payout_instructions,
            None,
        )
        assert owner_sk.get_g1() == pool_config.owner_public_key
        signature: G2Element = AugSchemeMPL.sign(owner_sk, put_farmer_payload.get_hash())
        put_farmer_request = PutFarmerRequest(put_farmer_payload, signature)
        self.log.debug(f"PUT /farmer request {put_farmer_request}")
        try:
            async with aiohttp.ClientSession() as session:
                async with session.put(
                    f"{pool_config.pool_url}/farmer",
                    json=put_farmer_request.to_json_dict(),
                    ssl=ssl_context_for_root(get_mozilla_ca_crt(), log=self.log),
                ) as resp:
                    if resp.ok:
                        response: Dict[str, Any] = json.loads(await resp.text())
                        log_level = logging.INFO
                        if "error_code" in response:
                            log_level = logging.WARNING
                            increment_pool_stats(
                                self.pool_state,
                                pool_config.p2_singleton_puzzle_hash,
                                "pool_errors",
                                time.time(),
                                value=response,
                            )
                        self.log.log(log_level, f"PUT /farmer response: {response}")
                    else:
                        self.handle_failed_pool_response(
                            pool_config.p2_singleton_puzzle_hash,
                            f"Error in PUT /farmer {pool_config.pool_url}, {resp.status}",
                        )
        except Exception as e:
            self.handle_failed_pool_response(
                pool_config.p2_singleton_puzzle_hash, f"Exception in PUT /farmer {pool_config.pool_url}, {e}"
            )

    def get_authentication_sk(self, pool_config: PoolWalletConfig) -> Optional[PrivateKey]:
        if pool_config.p2_singleton_puzzle_hash in self.authentication_keys:
            return self.authentication_keys[pool_config.p2_singleton_puzzle_hash]
        auth_sk: Optional[PrivateKey] = find_authentication_sk(self.all_root_sks, pool_config.owner_public_key)
        if auth_sk is not None:
            self.authentication_keys[pool_config.p2_singleton_puzzle_hash] = auth_sk
        return auth_sk

    async def update_pool_state(self) -> None:
        config = load_config(self._root_path, "config.yaml")

        pool_config_list: List[PoolWalletConfig] = load_pool_config(self._root_path)
        for pool_config in pool_config_list:
            p2_singleton_puzzle_hash = pool_config.p2_singleton_puzzle_hash

            try:
                authentication_sk: Optional[PrivateKey] = self.get_authentication_sk(pool_config)

                if authentication_sk is None:
                    self.log.error(f"Could not find authentication sk for {p2_singleton_puzzle_hash}")
                    continue

                add_auth_key(self._root_path, pool_config, authentication_sk.get_g1())

                if p2_singleton_puzzle_hash not in self.pool_state:
                    self.pool_state[p2_singleton_puzzle_hash] = {
                        "p2_singleton_puzzle_hash": p2_singleton_puzzle_hash.hex(),
                        "points_found_since_start": 0,
                        "points_found_24h": [],
                        "points_acknowledged_since_start": 0,
                        "points_acknowledged_24h": [],
                        "next_farmer_update": 0,
                        "next_pool_info_update": 0,
                        "current_points": 0,
                        "current_difficulty": None,
                        "pool_errors_24h": [],
                        "valid_partials_since_start": 0,
                        "valid_partials_24h": [],
                        "invalid_partials_since_start": 0,
                        "invalid_partials_24h": [],
                        "insufficient_partials_since_start": 0,
                        "insufficient_partials_24h": [],
                        "stale_partials_since_start": 0,
                        "stale_partials_24h": [],
                        "missing_partials_since_start": 0,
                        "missing_partials_24h": [],
                        "authentication_token_timeout": None,
                        "plot_count": 0,
                        "pool_config": pool_config,
                    }
                    self.log.info(f"Added pool: {pool_config}")
                else:
                    self.pool_state[p2_singleton_puzzle_hash]["pool_config"] = pool_config

                pool_state = self.pool_state[p2_singleton_puzzle_hash]

                # Skip state update when self pooling
                if pool_config.pool_url == "":
                    continue

                enforce_https = config["full_node"]["selected_network"] == "mainnet"
                if enforce_https and not pool_config.pool_url.startswith("https://"):
                    self.log.error(f"Pool URLs must be HTTPS on mainnet {pool_config.pool_url}")
                    continue

                # TODO: Improve error handling below, inform about unexpected failures
                if time.time() >= pool_state["next_pool_info_update"]:
                    pool_state["next_pool_info_update"] = time.time() + UPDATE_POOL_INFO_INTERVAL
                    # Makes a GET request to the pool to get the updated information
                    pool_info = await self._pool_get_pool_info(pool_config)
                    if pool_info is not None and "error_code" not in pool_info:
                        pool_state["authentication_token_timeout"] = pool_info["authentication_token_timeout"]
                        # Only update the first time from GET /pool_info, gets updated from GET /farmer later
                        if pool_state["current_difficulty"] is None:
                            pool_state["current_difficulty"] = pool_info["minimum_difficulty"]
                    else:
                        pool_state["next_pool_info_update"] = time.time() + UPDATE_POOL_INFO_FAILURE_RETRY_INTERVAL

                if time.time() >= pool_state["next_farmer_update"]:
                    pool_state["next_farmer_update"] = time.time() + UPDATE_POOL_FARMER_INFO_INTERVAL
                    authentication_token_timeout = pool_state["authentication_token_timeout"]

                    async def update_pool_farmer_info() -> Tuple[Optional[GetFarmerResponse], Optional[PoolErrorCode]]:
                        # Run a GET /farmer to see if the farmer is already known by the pool
                        response = await self._pool_get_farmer(
                            pool_config, authentication_token_timeout, authentication_sk
                        )
                        farmer_response: Optional[GetFarmerResponse] = None
                        error_code_response: Optional[PoolErrorCode] = None
                        if response is not None:
                            if "error_code" not in response:
                                farmer_response = GetFarmerResponse.from_json_dict(response)
                                if farmer_response is not None:
                                    pool_state["current_difficulty"] = farmer_response.current_difficulty
                                    pool_state["current_points"] = farmer_response.current_points
                            else:
                                try:
                                    error_code_response = PoolErrorCode(response["error_code"])
                                except ValueError:
                                    self.log.error(
                                        f"Invalid error code received from the pool: {response['error_code']}"
                                    )

                        return farmer_response, error_code_response

                    if authentication_token_timeout is not None:
                        farmer_info, error_code = await update_pool_farmer_info()
                        if error_code == PoolErrorCode.FARMER_NOT_KNOWN:
                            # Make the farmer known on the pool with a POST /farmer
                            owner_sk_and_index = find_owner_sk(self.all_root_sks, pool_config.owner_public_key)
                            assert owner_sk_and_index is not None
                            post_response = await self._pool_post_farmer(
                                pool_config, authentication_token_timeout, owner_sk_and_index[0]
                            )
                            if post_response is not None and "error_code" not in post_response:
                                self.log.info(
                                    f"Welcome message from {pool_config.pool_url}: "
                                    f"{post_response['welcome_message']}"
                                )
                                # Now we should be able to update the local farmer info
                                farmer_info, farmer_is_known = await update_pool_farmer_info()
                                if farmer_info is None and not farmer_is_known:
                                    self.log.error("Failed to update farmer info after POST /farmer.")

                        # Update the farmer information on the pool if the payout instructions changed or if the
                        # signature is invalid (latter to make sure the pool has the correct authentication public key).
                        payout_instructions_update_required: bool = (
                            farmer_info is not None
                            and pool_config.payout_instructions.lower() != farmer_info.payout_instructions.lower()
                        )
                        if payout_instructions_update_required or error_code == PoolErrorCode.INVALID_SIGNATURE:
                            owner_sk_and_index = find_owner_sk(self.all_root_sks, pool_config.owner_public_key)
                            assert owner_sk_and_index is not None
                            await self._pool_put_farmer(
                                pool_config, authentication_token_timeout, owner_sk_and_index[0]
                            )
                    else:
                        self.log.warning(
                            f"No pool specific authentication_token_timeout has been set for {p2_singleton_puzzle_hash}"
                            f", check communication with the pool."
                        )

            except Exception as e:
                tb = traceback.format_exc()
                self.log.error(f"Exception in update_pool_state for {pool_config.pool_url}, {e} {tb}")

    def get_public_keys(self) -> List[G1Element]:
        return [child_sk.get_g1() for child_sk in self._private_keys]

    def get_private_keys(self) -> List[PrivateKey]:
        return self._private_keys

    async def get_reward_targets(self, search_for_private_key: bool, max_ph_to_search: int = 500) -> Dict[str, Any]:
        if search_for_private_key:
            all_sks = await self.get_all_private_keys()
            have_farmer_sk, have_pool_sk = False, False
            search_addresses: List[bytes32] = [self.farmer_target, self.pool_target]
            for sk, _ in all_sks:
                found_addresses: Set[bytes32] = match_address_to_sk(sk, search_addresses, max_ph_to_search)

                if not have_farmer_sk and self.farmer_target in found_addresses:
                    search_addresses.remove(self.farmer_target)
                    have_farmer_sk = True

                if not have_pool_sk and self.pool_target in found_addresses:
                    search_addresses.remove(self.pool_target)
                    have_pool_sk = True

                if have_farmer_sk and have_pool_sk:
                    break

            return {
                "farmer_target": self.farmer_target_encoded,
                "pool_target": self.pool_target_encoded,
                "have_farmer_sk": have_farmer_sk,
                "have_pool_sk": have_pool_sk,
            }
        return {
            "farmer_target": self.farmer_target_encoded,
            "pool_target": self.pool_target_encoded,
        }

    def set_reward_targets(self, farmer_target_encoded: Optional[str], pool_target_encoded: Optional[str]) -> None:
        with lock_and_load_config(self._root_path, "config.yaml") as config:
            if farmer_target_encoded is not None:
                self.farmer_target_encoded = farmer_target_encoded
                self.farmer_target = decode_puzzle_hash(farmer_target_encoded)
                config["farmer"]["xch_target_address"] = farmer_target_encoded
            if pool_target_encoded is not None:
                self.pool_target_encoded = pool_target_encoded
                self.pool_target = decode_puzzle_hash(pool_target_encoded)
                config["pool"]["xch_target_address"] = pool_target_encoded
            save_config(self._root_path, "config.yaml", config)

    async def set_payout_instructions(self, launcher_id: bytes32, payout_instructions: str) -> None:
        for p2_singleton_puzzle_hash, pool_state_dict in self.pool_state.items():
            if launcher_id == pool_state_dict["pool_config"].launcher_id:
                with lock_and_load_config(self._root_path, "config.yaml") as config:
                    new_list = []
                    pool_list = config["pool"].get("pool_list", [])
                    if pool_list is not None:
                        for list_element in pool_list:
                            if hexstr_to_bytes(list_element["launcher_id"]) == bytes(launcher_id):
                                list_element["payout_instructions"] = payout_instructions
                            new_list.append(list_element)

                    config["pool"]["pool_list"] = new_list
                    save_config(self._root_path, "config.yaml", config)
                # Force a GET /farmer which triggers the PUT /farmer if it detects the changed instructions
                pool_state_dict["next_farmer_update"] = 0
                return

        self.log.warning(f"Launcher id: {launcher_id} not found")

    async def generate_login_link(self, launcher_id: bytes32) -> Optional[str]:
        for pool_state in self.pool_state.values():
            pool_config: PoolWalletConfig = pool_state["pool_config"]
            if pool_config.launcher_id == launcher_id:
                authentication_sk: Optional[PrivateKey] = self.get_authentication_sk(pool_config)
                if authentication_sk is None:
                    self.log.error(f"Could not find authentication sk for {pool_config.p2_singleton_puzzle_hash}")
                    continue
                authentication_token_timeout = pool_state["authentication_token_timeout"]
                if authentication_token_timeout is None:
                    self.log.error(
                        f"No pool specific authentication_token_timeout has been set for"
                        f"{pool_config.p2_singleton_puzzle_hash}, check communication with the pool."
                    )
                    return None

                authentication_token = get_current_authentication_token(authentication_token_timeout)
                message: bytes32 = std_hash(
                    AuthenticationPayload(
                        "get_login", pool_config.launcher_id, pool_config.target_puzzle_hash, authentication_token
                    )
                )
                signature: G2Element = AugSchemeMPL.sign(authentication_sk, message)
                return (
                    pool_config.pool_url
                    + f"/login?launcher_id={launcher_id.hex()}&authentication_token={authentication_token}"
                    f"&signature={bytes(signature).hex()}"
                )

        return None

    async def get_harvesters(self, counts_only: bool = False) -> Dict[str, Any]:
        harvesters: List[Dict[str, Any]] = []
        for connection in self.server.get_connections(NodeType.HARVESTER):
            self.log.debug(f"get_harvesters host: {connection.peer_info.host}, node_id: {connection.peer_node_id}")
            receiver = self.plot_sync_receivers.get(connection.peer_node_id)
            if receiver is not None:
                harvesters.append(receiver.to_dict(counts_only))
            else:
                self.log.debug(
                    f"get_harvesters invalid peer: {connection.peer_info.host}, node_id: {connection.peer_node_id}"
                )

        return {"harvesters": harvesters}

    def get_receiver(self, node_id: bytes32) -> Receiver:
        receiver: Optional[Receiver] = self.plot_sync_receivers.get(node_id)
        if receiver is None:
            raise KeyError(f"Receiver missing for {node_id}")
        return receiver

    def check_missing_signage_points(
        self, timestamp: uint64, new_signage_point: farmer_protocol.NewSignagePoint
    ) -> Optional[Tuple[uint64, uint32]]:
        if self.prev_signage_point is None:
            self.prev_signage_point = (timestamp, new_signage_point)
            return None

        prev_time, prev_sp = self.prev_signage_point
        self.prev_signage_point = (timestamp, new_signage_point)

        if prev_sp.challenge_hash == new_signage_point.challenge_hash:
            missing_sps = new_signage_point.signage_point_index - prev_sp.signage_point_index - 1
            if missing_sps > 0:
                return timestamp, uint32(missing_sps)
            return None

        actual_sp_interval_seconds = float(timestamp - prev_time)
        if actual_sp_interval_seconds <= 0:
            return None

        expected_sp_interval_seconds = self.constants.SUB_SLOT_TIME_TARGET / self.constants.NUM_SPS_SUB_SLOT
        allowance = 1.6  # Should be chosen from the range (1 <= allowance < 2)
        if actual_sp_interval_seconds < expected_sp_interval_seconds * allowance:
            return None

        skipped_sps = uint32(floor(actual_sp_interval_seconds / expected_sp_interval_seconds))
        return timestamp, skipped_sps

    async def _periodically_update_pool_state_task(self) -> None:
        time_slept = 0
        config_path: Path = config_path_for_filename(self._root_path, "config.yaml")
        while not self._shut_down:
            # Every time the config file changes, read it to check the pool state
            stat_info = config_path.stat()
            if stat_info.st_mtime > self.last_config_access_time:
                # If we detect the config file changed, refresh private keys first just in case
                self.all_root_sks = [sk for sk, _ in await self.get_all_private_keys()]
                self.last_config_access_time = stat_info.st_mtime
                await self.update_pool_state()
                time_slept = 0
            elif time_slept > 60:
                await self.update_pool_state()
                time_slept = 0
            time_slept += 1
            await asyncio.sleep(1)

    async def _periodically_clear_cache_and_refresh_task(self) -> None:
        time_slept = 0
        refresh_slept = 0
        while not self._shut_down:
            try:
                if time_slept > self.constants.SUB_SLOT_TIME_TARGET:
                    now = time.time()
                    removed_keys: List[bytes32] = []
                    for key, add_time in self.cache_add_time.items():
                        if now - float(add_time) > self.constants.SUB_SLOT_TIME_TARGET * 3:
                            self.sps.pop(key, None)
                            self.proofs_of_space.pop(key, None)
                            self.quality_str_to_identifiers.pop(key, None)
                            self.number_of_responses.pop(key, None)
                            removed_keys.append(key)
                    for key in removed_keys:
                        self.cache_add_time.pop(key, None)
                    time_slept = 0
                    log.debug(
                        f"Cleared farmer cache. Num sps: {len(self.sps)} {len(self.proofs_of_space)} "
                        f"{len(self.quality_str_to_identifiers)} {len(self.number_of_responses)}"
                    )
                time_slept += 1
                refresh_slept += 1
                # Periodically refresh GUI to show the correct download/upload rate.
                if refresh_slept >= 30:
                    self.state_changed("add_connection", {})
                    refresh_slept = 0

            except Exception:
                log.error(f"_periodically_clear_cache_and_refresh_task failed: {traceback.format_exc()}")

            await asyncio.sleep(1)<|MERGE_RESOLUTION|>--- conflicted
+++ resolved
@@ -189,24 +189,21 @@
         try:
             yield
         finally:
-<<<<<<< HEAD
             with anyio.CancelScope(shield=True):
-                self._close()
-                await self._await_closed()
-=======
-            self._shut_down = True
-
-            if self.cache_clear_task is not None:
-                await self.cache_clear_task
-            if self.update_pool_state_task is not None:
-                await self.update_pool_state_task
-            if self.keychain_proxy is not None:
-                proxy = self.keychain_proxy
-                self.keychain_proxy = None
-                await proxy.close()
-                await asyncio.sleep(0.5)  # https://docs.aiohttp.org/en/stable/client_advanced.html#graceful-shutdown
-            self.started = False
->>>>>>> 3c918813
+                self._shut_down = True
+
+                if self.cache_clear_task is not None:
+                    await self.cache_clear_task
+                if self.update_pool_state_task is not None:
+                    await self.update_pool_state_task
+                if self.keychain_proxy is not None:
+                    proxy = self.keychain_proxy
+                    self.keychain_proxy = None
+                    await proxy.close()
+                    await asyncio.sleep(
+                        0.5
+                    )  # https://docs.aiohttp.org/en/stable/client_advanced.html#graceful-shutdown
+                self.started = False
 
     def get_connections(self, request_node_type: Optional[NodeType]) -> List[Dict[str, Any]]:
         return default_get_connections(server=self.server, request_node_type=request_node_type)
