--- conflicted
+++ resolved
@@ -193,34 +193,6 @@
         timelock_info: ConditionValidTimes = ConditionValidTimes(),
         push: bool = True,
     ) -> TransactionRecord:
-<<<<<<< HEAD
-        if memos is None:
-            send_dict: Dict = {
-                "wallet_id": wallet_id,
-                "amount": amount,
-                "address": address,
-                "fee": fee,
-                "puzzle_decorator": puzzle_decorator_override,
-                "extra_conditions": conditions_to_json_dicts(extra_conditions),
-                "push": push,
-                **timelock_info.to_json_dict(),
-            }
-        else:
-            send_dict = {
-                "wallet_id": wallet_id,
-                "amount": amount,
-                "address": address,
-                "fee": fee,
-                "memos": memos,
-                "puzzle_decorator": puzzle_decorator_override,
-                "extra_conditions": conditions_to_json_dicts(extra_conditions),
-                "push": push,
-                **timelock_info.to_json_dict(),
-            }
-        send_dict.update(tx_config.to_json_dict())
-        res = await self.fetch("send_transaction", send_dict)
-        return TransactionRecord.from_json_dict_convenience(res["transaction"])
-=======
         request = {
             "wallet_id": wallet_id,
             "amount": amount,
@@ -228,6 +200,7 @@
             "fee": fee,
             "puzzle_decorator": puzzle_decorator_override,
             "extra_conditions": conditions_to_json_dicts(extra_conditions),
+            "push": push,
             **tx_config.to_json_dict(),
             **timelock_info.to_json_dict(),
         }
@@ -235,7 +208,6 @@
             request["memos"] = memos
         response = await self.fetch("send_transaction", request)
         return TransactionRecord.from_json_dict_convenience(response["transaction"])
->>>>>>> e80ab1c2
 
     async def send_transaction_multi(
         self,
@@ -252,31 +224,17 @@
             additions_hex.append({"amount": ad["amount"], "puzzle_hash": ad["puzzle_hash"].hex()})
             if "memos" in ad:
                 additions_hex[-1]["memos"] = ad["memos"]
-        request = {"wallet_id": wallet_id, "additions": additions_hex, "fee": fee, **tx_config.to_json_dict()}
+        request = {
+            "wallet_id": wallet_id,
+            "additions": additions_hex,
+            "fee": fee,
+            "push": push,
+            **tx_config.to_json_dict(),
+        }
         if coins is not None and len(coins) > 0:
             coins_json = [c.to_json_dict() for c in coins]
-<<<<<<< HEAD
-            response: Dict = await self.fetch(
-                "send_transaction_multi",
-                {
-                    "wallet_id": wallet_id,
-                    "additions": additions_hex,
-                    "coins": coins_json,
-                    "fee": fee,
-                    "push": push,
-                    **tx_config.to_json_dict(),
-                },
-            )
-        else:
-            response = await self.fetch(
-                "send_transaction_multi",
-                {"wallet_id": wallet_id, "additions": additions_hex, "fee": fee, **tx_config.to_json_dict()},
-            )
-
-=======
             request["coins"] = coins_json
         response = await self.fetch("send_transaction_multi", request)
->>>>>>> e80ab1c2
         return TransactionRecord.from_json_dict_convenience(response["transaction"])
 
     async def spend_clawback_coins(
