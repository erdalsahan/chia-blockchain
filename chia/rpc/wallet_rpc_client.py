from __future__ import annotations

from typing import Any, Dict, List, Optional, Tuple, Union

from chia.data_layer.data_layer_wallet import Mirror, SingletonRecord
from chia.pools.pool_wallet_info import PoolWalletInfo
from chia.rpc.rpc_client import RpcClient
from chia.types.announcement import Announcement
from chia.types.blockchain_format.coin import Coin
from chia.types.blockchain_format.program import Program
from chia.types.blockchain_format.sized_bytes import bytes32
from chia.types.coin_record import CoinRecord
from chia.util.bech32m import encode_puzzle_hash
from chia.util.ints import uint16, uint32, uint64
from chia.wallet.conditions import Condition, ConditionValidTimes, conditions_to_json_dicts
from chia.wallet.notification_store import Notification
from chia.wallet.trade_record import TradeRecord
from chia.wallet.trading.offer import Offer
from chia.wallet.transaction_record import TransactionRecord
from chia.wallet.transaction_sorting import SortKey
from chia.wallet.util.query_filter import TransactionTypeFilter
from chia.wallet.util.tx_config import CoinSelectionConfig, TXConfig
from chia.wallet.util.wallet_types import WalletType
from chia.wallet.vc_wallet.vc_store import VCRecord
from chia.wallet.wallet_coin_store import GetCoinRecords


def parse_result_transactions(result: Dict[str, Any]) -> Dict[str, Any]:
    result["transaction"] = TransactionRecord.from_json_dict(result["transaction"])
    if result["fee_transaction"]:
        result["fee_transaction"] = TransactionRecord.from_json_dict(result["fee_transaction"])
    return result


class WalletRpcClient(RpcClient):
    """
    Client to Chia RPC, connects to a local wallet. Uses HTTP/JSON, and converts back from
    JSON into native python objects before returning. All api calls use POST requests.
    Note that this is not the same as the peer protocol, or wallet protocol (which run Chia's
    protocol on top of TCP), it's a separate protocol on top of HTTP that provides easy access
    to the full node.
    """

    # Key Management APIs
    async def log_in(self, fingerprint: int) -> Dict:
        try:
            return await self.fetch(
                "log_in",
                {"fingerprint": fingerprint, "type": "start"},
            )

        except ValueError as e:
            return e.args[0]

    async def set_wallet_resync_on_startup(self, enable: bool = True) -> Dict[str, Any]:
        return await self.fetch(
            path="set_wallet_resync_on_startup",
            request_json={"enable": enable},
        )

    async def get_logged_in_fingerprint(self) -> int:
        return (await self.fetch("get_logged_in_fingerprint", {}))["fingerprint"]

    async def get_public_keys(self) -> List[int]:
        return (await self.fetch("get_public_keys", {}))["public_key_fingerprints"]

    async def get_private_key(self, fingerprint: int) -> Dict:
        return (await self.fetch("get_private_key", {"fingerprint": fingerprint}))["private_key"]

    async def generate_mnemonic(self) -> List[str]:
        return (await self.fetch("generate_mnemonic", {}))["mnemonic"]

    async def add_key(self, mnemonic: List[str], request_type: str = "new_wallet") -> Dict[str, Any]:
        return await self.fetch("add_key", {"mnemonic": mnemonic, "type": request_type})

    async def delete_key(self, fingerprint: int) -> Dict[str, Any]:
        return await self.fetch("delete_key", {"fingerprint": fingerprint})

    async def check_delete_key(self, fingerprint: int, max_ph_to_search: int = 100) -> Dict[str, Any]:
        return await self.fetch("check_delete_key", {"fingerprint": fingerprint, "max_ph_to_search": max_ph_to_search})

    async def delete_all_keys(self) -> Dict[str, Any]:
        return await self.fetch("delete_all_keys", {})

    # Wallet Node APIs
    async def get_sync_status(self) -> bool:
        return (await self.fetch("get_sync_status", {}))["syncing"]

    async def get_synced(self) -> bool:
        return (await self.fetch("get_sync_status", {}))["synced"]

    async def get_height_info(self) -> uint32:
        return (await self.fetch("get_height_info", {}))["height"]

    async def push_tx(self, spend_bundle):
        return await self.fetch("push_tx", {"spend_bundle": bytes(spend_bundle).hex()})

    async def push_transactions(self, txs: List[TransactionRecord]):
        transactions = [bytes(tx).hex() for tx in txs]

        return await self.fetch("push_transactions", {"transactions": transactions})

    async def farm_block(self, address: str) -> Dict[str, Any]:
        return await self.fetch("farm_block", {"address": address})

    async def get_timestamp_for_height(self, height: uint32) -> uint64:
        return uint64((await self.fetch("get_timestamp_for_height", {"height": height}))["timestamp"])

    # Wallet Management APIs
    async def get_wallets(self, wallet_type: Optional[WalletType] = None) -> List[Dict[str, Any]]:
        request: Dict[str, Any] = {}
        if wallet_type is not None:
            request["type"] = wallet_type
        return (await self.fetch("get_wallets", request))["wallets"]

    # Wallet APIs
    async def get_wallet_balance(self, wallet_id: int) -> Dict:
        return (await self.fetch("get_wallet_balance", {"wallet_id": wallet_id}))["wallet_balance"]

    async def get_wallet_balances(self, wallet_ids: Optional[List[int]] = None) -> Dict:
        return (await self.fetch("get_wallet_balances", {"wallet_ids": wallet_ids}))["wallet_balances"]

    async def get_transaction(self, wallet_id: int, transaction_id: bytes32) -> TransactionRecord:
        res = await self.fetch(
            "get_transaction",
            {"walled_id": wallet_id, "transaction_id": transaction_id.hex()},
        )
        return TransactionRecord.from_json_dict_convenience(res["transaction"])

    async def get_transactions(
        self,
        wallet_id: int,
        start: int = None,
        end: int = None,
        sort_key: SortKey = None,
        reverse: bool = False,
        to_address: Optional[str] = None,
        type_filter: Optional[TransactionTypeFilter] = None,
        confirmed: Optional[bool] = None,
    ) -> List[TransactionRecord]:
        request: Dict[str, Any] = {"wallet_id": wallet_id}

        if start is not None:
            request["start"] = start
        if end is not None:
            request["end"] = end
        if sort_key is not None:
            request["sort_key"] = sort_key.name
        request["reverse"] = reverse

        if to_address is not None:
            request["to_address"] = to_address

        if type_filter is not None:
            request["type_filter"] = type_filter.to_json_dict()

        if confirmed is not None:
            request["confirmed"] = confirmed

        res = await self.fetch(
            "get_transactions",
            request,
        )
        return [TransactionRecord.from_json_dict_convenience(tx) for tx in res["transactions"]]

    async def get_transaction_count(
        self,
        wallet_id: int,
        confirmed: Optional[bool] = None,
        type_filter: Optional[TransactionTypeFilter] = None,
    ) -> List[TransactionRecord]:
        request: Dict[str, Any] = {"wallet_id": wallet_id}
        if type_filter is not None:
            request["type_filter"] = type_filter.to_json_dict()

        if confirmed is not None:
            request["confirmed"] = confirmed
        res = await self.fetch("get_transaction_count", request)
        return res["count"]

    async def get_next_address(self, wallet_id: int, new_address: bool) -> str:
        return (await self.fetch("get_next_address", {"wallet_id": wallet_id, "new_address": new_address}))["address"]

    async def send_transaction(
        self,
        wallet_id: int,
        amount: uint64,
        address: str,
        tx_config: TXConfig,
        fee: uint64 = uint64(0),
        memos: Optional[List[str]] = None,
        puzzle_decorator_override: Optional[List[Dict[str, Union[str, int, bool]]]] = None,
        extra_conditions: Tuple[Condition, ...] = tuple(),
        timelock_info: ConditionValidTimes = ConditionValidTimes(),
        push: bool = True,
    ) -> TransactionRecord:
        if memos is None:
            send_dict: Dict = {
                "wallet_id": wallet_id,
                "amount": amount,
                "address": address,
                "fee": fee,
                "puzzle_decorator": puzzle_decorator_override,
<<<<<<< HEAD
                "extra_conditions": list(extra_conditions),
                "push": push,
=======
                "extra_conditions": conditions_to_json_dicts(extra_conditions),
>>>>>>> 010cedf8
                **timelock_info.to_json_dict(),
            }
        else:
            send_dict = {
                "wallet_id": wallet_id,
                "amount": amount,
                "address": address,
                "fee": fee,
                "memos": memos,
                "puzzle_decorator": puzzle_decorator_override,
<<<<<<< HEAD
                "extra_conditions": list(extra_conditions),
                "push": push,
=======
                "extra_conditions": conditions_to_json_dicts(extra_conditions),
>>>>>>> 010cedf8
                **timelock_info.to_json_dict(),
            }
        send_dict.update(tx_config.to_json_dict())
        res = await self.fetch("send_transaction", send_dict)
        return TransactionRecord.from_json_dict_convenience(res["transaction"])

    async def send_transaction_multi(
        self,
        wallet_id: int,
        additions: List[Dict],
        tx_config: TXConfig,
        coins: List[Coin] = None,
        fee: uint64 = uint64(0),
        push: bool = True,
    ) -> TransactionRecord:
        # Converts bytes to hex for puzzle hashes
        additions_hex = []
        for ad in additions:
            additions_hex.append({"amount": ad["amount"], "puzzle_hash": ad["puzzle_hash"].hex()})
            if "memos" in ad:
                additions_hex[-1]["memos"] = ad["memos"]
        if coins is not None and len(coins) > 0:
            coins_json = [c.to_json_dict() for c in coins]
            response: Dict = await self.fetch(
                "send_transaction_multi",
                {
                    "wallet_id": wallet_id,
                    "additions": additions_hex,
                    "coins": coins_json,
                    "fee": fee,
                    "push": push,
                    **tx_config.to_json_dict(),
                },
            )
        else:
            response = await self.fetch(
                "send_transaction_multi",
                {"wallet_id": wallet_id, "additions": additions_hex, "fee": fee, **tx_config.to_json_dict()},
            )

        return TransactionRecord.from_json_dict_convenience(response["transaction"])

    async def spend_clawback_coins(
        self,
        coin_ids: List[bytes32],
        fee: int = 0,
        force: bool = False,
        extra_conditions: Tuple[Condition, ...] = tuple(),
        timelock_info: ConditionValidTimes = ConditionValidTimes(),
    ) -> Dict:
        response = await self.fetch(
            "spend_clawback_coins",
            {
                "coin_ids": [cid.hex() for cid in coin_ids],
                "fee": fee,
                "force": force,
                "extra_conditions": conditions_to_json_dicts(extra_conditions),
                **timelock_info.to_json_dict(),
            },
        )
        return response

    async def delete_unconfirmed_transactions(self, wallet_id: int) -> None:
        await self.fetch(
            "delete_unconfirmed_transactions",
            {"wallet_id": wallet_id},
        )
        return None

    async def get_current_derivation_index(self) -> str:
        return (await self.fetch("get_current_derivation_index", {}))["index"]

    async def extend_derivation_index(self, index: int) -> str:
        return (await self.fetch("extend_derivation_index", {"index": index}))["index"]

    async def get_farmed_amount(self) -> Dict:
        return await self.fetch("get_farmed_amount", {})

    async def create_signed_transactions(
        self,
        additions: List[Dict],
        tx_config: TXConfig,
        coins: List[Coin] = None,
        fee: uint64 = uint64(0),
        coin_announcements: Optional[List[Announcement]] = None,
        puzzle_announcements: Optional[List[Announcement]] = None,
        wallet_id: Optional[int] = None,
        extra_conditions: Tuple[Condition, ...] = tuple(),
        timelock_info: ConditionValidTimes = ConditionValidTimes(),
        push: bool = False,
    ) -> List[TransactionRecord]:
        # Converts bytes to hex for puzzle hashes
        additions_hex = []
        for ad in additions:
            additions_hex.append({"amount": ad["amount"], "puzzle_hash": ad["puzzle_hash"].hex()})
            if "memos" in ad:
                additions_hex[-1]["memos"] = ad["memos"]

        request: Dict[str, Any] = {
            "additions": additions_hex,
            "fee": fee,
<<<<<<< HEAD
            "extra_conditions": list(extra_conditions),
            "push": push,
=======
            "extra_conditions": conditions_to_json_dicts(extra_conditions),
>>>>>>> 010cedf8
            **tx_config.to_json_dict(),
            **timelock_info.to_json_dict(),
        }

        if coin_announcements is not None and len(coin_announcements) > 0:
            request["coin_announcements"] = [
                {
                    "coin_id": ann.origin_info.hex(),
                    "message": ann.message.hex(),
                    "morph_bytes": ann.morph_bytes.hex() if ann.morph_bytes is not None else b"".hex(),
                }
                for ann in coin_announcements
            ]

        if puzzle_announcements is not None and len(puzzle_announcements) > 0:
            request["puzzle_announcements"] = [
                {
                    "puzzle_hash": ann.origin_info.hex(),
                    "message": ann.message.hex(),
                    "morph_bytes": ann.morph_bytes.hex() if ann.morph_bytes is not None else b"".hex(),
                }
                for ann in puzzle_announcements
            ]

        if coins is not None and len(coins) > 0:
            coins_json = [c.to_json_dict() for c in coins]
            request["coins"] = coins_json

        if wallet_id:
            request["wallet_id"] = wallet_id

        response: Dict = await self.fetch("create_signed_transaction", request)
        return [TransactionRecord.from_json_dict_convenience(tx) for tx in response["signed_txs"]]

    async def create_signed_transaction(
        self,
        additions: List[Dict],
        tx_config: TXConfig,
        coins: List[Coin] = None,
        fee: uint64 = uint64(0),
        coin_announcements: Optional[List[Announcement]] = None,
        puzzle_announcements: Optional[List[Announcement]] = None,
        wallet_id: Optional[int] = None,
        push: bool = False,
    ) -> TransactionRecord:
        txs: List[TransactionRecord] = await self.create_signed_transactions(
            additions=additions,
            tx_config=tx_config,
            coins=coins,
            fee=fee,
            coin_announcements=coin_announcements,
            puzzle_announcements=puzzle_announcements,
            wallet_id=wallet_id,
            push=push,
        )
        if len(txs) == 0:
            raise ValueError("`create_signed_transaction` returned empty list!")

        return txs[0]

    async def select_coins(
        self,
        amount: int,
        wallet_id: int,
        coin_selection_config: CoinSelectionConfig,
    ) -> List[Coin]:
        request = {
            "amount": amount,
            "wallet_id": wallet_id,
            **coin_selection_config.to_json_dict(),
        }
        response: Dict[str, List[Dict]] = await self.fetch("select_coins", request)
        return [Coin.from_json_dict(coin) for coin in response["coins"]]

    async def get_coin_records(self, request: GetCoinRecords) -> Dict[str, Any]:
        return await self.fetch("get_coin_records", request.to_json_dict())

    async def get_spendable_coins(
        self,
        wallet_id: int,
        coin_selection_config: CoinSelectionConfig,
    ) -> Tuple[List[CoinRecord], List[CoinRecord], List[Coin]]:
        """
        We return a tuple containing: (confirmed records, unconfirmed removals, unconfirmed additions)
        """
        request = {
            "wallet_id": wallet_id,
            **coin_selection_config.to_json_dict(),
        }
        response: Dict[str, List[Dict]] = await self.fetch("get_spendable_coins", request)
        confirmed_wrs = [CoinRecord.from_json_dict(coin) for coin in response["confirmed_records"]]
        unconfirmed_removals = [CoinRecord.from_json_dict(coin) for coin in response["unconfirmed_removals"]]
        unconfirmed_additions = [Coin.from_json_dict(coin) for coin in response["unconfirmed_additions"]]
        return confirmed_wrs, unconfirmed_removals, unconfirmed_additions

    async def get_coin_records_by_names(
        self,
        names: List[bytes32],
        include_spent_coins: bool = True,
        start_height: Optional[int] = None,
        end_height: Optional[int] = None,
    ) -> List:
        names_hex = [name.hex() for name in names]
        request = {"names": names_hex, "include_spent_coins": include_spent_coins}
        if start_height is not None:
            request["start_height"] = start_height
        if end_height is not None:
            request["end_height"] = end_height

        response = await self.fetch("get_coin_records_by_names", request)
        return [CoinRecord.from_json_dict(cr) for cr in response["coin_records"]]

    # DID wallet
    async def create_new_did_wallet(
        self,
        amount: int,
        fee: int = 0,
        name: Optional[str] = "DID Wallet",
        backup_ids: List[str] = [],
        required_num: int = 0,
    ) -> Dict:
        request: Dict[str, Any] = {
            "wallet_type": "did_wallet",
            "did_type": "new",
            "backup_dids": backup_ids,
            "num_of_backup_ids_needed": required_num,
            "amount": amount,
            "fee": fee,
            "wallet_name": name,
        }
        response = await self.fetch("create_new_wallet", request)
        return response

    async def get_did_id(self, wallet_id: int) -> Dict:
        request: Dict[str, Any] = {
            "wallet_id": wallet_id,
        }
        response = await self.fetch("did_get_did", request)
        return response

    async def get_did_info(self, coin_id: str, latest: bool) -> Dict:
        request: Dict[str, Any] = {
            "coin_id": coin_id,
            "latest": latest,
        }
        response = await self.fetch("did_get_info", request)
        return response

    async def create_did_backup_file(self, wallet_id: int, filename: str) -> Dict:
        request: Dict[str, Any] = {
            "wallet_id": wallet_id,
            "filename": filename,
        }
        response = await self.fetch("did_create_backup_file", request)
        return response

    async def update_did_recovery_list(
        self,
        wallet_id: int,
        recovery_list: List[str],
        num_verification: int,
        tx_config: TXConfig,
        extra_conditions: Tuple[Condition, ...] = tuple(),
        timelock_info: ConditionValidTimes = ConditionValidTimes(),
        push: bool = True,
    ) -> Dict:
        request: Dict[str, Any] = {
            "wallet_id": wallet_id,
            "new_list": recovery_list,
            "num_verifications_required": num_verification,
<<<<<<< HEAD
            "extra_conditions": list(extra_conditions),
            "push": push,
=======
            "extra_conditions": conditions_to_json_dicts(extra_conditions),
>>>>>>> 010cedf8
            **tx_config.to_json_dict(),
            **timelock_info.to_json_dict(),
        }
        response = await self.fetch("did_update_recovery_ids", request)
        return response

    async def get_did_recovery_list(self, wallet_id: int) -> Dict:
        request: Dict[str, Any] = {
            "wallet_id": wallet_id,
        }
        response = await self.fetch("did_get_recovery_list", request)
        return response

    async def did_message_spend(
        self,
        wallet_id: int,
        puzzle_announcements: List[str],
        coin_announcements: List[str],
        tx_config: TXConfig,
        extra_conditions: Tuple[Condition, ...] = tuple(),
        timelock_info: ConditionValidTimes = ConditionValidTimes(),
        push: bool = False,
    ) -> Dict:
        request: Dict[str, Any] = {
            "wallet_id": wallet_id,
            "coin_announcements": coin_announcements,
            "puzzle_announcements": puzzle_announcements,
<<<<<<< HEAD
            "extra_conditions": list(extra_conditions),
            "push": push,
=======
            "extra_conditions": conditions_to_json_dicts(extra_conditions),
>>>>>>> 010cedf8
            **tx_config.to_json_dict(),
            **timelock_info.to_json_dict(),
        }
        response = await self.fetch("did_message_spend", request)
        return response

    async def update_did_metadata(
        self,
        wallet_id: int,
        metadata: Dict,
        tx_config: TXConfig,
        extra_conditions: Tuple[Condition, ...] = tuple(),
        timelock_info: ConditionValidTimes = ConditionValidTimes(),
        push: bool = True,
    ) -> Dict:
        request: Dict[str, Any] = {
            "wallet_id": wallet_id,
            "metadata": metadata,
<<<<<<< HEAD
            "extra_conditions": list(extra_conditions),
            "push": push,
=======
            "extra_conditions": conditions_to_json_dicts(extra_conditions),
>>>>>>> 010cedf8
            **tx_config.to_json_dict(),
            **timelock_info.to_json_dict(),
        }
        response = await self.fetch("did_update_metadata", request)
        return response

    async def get_did_metadata(self, wallet_id: int) -> Dict:
        request: Dict[str, Any] = {
            "wallet_id": wallet_id,
        }
        response = await self.fetch("did_get_metadata", request)
        return response

    async def find_lost_did(
        self, coin_id: str, recovery_list_hash: Optional[str], metadata: Optional[Dict], num_verification: Optional[int]
    ) -> Dict:
        request: Dict[str, Any] = {
            "coin_id": coin_id,
        }
        if recovery_list_hash is not None:
            request["recovery_list_hash"] = recovery_list_hash
        if metadata is not None:
            request["metadata"] = (metadata,)
        if num_verification is not None:
            request["num_verification"] = num_verification
        response = await self.fetch("did_find_lost_did", request)
        return response

    async def create_new_did_wallet_from_recovery(self, filename: str) -> Dict:
        request: Dict[str, Any] = {
            "wallet_type": "did_wallet",
            "did_type": "recovery",
            "filename": filename,
        }
        response = await self.fetch("create_new_wallet", request)
        return response

    async def did_create_attest(
        self,
        wallet_id: int,
        coin_name: str,
        pubkey: str,
        puzhash: str,
        file_name: str,
        extra_conditions: Tuple[Condition, ...] = tuple(),
        timelock_info: ConditionValidTimes = ConditionValidTimes(),
    ) -> Dict:
        request: Dict[str, Any] = {
            "wallet_id": wallet_id,
            "coin_name": coin_name,
            "pubkey": pubkey,
            "puzhash": puzhash,
            "filename": file_name,
            "extra_conditions": conditions_to_json_dicts(extra_conditions),
            **timelock_info.to_json_dict(),
        }
        response = await self.fetch("did_create_attest", request)
        return response

    async def did_recovery_spend(self, wallet_id: int, attest_filenames: str) -> Dict:
        request: Dict[str, Any] = {
            "wallet_id": wallet_id,
            "attest_filenames": attest_filenames,
        }
        response = await self.fetch("did_recovery_spend", request)
        return response

    async def did_transfer_did(
        self,
        wallet_id: int,
        address: str,
        fee: int,
        with_recovery: bool,
        tx_config: TXConfig,
        extra_conditions: Tuple[Condition, ...] = tuple(),
        timelock_info: ConditionValidTimes = ConditionValidTimes(),
        push: bool = True,
    ) -> Dict:
        request: Dict[str, Any] = {
            "wallet_id": wallet_id,
            "inner_address": address,
            "fee": fee,
            "with_recovery_info": with_recovery,
<<<<<<< HEAD
            "extra_conditions": list(extra_conditions),
            "push": push,
=======
            "extra_conditions": conditions_to_json_dicts(extra_conditions),
>>>>>>> 010cedf8
            **tx_config.to_json_dict(),
            **timelock_info.to_json_dict(),
        }
        response = await self.fetch("did_transfer_did", request)
        return response

    async def did_set_wallet_name(self, wallet_id: int, name: str) -> Dict:
        request = {"wallet_id": wallet_id, "name": name}
        response = await self.fetch("did_set_wallet_name", request)
        return response

    async def did_get_wallet_name(self, wallet_id: int) -> Dict:
        request = {"wallet_id": wallet_id}
        response = await self.fetch("did_get_wallet_name", request)
        return response

    # TODO: test all invocations of create_new_pool_wallet with new fee arg.
    async def create_new_pool_wallet(
        self,
        target_puzzlehash: Optional[bytes32],
        pool_url: Optional[str],
        relative_lock_height: uint32,
        backup_host: str,
        mode: str,
        state: str,
        fee: uint64,
        p2_singleton_delay_time: Optional[uint64] = None,
        p2_singleton_delayed_ph: Optional[bytes32] = None,
        extra_conditions: Tuple[Condition, ...] = tuple(),
        timelock_info: ConditionValidTimes = ConditionValidTimes(),
    ) -> TransactionRecord:
        request: Dict[str, Any] = {
            "wallet_type": "pool_wallet",
            "mode": mode,
            "initial_target_state": {
                "target_puzzle_hash": target_puzzlehash.hex() if target_puzzlehash else None,
                "relative_lock_height": relative_lock_height,
                "pool_url": pool_url,
                "state": state,
            },
            "fee": fee,
            "extra_conditions": conditions_to_json_dicts(extra_conditions),
            **timelock_info.to_json_dict(),
        }
        if p2_singleton_delay_time is not None:
            request["p2_singleton_delay_time"] = p2_singleton_delay_time
        if p2_singleton_delayed_ph is not None:
            request["p2_singleton_delayed_ph"] = p2_singleton_delayed_ph.hex()
        res = await self.fetch("create_new_wallet", request)
        return TransactionRecord.from_json_dict(res["transaction"])

    async def pw_self_pool(self, wallet_id: int, fee: uint64) -> Dict:
        reply = await self.fetch("pw_self_pool", {"wallet_id": wallet_id, "fee": fee})
        reply = parse_result_transactions(reply)
        return reply

    async def pw_join_pool(
        self, wallet_id: int, target_puzzlehash: bytes32, pool_url: str, relative_lock_height: uint32, fee: uint64
    ) -> Dict:
        request = {
            "wallet_id": int(wallet_id),
            "target_puzzlehash": target_puzzlehash.hex(),
            "relative_lock_height": relative_lock_height,
            "pool_url": pool_url,
            "fee": fee,
        }

        reply = await self.fetch("pw_join_pool", request)
        reply = parse_result_transactions(reply)
        return reply

    async def pw_absorb_rewards(
        self, wallet_id: int, fee: uint64 = uint64(0), max_spends_in_tx: Optional[int] = None
    ) -> Dict:
        reply = await self.fetch(
            "pw_absorb_rewards", {"wallet_id": wallet_id, "fee": fee, "max_spends_in_tx": max_spends_in_tx}
        )
        reply["state"] = PoolWalletInfo.from_json_dict(reply["state"])
        reply = parse_result_transactions(reply)
        return reply

    async def pw_status(self, wallet_id: int) -> Tuple[PoolWalletInfo, List[TransactionRecord]]:
        json_dict = await self.fetch("pw_status", {"wallet_id": wallet_id})
        return (
            PoolWalletInfo.from_json_dict(json_dict["state"]),
            [TransactionRecord.from_json_dict(tr) for tr in json_dict["unconfirmed_transactions"]],
        )

    # CATS
    async def create_new_cat_and_wallet(self, amount: uint64, fee: uint64 = uint64(0), test: bool = False) -> Dict:
        request: Dict[str, Any] = {
            "wallet_type": "cat_wallet",
            "mode": "new",
            "amount": amount,
            "fee": fee,
            "test": test,
        }
        return await self.fetch("create_new_wallet", request)

    async def create_wallet_for_existing_cat(self, asset_id: bytes) -> Dict:
        request: Dict[str, Any] = {
            "wallet_type": "cat_wallet",
            "asset_id": asset_id.hex(),
            "mode": "existing",
        }
        return await self.fetch("create_new_wallet", request)

    async def get_cat_asset_id(self, wallet_id: int) -> bytes32:
        request: Dict[str, Any] = {
            "wallet_id": wallet_id,
        }
        return bytes32.from_hexstr((await self.fetch("cat_get_asset_id", request))["asset_id"])

    async def get_stray_cats(self) -> Dict:
        response = await self.fetch("get_stray_cats", {})
        return response["stray_cats"]

    async def cat_asset_id_to_name(self, asset_id: bytes32) -> Optional[Tuple[Optional[uint32], str]]:
        request: Dict[str, Any] = {
            "asset_id": asset_id.hex(),
        }
        try:
            res = await self.fetch("cat_asset_id_to_name", request)
        except ValueError:
            return None

        wallet_id: Optional[uint32] = None if res["wallet_id"] is None else uint32(int(res["wallet_id"]))
        return wallet_id, res["name"]

    async def get_cat_name(self, wallet_id: int) -> str:
        request: Dict[str, Any] = {
            "wallet_id": wallet_id,
        }
        return (await self.fetch("cat_get_name", request))["name"]

    async def set_cat_name(self, wallet_id: int, name: str) -> None:
        request: Dict[str, Any] = {
            "wallet_id": wallet_id,
            "name": name,
        }
        await self.fetch("cat_set_name", request)

    async def cat_spend(
        self,
        wallet_id: int,
        tx_config: TXConfig,
        amount: Optional[uint64] = None,
        inner_address: Optional[str] = None,
        fee: uint64 = uint64(0),
        memos: Optional[List[str]] = None,
        additions: Optional[List[Dict[str, Any]]] = None,
        removals: Optional[List[Coin]] = None,
        cat_discrepancy: Optional[Tuple[int, Program, Program]] = None,  # (extra_delta, tail_reveal, tail_solution)
        extra_conditions: Tuple[Condition, ...] = tuple(),
        timelock_info: ConditionValidTimes = ConditionValidTimes(),
        push: bool = True,
    ) -> TransactionRecord:
        send_dict: Dict[str, Any] = {
            "wallet_id": wallet_id,
            "fee": fee,
            "memos": memos if memos else [],
<<<<<<< HEAD
            "extra_conditions": list(extra_conditions),
            "push": push,
=======
            "extra_conditions": conditions_to_json_dicts(extra_conditions),
>>>>>>> 010cedf8
            **tx_config.to_json_dict(),
            **timelock_info.to_json_dict(),
        }
        if amount is not None and inner_address is not None:
            send_dict["amount"] = amount
            send_dict["inner_address"] = inner_address
        elif additions is not None:
            additions_hex = []
            for ad in additions:
                additions_hex.append({"amount": ad["amount"], "puzzle_hash": ad["puzzle_hash"].hex()})
                if "memos" in ad:
                    additions_hex[-1]["memos"] = ad["memos"]
            send_dict["additions"] = additions_hex
        else:
            raise ValueError("Must specify either amount and inner_address or additions")
        if removals is not None and len(removals) > 0:
            send_dict["coins"] = [c.to_json_dict() for c in removals]
        if cat_discrepancy is not None:
            send_dict["extra_delta"] = cat_discrepancy[0]
            send_dict["tail_reveal"] = bytes(cat_discrepancy[1]).hex()
            send_dict["tail_solution"] = bytes(cat_discrepancy[2]).hex()
        res = await self.fetch("cat_spend", send_dict)
        return TransactionRecord.from_json_dict_convenience(res["transaction"])

    # Offers
    async def create_offer_for_ids(
        self,
        offer_dict: Dict[Union[uint32, str], int],
        tx_config: TXConfig,
        driver_dict: Dict[str, Any] = None,
        solver: Dict[str, Any] = None,
        fee=uint64(0),
        validate_only: bool = False,
        extra_conditions: Tuple[Condition, ...] = tuple(),
        timelock_info: ConditionValidTimes = ConditionValidTimes(),
    ) -> Tuple[Optional[Offer], TradeRecord]:
        send_dict: Dict[str, int] = {str(key): value for key, value in offer_dict.items()}

        req = {
            "offer": send_dict,
            "validate_only": validate_only,
            "fee": fee,
            "extra_conditions": conditions_to_json_dicts(extra_conditions),
            **tx_config.to_json_dict(),
            **timelock_info.to_json_dict(),
        }
        if driver_dict is not None:
            req["driver_dict"] = driver_dict
        if solver is not None:
            req["solver"] = solver
        res = await self.fetch("create_offer_for_ids", req)
        offer: Optional[Offer] = None if validate_only else Offer.from_bech32(res["offer"])
        offer_str: str = "" if offer is None else bytes(offer).hex()
        return offer, TradeRecord.from_json_dict_convenience(res["trade_record"], offer_str)

    async def get_offer_summary(
        self, offer: Offer, advanced: bool = False
    ) -> Tuple[bytes32, Dict[str, Dict[str, int]]]:
        res = await self.fetch("get_offer_summary", {"offer": offer.to_bech32(), "advanced": advanced})
        return bytes32.from_hexstr(res["id"]), res["summary"]

    async def check_offer_validity(self, offer: Offer) -> Tuple[bytes32, bool]:
        res = await self.fetch("check_offer_validity", {"offer": offer.to_bech32()})
        return bytes32.from_hexstr(res["id"]), res["valid"]

    async def take_offer(
        self,
        offer: Offer,
        tx_config: TXConfig,
        solver: Dict[str, Any] = None,
        fee=uint64(0),
        extra_conditions: Tuple[Condition, ...] = tuple(),
        timelock_info: ConditionValidTimes = ConditionValidTimes(),
        push: bool = True,
    ) -> TradeRecord:
        req = {
            "offer": offer.to_bech32(),
            "fee": fee,
<<<<<<< HEAD
            "extra_conditions": list(extra_conditions),
            "push": push,
=======
            "extra_conditions": conditions_to_json_dicts(extra_conditions),
>>>>>>> 010cedf8
            **tx_config.to_json_dict(),
            **timelock_info.to_json_dict(),
        }
        if solver is not None:
            req["solver"] = solver
        res = await self.fetch("take_offer", req)
        return TradeRecord.from_json_dict_convenience(res["trade_record"])

    async def get_offer(self, trade_id: bytes32, file_contents: bool = False) -> TradeRecord:
        res = await self.fetch("get_offer", {"trade_id": trade_id.hex(), "file_contents": file_contents})
        offer_str = bytes(Offer.from_bech32(res["offer"])).hex() if file_contents else ""
        return TradeRecord.from_json_dict_convenience(res["trade_record"], offer_str)

    async def get_all_offers(
        self,
        start: int = 0,
        end: int = 50,
        sort_key: str = None,
        reverse: bool = False,
        file_contents: bool = False,
        exclude_my_offers: bool = False,
        exclude_taken_offers: bool = False,
        include_completed: bool = False,
    ) -> List[TradeRecord]:
        res = await self.fetch(
            "get_all_offers",
            {
                "start": start,
                "end": end,
                "sort_key": sort_key,
                "reverse": reverse,
                "file_contents": file_contents,
                "exclude_my_offers": exclude_my_offers,
                "exclude_taken_offers": exclude_taken_offers,
                "include_completed": include_completed,
            },
        )

        records = []
        if file_contents:
            optional_offers = [bytes(Offer.from_bech32(o)).hex() for o in res["offers"]]
        else:
            optional_offers = [""] * len(res["trade_records"])
        for record, offer in zip(res["trade_records"], optional_offers):
            records.append(TradeRecord.from_json_dict_convenience(record, offer))

        return records

    async def cancel_offer(
        self,
        trade_id: bytes32,
        tx_config: TXConfig,
        fee=uint64(0),
        secure: bool = True,
        extra_conditions: Tuple[Condition, ...] = tuple(),
        timelock_info: ConditionValidTimes = ConditionValidTimes(),
        push: bool = True,
    ):
        await self.fetch(
            "cancel_offer",
            {
                "trade_id": trade_id.hex(),
                "secure": secure,
                "fee": fee,
<<<<<<< HEAD
                "extra_conditions": list(extra_conditions),
                "push": push,
=======
                "extra_conditions": conditions_to_json_dicts(extra_conditions),
>>>>>>> 010cedf8
                **tx_config.to_json_dict(),
                **timelock_info.to_json_dict(),
            },
        )

    async def cancel_offers(
        self,
        tx_config: TXConfig,
        fee=uint64(0),
        secure: bool = True,
        batch_size: int = 5,
        cancel_all: bool = False,
        asset_id: Optional[bytes32] = None,
        extra_conditions: Tuple[Condition, ...] = tuple(),
        timelock_info: ConditionValidTimes = ConditionValidTimes(),
        push: bool = True,
    ) -> None:
        await self.fetch(
            "cancel_offers",
            {
                "secure": secure,
                "batch_fee": fee,
                "secure": secure,
                "batch_size": batch_size,
                "cancel_all": cancel_all,
                "asset_id": None if asset_id is None else asset_id.hex(),
<<<<<<< HEAD
                "extra_conditions": list(extra_conditions),
                "push": push,
=======
                "extra_conditions": conditions_to_json_dicts(extra_conditions),
>>>>>>> 010cedf8
                **tx_config.to_json_dict(),
                **timelock_info.to_json_dict(),
            },
        )

    # NFT wallet
    async def create_new_nft_wallet(self, did_id, name=None) -> dict[str, Any]:
        request: Dict[str, Any] = {
            "wallet_type": "nft_wallet",
            "did_id": did_id,
            "name": name,
        }
        response = await self.fetch("create_new_wallet", request)
        return response

    async def mint_nft(
        self,
        wallet_id,
        royalty_address,
        target_address,
        hash,
        uris,
        tx_config: TXConfig,
        meta_hash="",
        meta_uris=[],
        license_hash="",
        license_uris=[],
        edition_total=1,
        edition_number=1,
        fee=0,
        royalty_percentage=0,
        did_id=None,
        extra_conditions: Tuple[Condition, ...] = tuple(),
        timelock_info: ConditionValidTimes = ConditionValidTimes(),
        push: bool = True,
    ):
        request: Dict[str, Any] = {
            "wallet_id": wallet_id,
            "royalty_address": royalty_address,
            "target_address": target_address,
            "hash": hash,
            "uris": uris,
            "meta_hash": meta_hash,
            "meta_uris": meta_uris,
            "license_hash": license_hash,
            "license_uris": license_uris,
            "edition_number": edition_number,
            "edition_total": edition_total,
            "royalty_percentage": royalty_percentage,
            "did_id": did_id,
            "fee": fee,
<<<<<<< HEAD
            "extra_conditions": list(extra_conditions),
            "push": push,
=======
            "extra_conditions": conditions_to_json_dicts(extra_conditions),
>>>>>>> 010cedf8
            **tx_config.to_json_dict(),
            **timelock_info.to_json_dict(),
        }
        response = await self.fetch("nft_mint_nft", request)
        return response

    async def add_uri_to_nft(
        self,
        wallet_id,
        nft_coin_id,
        key,
        uri,
        fee,
        tx_config: TXConfig,
        extra_conditions: Tuple[Condition, ...] = tuple(),
        timelock_info: ConditionValidTimes = ConditionValidTimes(),
        push: bool = True,
    ):
        request: Dict[str, Any] = {
            "wallet_id": wallet_id,
            "nft_coin_id": nft_coin_id,
            "uri": uri,
            "key": key,
            "fee": fee,
<<<<<<< HEAD
            "extra_conditions": list(extra_conditions),
            "push": push,
=======
            "extra_conditions": conditions_to_json_dicts(extra_conditions),
>>>>>>> 010cedf8
            **tx_config.to_json_dict(),
            **timelock_info.to_json_dict(),
        }
        response = await self.fetch("nft_add_uri", request)
        return response

    async def nft_calculate_royalties(
        self,
        royalty_assets_dict: Dict[Any, Tuple[Any, uint16]],
        fungible_asset_dict: Dict[Any, uint64],
    ) -> Dict[Any, List[Dict[str, Any]]]:
        request: Dict[str, Any] = {
            "royalty_assets": [
                {"asset": id, "royalty_address": royalty_info[0], "royalty_percentage": royalty_info[1]}
                for id, royalty_info in royalty_assets_dict.items()
            ],
            "fungible_assets": [{"asset": name, "amount": amount} for name, amount in fungible_asset_dict.items()],
        }
        response = await self.fetch("nft_calculate_royalties", request)
        del response["success"]
        return response

    async def get_nft_info(self, coin_id: str, latest: bool = True):
        request: Dict[str, Any] = {"coin_id": coin_id, "latest": latest}
        response = await self.fetch("nft_get_info", request)
        return response

    async def transfer_nft(
        self,
        wallet_id,
        nft_coin_id,
        target_address,
        fee,
        tx_config: TXConfig,
        extra_conditions: Tuple[Condition, ...] = tuple(),
        timelock_info: ConditionValidTimes = ConditionValidTimes(),
        push: bool = True,
    ):
        request: Dict[str, Any] = {
            "wallet_id": wallet_id,
            "nft_coin_id": nft_coin_id,
            "target_address": target_address,
            "fee": fee,
<<<<<<< HEAD
            "extra_conditions": list(extra_conditions),
            "push": push,
=======
            "extra_conditions": conditions_to_json_dicts(extra_conditions),
>>>>>>> 010cedf8
            **tx_config.to_json_dict(),
            **timelock_info.to_json_dict(),
        }
        response = await self.fetch("nft_transfer_nft", request)
        return response

    async def count_nfts(self, wallet_id: Optional[int]):
        request: Dict[str, Any] = {"wallet_id": wallet_id}
        response = await self.fetch("nft_count_nfts", request)
        return response

    async def list_nfts(self, wallet_id, num: int = 50, start_index: int = 0):
        request: Dict[str, Any] = {"wallet_id": wallet_id, "num": num, "start_index": start_index}
        response = await self.fetch("nft_get_nfts", request)
        return response

    async def set_nft_did(
        self,
        wallet_id,
        did_id,
        nft_coin_id,
        fee,
        tx_config: TXConfig,
        extra_conditions: Tuple[Condition, ...] = tuple(),
        timelock_info: ConditionValidTimes = ConditionValidTimes(),
        push: bool = True,
    ):
        request: Dict[str, Any] = {
            "wallet_id": wallet_id,
            "did_id": did_id,
            "nft_coin_id": nft_coin_id,
            "fee": fee,
<<<<<<< HEAD
            "extra_conditions": list(extra_conditions),
            "push": push,
=======
            "extra_conditions": conditions_to_json_dicts(extra_conditions),
>>>>>>> 010cedf8
            **tx_config.to_json_dict(),
            **timelock_info.to_json_dict(),
        }
        response = await self.fetch("nft_set_nft_did", request)
        return response

    async def get_nft_wallet_did(self, wallet_id) -> dict[str, Optional[str]]:
        request: Dict[str, Any] = {"wallet_id": wallet_id}
        response = await self.fetch("nft_get_wallet_did", request)
        return response

    async def nft_mint_bulk(
        self,
        wallet_id: int,
        metadata_list: List[Dict[str, Any]],
        royalty_percentage: Optional[int],
        royalty_address: Optional[str],
        tx_config: TXConfig,
        target_list: Optional[List[str]] = None,
        mint_number_start: Optional[int] = 1,
        mint_total: Optional[int] = None,
        xch_coins: Optional[List[Dict]] = None,
        xch_change_target: Optional[str] = None,
        new_innerpuzhash: Optional[str] = None,
        did_coin: Optional[Dict] = None,
        did_lineage_parent: Optional[str] = None,
        mint_from_did: Optional[bool] = False,
        fee: Optional[int] = 0,
        extra_conditions: Tuple[Condition, ...] = tuple(),
        timelock_info: ConditionValidTimes = ConditionValidTimes(),
        push: bool = False,
    ) -> Dict:
        request = {
            "wallet_id": wallet_id,
            "metadata_list": metadata_list,
            "target_list": target_list,
            "royalty_percentage": royalty_percentage,
            "royalty_address": royalty_address,
            "mint_number_start": mint_number_start,
            "mint_total": mint_total,
            "xch_coins": xch_coins,
            "xch_change_target": xch_change_target,
            "new_innerpuzhash": new_innerpuzhash,
            "did_coin": did_coin,
            "did_lineage_parent": did_lineage_parent,
            "mint_from_did": mint_from_did,
            "fee": fee,
<<<<<<< HEAD
            "extra_conditions": list(extra_conditions),
            "push": push,
=======
            "extra_conditions": conditions_to_json_dicts(extra_conditions),
>>>>>>> 010cedf8
            **tx_config.to_json_dict(),
            **timelock_info.to_json_dict(),
        }
        response = await self.fetch("nft_mint_bulk", request)
        return response

    # DataLayer
    async def create_new_dl(
        self,
        root: bytes32,
        fee: uint64,
        extra_conditions: Tuple[Condition, ...] = tuple(),
        timelock_info: ConditionValidTimes = ConditionValidTimes(),
    ) -> Tuple[List[TransactionRecord], bytes32]:
        request = {
            "root": root.hex(),
            "fee": fee,
            "extra_conditions": conditions_to_json_dicts(extra_conditions),
            **timelock_info.to_json_dict(),
        }
        response = await self.fetch("create_new_dl", request)
        txs: List[TransactionRecord] = [
            TransactionRecord.from_json_dict_convenience(tx) for tx in response["transactions"]
        ]
        launcher_id: bytes32 = bytes32.from_hexstr(response["launcher_id"])
        return txs, launcher_id

    async def dl_track_new(self, launcher_id: bytes32) -> None:
        request = {"launcher_id": launcher_id.hex()}
        await self.fetch("dl_track_new", request)
        return None

    async def dl_stop_tracking(self, launcher_id: bytes32) -> None:
        request = {"launcher_id": launcher_id.hex()}
        await self.fetch("dl_stop_tracking", request)
        return None

    async def dl_latest_singleton(
        self, launcher_id: bytes32, only_confirmed: bool = False
    ) -> Optional[SingletonRecord]:
        request = {"launcher_id": launcher_id.hex(), "only_confirmed": only_confirmed}
        response = await self.fetch("dl_latest_singleton", request)
        return None if response["singleton"] is None else SingletonRecord.from_json_dict(response["singleton"])

    async def dl_singletons_by_root(self, launcher_id: bytes32, root: bytes32) -> List[SingletonRecord]:
        request = {"launcher_id": launcher_id.hex(), "root": root.hex()}
        response = await self.fetch("dl_singletons_by_root", request)
        return [SingletonRecord.from_json_dict(single) for single in response["singletons"]]

    async def dl_update_root(
        self,
        launcher_id: bytes32,
        new_root: bytes32,
        fee: uint64,
        extra_conditions: Tuple[Condition, ...] = tuple(),
        timelock_info: ConditionValidTimes = ConditionValidTimes(),
    ) -> TransactionRecord:
        request = {
            "launcher_id": launcher_id.hex(),
            "new_root": new_root.hex(),
            "fee": fee,
            "extra_conditions": conditions_to_json_dicts(extra_conditions),
            **timelock_info.to_json_dict(),
        }
        response = await self.fetch("dl_update_root", request)
        return TransactionRecord.from_json_dict_convenience(response["tx_record"])

    async def dl_update_multiple(
        self,
        update_dictionary: Dict[bytes32, bytes32],
        extra_conditions: Tuple[Condition, ...] = tuple(),
        timelock_info: ConditionValidTimes = ConditionValidTimes(),
    ) -> List[TransactionRecord]:
        updates_as_strings: Dict[str, str] = {}
        for lid, root in update_dictionary.items():
            updates_as_strings[str(lid)] = str(root)
        request = {
            "updates": updates_as_strings,
            "extra_conditions": conditions_to_json_dicts(extra_conditions),
            **timelock_info.to_json_dict(),
        }
        response = await self.fetch("dl_update_multiple", request)
        return [TransactionRecord.from_json_dict_convenience(tx) for tx in response["tx_records"]]

    async def dl_history(
        self,
        launcher_id: bytes32,
        min_generation: Optional[uint32] = None,
        max_generation: Optional[uint32] = None,
        num_results: Optional[uint32] = None,
    ) -> List[SingletonRecord]:
        request = {"launcher_id": launcher_id.hex()}

        if min_generation is not None:
            request["min_generation"] = str(min_generation)
        if max_generation is not None:
            request["max_generation"] = str(max_generation)
        if num_results is not None:
            request["num_results"] = str(num_results)

        response = await self.fetch("dl_history", request)
        return [SingletonRecord.from_json_dict(single) for single in response["history"]]

    async def dl_owned_singletons(self) -> List[SingletonRecord]:
        response = await self.fetch(path="dl_owned_singletons", request_json={})
        return [SingletonRecord.from_json_dict(singleton) for singleton in response["singletons"]]

    async def dl_get_mirrors(self, launcher_id: bytes32) -> List[Mirror]:
        response = await self.fetch(path="dl_get_mirrors", request_json={"launcher_id": launcher_id.hex()})
        return [Mirror.from_json_dict(mirror) for mirror in response["mirrors"]]

    async def dl_new_mirror(
        self,
        launcher_id: bytes32,
        amount: uint64,
        urls: List[bytes],
        fee: uint64 = uint64(0),
        extra_conditions: Tuple[Condition, ...] = tuple(),
        timelock_info: ConditionValidTimes = ConditionValidTimes(),
    ) -> List[TransactionRecord]:
        response = await self.fetch(
            path="dl_new_mirror",
            request_json={
                "launcher_id": launcher_id.hex(),
                "amount": amount,
                "urls": [url.decode("utf8") for url in urls],
                "fee": fee,
                "extra_conditions": conditions_to_json_dicts(extra_conditions),
                **timelock_info.to_json_dict(),
            },
        )
        return [TransactionRecord.from_json_dict_convenience(tx) for tx in response["transactions"]]

    async def dl_delete_mirror(
        self,
        coin_id: bytes32,
        fee: uint64 = uint64(0),
        extra_conditions: Tuple[Condition, ...] = tuple(),
        timelock_info: ConditionValidTimes = ConditionValidTimes(),
    ) -> List[TransactionRecord]:
        response = await self.fetch(
            path="dl_delete_mirror",
            request_json={
                "coin_id": coin_id.hex(),
                "fee": fee,
                "extra_conditions": conditions_to_json_dicts(extra_conditions),
                **timelock_info.to_json_dict(),
            },
        )
        return [TransactionRecord.from_json_dict_convenience(tx) for tx in response["transactions"]]

    async def get_notifications(
        self, ids: Optional[List[bytes32]] = None, pagination: Optional[Tuple[Optional[int], Optional[int]]] = None
    ) -> List[Notification]:
        request: Dict[str, Any] = {}
        if ids is not None:
            request["ids"] = [id.hex() for id in ids]
        if pagination is not None:
            if pagination[0] is not None:
                request["start"] = pagination[0]
            if pagination[1] is not None:
                request["end"] = pagination[1]
        response = await self.fetch("get_notifications", request)
        return [
            Notification(
                bytes32.from_hexstr(notification["id"]),
                bytes.fromhex(notification["message"]),
                uint64(notification["amount"]),
                uint32(notification["height"]),
            )
            for notification in response["notifications"]
        ]

    async def delete_notifications(self, ids: Optional[List[bytes32]] = None) -> bool:
        request: Dict[str, Any] = {}
        if ids is not None:
            request["ids"] = [id.hex() for id in ids]
        response = await self.fetch("delete_notifications", request)
        return response["success"]

    async def send_notification(
        self,
        target: bytes32,
        msg: bytes,
        amount: uint64,
        fee: uint64 = uint64(0),
        extra_conditions: Tuple[Condition, ...] = tuple(),
        timelock_info: ConditionValidTimes = ConditionValidTimes(),
    ) -> TransactionRecord:
        response = await self.fetch(
            "send_notification",
            {
                "target": target.hex(),
                "message": msg.hex(),
                "amount": amount,
                "fee": fee,
                "extra_conditions": conditions_to_json_dicts(extra_conditions),
                **timelock_info.to_json_dict(),
            },
        )
        return TransactionRecord.from_json_dict_convenience(response["tx"])

    async def sign_message_by_address(self, address: str, message: str) -> Tuple[str, str, str]:
        response = await self.fetch("sign_message_by_address", {"address": address, "message": message})
        return response["pubkey"], response["signature"], response["signing_mode"]

    async def sign_message_by_id(self, id: str, message: str) -> Tuple[str, str, str]:
        response = await self.fetch("sign_message_by_id", {"id": id, "message": message})
        return response["pubkey"], response["signature"], response["signing_mode"]

    async def vc_mint(
        self,
        did_id: bytes32,
        tx_config: TXConfig,
        target_address: Optional[bytes32] = None,
        fee: uint64 = uint64(0),
        extra_conditions: Tuple[Condition, ...] = tuple(),
        timelock_info: ConditionValidTimes = ConditionValidTimes(),
        push: bool = True,
    ) -> Tuple[VCRecord, List[TransactionRecord]]:
        response = await self.fetch(
            "vc_mint",
            {
                "did_id": encode_puzzle_hash(did_id, "rpc"),
                "target_address": encode_puzzle_hash(target_address, "rpc") if target_address is not None else None,
                "fee": fee,
<<<<<<< HEAD
                "extra_conditions": list(extra_conditions),
                "push": push,
=======
                "extra_conditions": conditions_to_json_dicts(extra_conditions),
>>>>>>> 010cedf8
                **tx_config.to_json_dict(),
                **timelock_info.to_json_dict(),
            },
        )
        return VCRecord.from_json_dict(response["vc_record"]), [
            TransactionRecord.from_json_dict_convenience(tx) for tx in response["transactions"]
        ]

    async def vc_get(self, vc_id: bytes32) -> Optional[VCRecord]:
        response = await self.fetch("vc_get", {"vc_id": vc_id.hex()})
        return None if response["vc_record"] is None else VCRecord.from_json_dict(response["vc_record"])

    async def vc_get_list(self, start: int = 0, count: int = 50) -> Tuple[List[VCRecord], Dict[str, Any]]:
        response = await self.fetch("vc_get_list", {"start": start, "count": count})
        return [VCRecord.from_json_dict(rec) for rec in response["vc_records"]], response["proofs"]

    async def vc_spend(
        self,
        vc_id: bytes32,
        tx_config: TXConfig,
        new_puzhash: Optional[bytes32] = None,
        new_proof_hash: Optional[bytes32] = None,
        provider_inner_puzhash: Optional[bytes32] = None,
        fee: uint64 = uint64(0),
        extra_conditions: Tuple[Condition, ...] = tuple(),
        timelock_info: ConditionValidTimes = ConditionValidTimes(),
        push: bool = True,
    ) -> List[TransactionRecord]:
        response = await self.fetch(
            "vc_spend",
            {
                "vc_id": vc_id.hex(),
                "new_puzhash": new_puzhash.hex() if new_puzhash is not None else new_puzhash,
                "new_proof_hash": new_proof_hash.hex() if new_proof_hash is not None else new_proof_hash,
                "provider_inner_puzhash": provider_inner_puzhash.hex()
                if provider_inner_puzhash is not None
                else provider_inner_puzhash,
                "fee": fee,
<<<<<<< HEAD
                "extra_conditions": list(extra_conditions),
                "push": push,
=======
                "extra_conditions": conditions_to_json_dicts(extra_conditions),
>>>>>>> 010cedf8
                **tx_config.to_json_dict(),
                **timelock_info.to_json_dict(),
            },
        )
        return [TransactionRecord.from_json_dict_convenience(tx) for tx in response["transactions"]]

    async def vc_add_proofs(self, proofs: Dict[str, Any]) -> None:
        await self.fetch("vc_add_proofs", {"proofs": proofs})

    async def vc_get_proofs_for_root(self, root: bytes32) -> Dict[str, Any]:
        response = await self.fetch("vc_get_proofs_for_root", {"root": root.hex()})
        return response["proofs"]

    async def vc_revoke(
        self,
        vc_parent_id: bytes32,
        tx_config: TXConfig,
        fee: uint64 = uint64(0),
        extra_conditions: Tuple[Condition, ...] = tuple(),
        timelock_info: ConditionValidTimes = ConditionValidTimes(),
        push: bool = True,
    ) -> List[TransactionRecord]:
        response = await self.fetch(
            "vc_revoke",
            {
                "vc_parent_id": vc_parent_id.hex(),
                "fee": fee,
<<<<<<< HEAD
                "extra_conditions": list(extra_conditions),
                "push": push,
=======
                "extra_conditions": conditions_to_json_dicts(extra_conditions),
>>>>>>> 010cedf8
                **tx_config.to_json_dict(),
                **timelock_info.to_json_dict(),
            },
        )
        return [TransactionRecord.from_json_dict_convenience(tx) for tx in response["transactions"]]

    async def crcat_approve_pending(
        self,
        wallet_id: uint32,
        min_amount_to_claim: uint64,
        tx_config: TXConfig,
        fee: uint64 = uint64(0),
        push: bool = True,
    ) -> List[TransactionRecord]:
        response = await self.fetch(
            "crcat_approve_pending",
            {
                "wallet_id": wallet_id,
                "min_amount_to_claim": min_amount_to_claim,
                "fee": fee,
                "push": push,
                **tx_config.to_json_dict(),
            },
        )
        return [TransactionRecord.from_json_dict_convenience(tx) for tx in response["transactions"]]<|MERGE_RESOLUTION|>--- conflicted
+++ resolved
@@ -201,12 +201,8 @@
                 "address": address,
                 "fee": fee,
                 "puzzle_decorator": puzzle_decorator_override,
-<<<<<<< HEAD
-                "extra_conditions": list(extra_conditions),
+                "extra_conditions": conditions_to_json_dicts(extra_conditions),
                 "push": push,
-=======
-                "extra_conditions": conditions_to_json_dicts(extra_conditions),
->>>>>>> 010cedf8
                 **timelock_info.to_json_dict(),
             }
         else:
@@ -217,12 +213,8 @@
                 "fee": fee,
                 "memos": memos,
                 "puzzle_decorator": puzzle_decorator_override,
-<<<<<<< HEAD
-                "extra_conditions": list(extra_conditions),
+                "extra_conditions": conditions_to_json_dicts(extra_conditions),
                 "push": push,
-=======
-                "extra_conditions": conditions_to_json_dicts(extra_conditions),
->>>>>>> 010cedf8
                 **timelock_info.to_json_dict(),
             }
         send_dict.update(tx_config.to_json_dict())
@@ -324,12 +316,8 @@
         request: Dict[str, Any] = {
             "additions": additions_hex,
             "fee": fee,
-<<<<<<< HEAD
-            "extra_conditions": list(extra_conditions),
+            "extra_conditions": conditions_to_json_dicts(extra_conditions),
             "push": push,
-=======
-            "extra_conditions": conditions_to_json_dicts(extra_conditions),
->>>>>>> 010cedf8
             **tx_config.to_json_dict(),
             **timelock_info.to_json_dict(),
         }
@@ -500,12 +488,8 @@
             "wallet_id": wallet_id,
             "new_list": recovery_list,
             "num_verifications_required": num_verification,
-<<<<<<< HEAD
-            "extra_conditions": list(extra_conditions),
+            "extra_conditions": conditions_to_json_dicts(extra_conditions),
             "push": push,
-=======
-            "extra_conditions": conditions_to_json_dicts(extra_conditions),
->>>>>>> 010cedf8
             **tx_config.to_json_dict(),
             **timelock_info.to_json_dict(),
         }
@@ -533,12 +517,8 @@
             "wallet_id": wallet_id,
             "coin_announcements": coin_announcements,
             "puzzle_announcements": puzzle_announcements,
-<<<<<<< HEAD
-            "extra_conditions": list(extra_conditions),
+            "extra_conditions": conditions_to_json_dicts(extra_conditions),
             "push": push,
-=======
-            "extra_conditions": conditions_to_json_dicts(extra_conditions),
->>>>>>> 010cedf8
             **tx_config.to_json_dict(),
             **timelock_info.to_json_dict(),
         }
@@ -557,12 +537,8 @@
         request: Dict[str, Any] = {
             "wallet_id": wallet_id,
             "metadata": metadata,
-<<<<<<< HEAD
-            "extra_conditions": list(extra_conditions),
+            "extra_conditions": conditions_to_json_dicts(extra_conditions),
             "push": push,
-=======
-            "extra_conditions": conditions_to_json_dicts(extra_conditions),
->>>>>>> 010cedf8
             **tx_config.to_json_dict(),
             **timelock_info.to_json_dict(),
         }
@@ -646,12 +622,8 @@
             "inner_address": address,
             "fee": fee,
             "with_recovery_info": with_recovery,
-<<<<<<< HEAD
-            "extra_conditions": list(extra_conditions),
+            "extra_conditions": conditions_to_json_dicts(extra_conditions),
             "push": push,
-=======
-            "extra_conditions": conditions_to_json_dicts(extra_conditions),
->>>>>>> 010cedf8
             **tx_config.to_json_dict(),
             **timelock_info.to_json_dict(),
         }
@@ -813,12 +785,8 @@
             "wallet_id": wallet_id,
             "fee": fee,
             "memos": memos if memos else [],
-<<<<<<< HEAD
-            "extra_conditions": list(extra_conditions),
+            "extra_conditions": conditions_to_json_dicts(extra_conditions),
             "push": push,
-=======
-            "extra_conditions": conditions_to_json_dicts(extra_conditions),
->>>>>>> 010cedf8
             **tx_config.to_json_dict(),
             **timelock_info.to_json_dict(),
         }
@@ -897,12 +865,8 @@
         req = {
             "offer": offer.to_bech32(),
             "fee": fee,
-<<<<<<< HEAD
-            "extra_conditions": list(extra_conditions),
+            "extra_conditions": conditions_to_json_dicts(extra_conditions),
             "push": push,
-=======
-            "extra_conditions": conditions_to_json_dicts(extra_conditions),
->>>>>>> 010cedf8
             **tx_config.to_json_dict(),
             **timelock_info.to_json_dict(),
         }
@@ -967,12 +931,8 @@
                 "trade_id": trade_id.hex(),
                 "secure": secure,
                 "fee": fee,
-<<<<<<< HEAD
-                "extra_conditions": list(extra_conditions),
+                "extra_conditions": conditions_to_json_dicts(extra_conditions),
                 "push": push,
-=======
-                "extra_conditions": conditions_to_json_dicts(extra_conditions),
->>>>>>> 010cedf8
                 **tx_config.to_json_dict(),
                 **timelock_info.to_json_dict(),
             },
@@ -999,12 +959,8 @@
                 "batch_size": batch_size,
                 "cancel_all": cancel_all,
                 "asset_id": None if asset_id is None else asset_id.hex(),
-<<<<<<< HEAD
-                "extra_conditions": list(extra_conditions),
+                "extra_conditions": conditions_to_json_dicts(extra_conditions),
                 "push": push,
-=======
-                "extra_conditions": conditions_to_json_dicts(extra_conditions),
->>>>>>> 010cedf8
                 **tx_config.to_json_dict(),
                 **timelock_info.to_json_dict(),
             },
@@ -1056,12 +1012,8 @@
             "royalty_percentage": royalty_percentage,
             "did_id": did_id,
             "fee": fee,
-<<<<<<< HEAD
-            "extra_conditions": list(extra_conditions),
+            "extra_conditions": conditions_to_json_dicts(extra_conditions),
             "push": push,
-=======
-            "extra_conditions": conditions_to_json_dicts(extra_conditions),
->>>>>>> 010cedf8
             **tx_config.to_json_dict(),
             **timelock_info.to_json_dict(),
         }
@@ -1086,12 +1038,8 @@
             "uri": uri,
             "key": key,
             "fee": fee,
-<<<<<<< HEAD
-            "extra_conditions": list(extra_conditions),
+            "extra_conditions": conditions_to_json_dicts(extra_conditions),
             "push": push,
-=======
-            "extra_conditions": conditions_to_json_dicts(extra_conditions),
->>>>>>> 010cedf8
             **tx_config.to_json_dict(),
             **timelock_info.to_json_dict(),
         }
@@ -1135,12 +1083,8 @@
             "nft_coin_id": nft_coin_id,
             "target_address": target_address,
             "fee": fee,
-<<<<<<< HEAD
-            "extra_conditions": list(extra_conditions),
+            "extra_conditions": conditions_to_json_dicts(extra_conditions),
             "push": push,
-=======
-            "extra_conditions": conditions_to_json_dicts(extra_conditions),
->>>>>>> 010cedf8
             **tx_config.to_json_dict(),
             **timelock_info.to_json_dict(),
         }
@@ -1173,12 +1117,8 @@
             "did_id": did_id,
             "nft_coin_id": nft_coin_id,
             "fee": fee,
-<<<<<<< HEAD
-            "extra_conditions": list(extra_conditions),
+            "extra_conditions": conditions_to_json_dicts(extra_conditions),
             "push": push,
-=======
-            "extra_conditions": conditions_to_json_dicts(extra_conditions),
->>>>>>> 010cedf8
             **tx_config.to_json_dict(),
             **timelock_info.to_json_dict(),
         }
@@ -1226,12 +1166,8 @@
             "did_lineage_parent": did_lineage_parent,
             "mint_from_did": mint_from_did,
             "fee": fee,
-<<<<<<< HEAD
-            "extra_conditions": list(extra_conditions),
+            "extra_conditions": conditions_to_json_dicts(extra_conditions),
             "push": push,
-=======
-            "extra_conditions": conditions_to_json_dicts(extra_conditions),
->>>>>>> 010cedf8
             **tx_config.to_json_dict(),
             **timelock_info.to_json_dict(),
         }
@@ -1458,12 +1394,8 @@
                 "did_id": encode_puzzle_hash(did_id, "rpc"),
                 "target_address": encode_puzzle_hash(target_address, "rpc") if target_address is not None else None,
                 "fee": fee,
-<<<<<<< HEAD
-                "extra_conditions": list(extra_conditions),
+                "extra_conditions": conditions_to_json_dicts(extra_conditions),
                 "push": push,
-=======
-                "extra_conditions": conditions_to_json_dicts(extra_conditions),
->>>>>>> 010cedf8
                 **tx_config.to_json_dict(),
                 **timelock_info.to_json_dict(),
             },
@@ -1502,12 +1434,8 @@
                 if provider_inner_puzhash is not None
                 else provider_inner_puzhash,
                 "fee": fee,
-<<<<<<< HEAD
-                "extra_conditions": list(extra_conditions),
+                "extra_conditions": conditions_to_json_dicts(extra_conditions),
                 "push": push,
-=======
-                "extra_conditions": conditions_to_json_dicts(extra_conditions),
->>>>>>> 010cedf8
                 **tx_config.to_json_dict(),
                 **timelock_info.to_json_dict(),
             },
@@ -1535,12 +1463,8 @@
             {
                 "vc_parent_id": vc_parent_id.hex(),
                 "fee": fee,
-<<<<<<< HEAD
-                "extra_conditions": list(extra_conditions),
+                "extra_conditions": conditions_to_json_dicts(extra_conditions),
                 "push": push,
-=======
-                "extra_conditions": conditions_to_json_dicts(extra_conditions),
->>>>>>> 010cedf8
                 **tx_config.to_json_dict(),
                 **timelock_info.to_json_dict(),
             },
