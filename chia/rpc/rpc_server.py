from __future__ import annotations

import asyncio
import contextlib
import enum
import json
import logging
import traceback
from dataclasses import dataclass, field
from pathlib import Path
from ssl import SSLContext
<<<<<<< HEAD
from typing import Any, AsyncIterator, Awaitable, Callable, ClassVar, Dict, List, Optional, Tuple
=======
from typing import Any, AsyncIterator, Awaitable, Callable, Dict, Generic, List, Optional, TypeVar
>>>>>>> 5376e22b

from aiohttp import ClientConnectorError, ClientSession, ClientWebSocketResponse, WSMsgType, web
from typing_extensions import Protocol, final

from chia.rpc.util import wrap_http_handler
from chia.server.outbound_message import NodeType
from chia.server.server import ChiaServer, ssl_context_for_client, ssl_context_for_server
from chia.server.ws_connection import WSChiaConnection
from chia.types.peer_info import PeerInfo
from chia.util.byte_types import hexstr_to_bytes
from chia.util.config import str2bool
from chia.util.ints import uint16
from chia.util.json_util import dict_to_json_str
from chia.util.network import WebServer, resolve
from chia.util.ws_message import WsRpcMessage, create_payload, create_payload_dict, format_response, pong

log = logging.getLogger(__name__)
max_message_size = 50 * 1024 * 1024  # 50MB


EndpointResult = Dict[str, Any]
Endpoint = Callable[[Dict[str, object]], Awaitable[EndpointResult]]
_T_RpcApiProtocol = TypeVar("_T_RpcApiProtocol", bound="RpcApiProtocol")


class StateChangedProtocol(Protocol):
    def __call__(self, change: str, change_data: Optional[Dict[str, Any]]) -> None:
        ...


class ServiceManagementAction(enum.Enum):
    stop = enum.auto()
    restart = enum.auto()


@dataclass(frozen=True)
class ServiceManagementMessage(Protocol):
    action: ServiceManagementAction
    done_event: asyncio.Event = field(default_factory=asyncio.Event)
    # TODO: is this overly complicated passing this data out of the object to pass
    #       it back in?
    # TODO: does this need to be in the protocol?  might be how the callback and
    #       data back in are linked in terms of hinting
    # data: T

    __match_args__: ClassVar[Tuple[str, ...]] = ()


# TODO: bare not empty?
@dataclass(frozen=True)
class EmptyServiceManagementMessage:
    action: ServiceManagementAction
    done_event: asyncio.Event = field(default_factory=asyncio.Event)

    __match_args__: ClassVar[Tuple[str, ...]] = ()


class RpcServiceProtocol(Protocol):
    _shut_down: bool
    """Indicates a request to shut down the service.

    This is generally set internally by the class itself and not used externally.
    Consider replacing with asyncio cancellation.
    """

    @property
    def server(self) -> ChiaServer:
        """The server object that handles the common server behavior for the RPC."""
        # a property so as to be read only which allows ChiaServer to satisfy
        # Optional[ChiaServer]
        ...

    def get_connections(self, request_node_type: Optional[NodeType]) -> List[Dict[str, Any]]:
        """Report the active connections for the service.

        A default implementation is available and can be called as
        chia.rpc.rpc_server.default_get_connections()
        """
        ...

    async def on_connect(self, peer: WSChiaConnection) -> None:
        """Called when a new connection is established to the server."""
        ...

    def _set_state_changed_callback(self, callback: StateChangedProtocol) -> None:
        """Register the callable that will process state change events."""
        ...

    @contextlib.asynccontextmanager
    async def manage(
        self,
        management_message: Optional[ServiceManagementMessage] = None,
    ) -> AsyncIterator[None]:
        yield  # pragma: no cover


class RpcApiProtocol(Protocol):
    service_name: str
    """The name of the service.

    All lower case with underscores as needed.
    """

    def __init__(
        self,
        node: RpcServiceProtocol,
        management_request: Optional[Callable[[ServiceManagementMessage], Awaitable[None]]] = None,
    ) -> None:
        ...

    @property
    def service(self) -> RpcServiceProtocol:
        """The service object that provides the specific behavior for the API."""
        # using a read-only property per https://github.com/python/mypy/issues/12990
        ...

    def get_routes(self) -> Dict[str, Endpoint]:
        """Return the mapping of endpoints to handler callables."""
        ...

    async def _state_changed(self, change: str, change_data: Optional[Dict[str, Any]]) -> List[WsRpcMessage]:
        """Notify the state change system of a changed state."""
        ...


def default_get_connections(server: ChiaServer, request_node_type: Optional[NodeType]) -> List[Dict[str, Any]]:
    connections = server.get_connections(request_node_type)
    con_info = [
        {
            "type": con.connection_type,
            "local_port": con.local_port,
            "peer_host": con.peer_info.host,
            "peer_port": con.peer_info.port,
            "peer_server_port": con.peer_server_port,
            "node_id": con.peer_node_id,
            "creation_time": con.creation_time,
            "bytes_read": con.bytes_read,
            "bytes_written": con.bytes_written,
            "last_message_time": con.last_message_time,
        }
        for con in connections
    ]
    return con_info


@final
@dataclass
class RpcServer(Generic[_T_RpcApiProtocol]):
    """
    Implementation of RPC server.
    """

    rpc_api: _T_RpcApiProtocol
    stop_cb: Callable[[], None]
    service_name: str
    ssl_context: SSLContext
    ssl_client_context: SSLContext
    webserver: Optional[WebServer] = None
    daemon_heartbeat: int = 300
    daemon_connection_task: Optional[asyncio.Task[None]] = None
    shut_down: bool = False
    websocket: Optional[ClientWebSocketResponse] = None
    client_session: Optional[ClientSession] = None
    prefer_ipv6: bool = False

    @classmethod
    def create(
        cls,
        rpc_api: _T_RpcApiProtocol,
        service_name: str,
        stop_cb: Callable[[], None],
        root_path: Path,
        net_config: Dict[str, Any],
        prefer_ipv6: bool,
    ) -> RpcServer[_T_RpcApiProtocol]:
        crt_path = root_path / net_config["daemon_ssl"]["private_crt"]
        key_path = root_path / net_config["daemon_ssl"]["private_key"]
        ca_cert_path = root_path / net_config["private_ssl_ca"]["crt"]
        ca_key_path = root_path / net_config["private_ssl_ca"]["key"]
        daemon_heartbeat = net_config.get("daemon_heartbeat", 300)
        ssl_context = ssl_context_for_server(ca_cert_path, ca_key_path, crt_path, key_path, log=log)
        ssl_client_context = ssl_context_for_client(ca_cert_path, ca_key_path, crt_path, key_path, log=log)
        return cls(
            rpc_api,
            stop_cb,
            service_name,
            ssl_context,
            ssl_client_context,
            daemon_heartbeat=daemon_heartbeat,
            prefer_ipv6=prefer_ipv6,
        )

    async def start(self, self_hostname: str, rpc_port: uint16, max_request_body_size: int) -> None:
        if self.webserver is not None:
            raise RuntimeError("RpcServer already started")
        self.webserver = await WebServer.create(
            hostname=self_hostname,
            port=rpc_port,
            max_request_body_size=max_request_body_size,
            routes=[web.post(route, wrap_http_handler(func)) for (route, func) in self._get_routes().items()],
            ssl_context=self.ssl_context,
            prefer_ipv6=self.prefer_ipv6,
        )

    def close(self) -> None:
        self.shut_down = True
        if self.webserver is not None:
            self.webserver.close()

    async def await_closed(self) -> None:
        if self.websocket is not None:
            await self.websocket.close()
        if self.client_session is not None:
            await self.client_session.close()
        if self.webserver is not None:
            await self.webserver.await_closed()
        if self.daemon_connection_task is not None:
            await self.daemon_connection_task
            self.daemon_connection_task = None

    async def _state_changed(self, change: str, change_data: Optional[Dict[str, Any]]) -> None:
        if self.websocket is None or self.websocket.closed:
            return None
        payloads: List[WsRpcMessage] = await self.rpc_api._state_changed(change, change_data)

        if change == "add_connection" or change == "close_connection" or change == "peer_changed_peak":
            data = await self.get_connections({})
            if data is not None:
                payload = create_payload_dict(
                    "get_connections",
                    data,
                    self.service_name,
                    "wallet_ui",
                )
                payloads.append(payload)
        for payload in payloads:
            if "success" not in payload["data"]:
                payload["data"]["success"] = True
            if self.websocket is None or self.websocket.closed:
                return None
            try:
                await self.websocket.send_str(dict_to_json_str(payload))
            except Exception:
                tb = traceback.format_exc()
                log.warning(f"Sending data failed. Exception {tb}.")

    def state_changed(self, change: str, change_data: Optional[Dict[str, Any]] = None) -> None:
        if self.websocket is None or self.websocket.closed:
            return None
        asyncio.create_task(self._state_changed(change, change_data))

    @property
    def listen_port(self) -> uint16:
        if self.webserver is None:
            raise RuntimeError("RpcServer is not started")
        return self.webserver.listen_port

    def _get_routes(self) -> Dict[str, Endpoint]:
        return {
            **self.rpc_api.get_routes(),
            "/get_connections": self.get_connections,
            "/open_connection": self.open_connection,
            "/close_connection": self.close_connection,
            "/stop_node": self.stop_node,
            "/get_routes": self.get_routes,
            "/healthz": self.healthz,
        }

    async def get_routes(self, request: Dict[str, Any]) -> EndpointResult:
        return {
            "success": True,
            "routes": list(self._get_routes().keys()),
        }

    async def get_connections(self, request: Dict[str, Any]) -> EndpointResult:
        request_node_type: Optional[NodeType] = None
        if "node_type" in request:
            request_node_type = NodeType(request["node_type"])
        if self.rpc_api.service.server is None:
            raise ValueError("Global connections is not set")
        con_info: List[Dict[str, Any]]
        con_info = self.rpc_api.service.get_connections(request_node_type=request_node_type)
        return {"connections": con_info}

    async def open_connection(self, request: Dict[str, Any]) -> EndpointResult:
        host = request["host"]
        port = request["port"]
        target_node: PeerInfo = PeerInfo(await resolve(host, prefer_ipv6=self.prefer_ipv6), uint16(int(port)))
        on_connect = None
        if hasattr(self.rpc_api.service, "on_connect"):
            on_connect = self.rpc_api.service.on_connect
        if not await self.rpc_api.service.server.start_client(target_node, on_connect):
            return {"success": False, "error": f"could not connect to {target_node}"}
        return {"success": True}

    async def close_connection(self, request: Dict[str, Any]) -> EndpointResult:
        node_id = hexstr_to_bytes(request["node_id"])
        if self.rpc_api.service.server is None:
            raise web.HTTPInternalServerError()
        connections_to_close = [c for c in self.rpc_api.service.server.get_connections() if c.peer_node_id == node_id]
        if len(connections_to_close) == 0:
            raise ValueError(f"Connection with node_id {node_id.hex()} does not exist")
        for connection in connections_to_close:
            await connection.close()
        return {}

    async def stop_node(self, request: Dict[str, Any]) -> EndpointResult:
        """
        Shuts down the node.
        """
        if self.stop_cb is not None:
            self.stop_cb()
        return {}

    async def healthz(self, request: Dict[str, Any]) -> EndpointResult:
        return {
            "success": True,
        }

    async def ws_api(self, message: WsRpcMessage) -> Optional[Dict[str, object]]:
        """
        This function gets called when new message is received via websocket.
        """

        command = message["command"]
        if message["ack"]:
            return None

        data: Dict[str, object] = {}
        if "data" in message:
            data = message["data"]
        if command == "ping":
            return pong()

        f_internal: Optional[Endpoint] = getattr(self, command, None)
        if f_internal is not None:
            return await f_internal(data)
        f_rpc_api: Optional[Endpoint] = getattr(self.rpc_api, command, None)
        if f_rpc_api is not None:
            return await f_rpc_api(data)

        raise ValueError(f"unknown_command {command}")

    async def safe_handle(self, websocket: ClientWebSocketResponse, payload: str) -> None:
        message = None
        try:
            message = json.loads(payload)
            log.debug(f"Rpc call <- {message['command']}")
            response = await self.ws_api(message)

            # Only respond if we return something from api call
            if response is not None:
                log.debug(f"Rpc response -> {message['command']}")
                # Set success to true automatically (unless it's already set)
                if "success" not in response:
                    response["success"] = True
                await websocket.send_str(format_response(message, response))

        except Exception as e:
            tb = traceback.format_exc()
            log.warning(f"Error while handling message: {tb}")
            if message is not None:
                error = e.args[0] if e.args else e
                res = {"success": False, "error": f"{error}"}
                await websocket.send_str(format_response(message, res))

    async def connection(self, ws: ClientWebSocketResponse) -> None:
        data = {"service": self.service_name}
        payload = create_payload("register_service", data, self.service_name, "daemon")
        await ws.send_str(payload)

        while True:
            # ClientWebSocketReponse::receive() internally handles PING, PONG, and CLOSE messages
            msg = await ws.receive()
            if msg.type == WSMsgType.TEXT:
                message = msg.data.strip()
                # log.info(f"received message: {message}")
                await self.safe_handle(ws, message)
            elif msg.type == WSMsgType.BINARY:
                log.debug("Received binary data")
            else:
                if msg.type == WSMsgType.ERROR:
                    log.error("Error during receive %s" % ws.exception())
                elif msg.type == WSMsgType.CLOSED:
                    pass

                break

    def connect_to_daemon(self, self_hostname: str, daemon_port: uint16) -> None:
        if self.daemon_connection_task is not None:
            raise RuntimeError("Already connected to the daemon")

        async def inner() -> None:
            while not self.shut_down:
                try:
                    self.client_session = ClientSession()
                    self.websocket = await self.client_session.ws_connect(
                        f"wss://{self_hostname}:{daemon_port}",
                        autoclose=True,
                        autoping=True,
                        heartbeat=self.daemon_heartbeat,
                        ssl_context=self.ssl_client_context,
                        max_msg_size=max_message_size,
                    )
                    await self.connection(self.websocket)
                except ClientConnectorError:
                    log.warning(f"Cannot connect to daemon at ws://{self_hostname}:{daemon_port}")
                except Exception as e:
                    tb = traceback.format_exc()
                    log.warning(f"Exception: {tb} {type(e)}")
                if self.websocket is not None:
                    await self.websocket.close()
                if self.client_session is not None:
                    await self.client_session.close()
                self.websocket = None
                self.client_session = None
                await asyncio.sleep(2)

        self.daemon_connection_task = asyncio.create_task(inner())


async def start_rpc_server(
    rpc_api: _T_RpcApiProtocol,
    self_hostname: str,
    daemon_port: uint16,
    rpc_port: uint16,
    stop_cb: Callable[[], None],
    root_path: Path,
    net_config: Dict[str, object],
    connect_to_daemon: bool = True,
    max_request_body_size: Optional[int] = None,
) -> RpcServer[_T_RpcApiProtocol]:
    """
    Starts an HTTP server with the following RPC methods, to be used by local clients to
    query the node.
    """
    try:
        if max_request_body_size is None:
            max_request_body_size = 1024**2

        prefer_ipv6 = str2bool(str(net_config.get("prefer_ipv6", False)))

        rpc_server = RpcServer.create(
            rpc_api, rpc_api.service_name, stop_cb, root_path, net_config, prefer_ipv6=prefer_ipv6
        )
        rpc_server.rpc_api.service._set_state_changed_callback(rpc_server.state_changed)
        await rpc_server.start(self_hostname, rpc_port, max_request_body_size)

        if connect_to_daemon:
            rpc_server.connect_to_daemon(self_hostname, daemon_port)

        return rpc_server
    except Exception:
        tb = traceback.format_exc()
        log.error(f"Starting RPC server failed. Exception {tb}")
        raise<|MERGE_RESOLUTION|>--- conflicted
+++ resolved
@@ -9,11 +9,7 @@
 from dataclasses import dataclass, field
 from pathlib import Path
 from ssl import SSLContext
-<<<<<<< HEAD
-from typing import Any, AsyncIterator, Awaitable, Callable, ClassVar, Dict, List, Optional, Tuple
-=======
-from typing import Any, AsyncIterator, Awaitable, Callable, Dict, Generic, List, Optional, TypeVar
->>>>>>> 5376e22b
+from typing import Any, AsyncIterator, Awaitable, Callable, ClassVar, Dict, Generic, List, Optional, Tuple, TypeVar
 
 from aiohttp import ClientConnectorError, ClientSession, ClientWebSocketResponse, WSMsgType, web
 from typing_extensions import Protocol, final
