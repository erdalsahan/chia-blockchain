--- conflicted
+++ resolved
@@ -1325,14 +1325,7 @@
         wallet_id = uint32(request["wallet_id"])
         assert self.service.wallet_state_manager
         nft_wallet: NFTWallet = self.service.wallet_state_manager.wallets[wallet_id]
-<<<<<<< HEAD
-        assert nft_wallet.type() == WalletType.NFT.value, nft_wallet.type()
-        address = request.get("artist_address")
-        if isinstance(address, str):
-            puzzle_hash = decode_puzzle_hash(address)
-        elif address is None:
-            puzzle_hash = await nft_wallet.standard_wallet.get_new_puzzlehash()
-=======
+        assert nft_wallet.type() == WalletType.NFT.value
         royalty_address = request.get("royalty_address")
         if isinstance(royalty_address, str):
             royalty_puzhash = decode_puzzle_hash(royalty_address)
@@ -1345,7 +1338,6 @@
             target_puzhash = decode_puzzle_hash(target_address)
         elif target_address is None:
             target_puzhash = await nft_wallet.standard_wallet.get_new_puzzlehash()
->>>>>>> c1a6d0af
         else:
             target_puzhash = target_address
         if "uris" not in request:
