import asyncio
import dataclasses
import json
import logging
from pathlib import Path
from typing import Any, Dict, List, Optional, Set, Tuple, Union

from blspy import G1Element, G2Element, PrivateKey

from chia.consensus.block_rewards import calculate_base_farmer_reward
from chia.data_layer.data_layer_wallet import DataLayerWallet
from chia.pools.pool_wallet import PoolWallet
from chia.pools.pool_wallet_info import FARMING_TO_POOL, PoolState, PoolWalletInfo, create_pool_state
from chia.protocols.protocol_message_types import ProtocolMessageTypes
from chia.protocols.wallet_protocol import CoinState
from chia.rpc.rpc_server import Endpoint, EndpointResult
from chia.server.outbound_message import NodeType, make_msg
from chia.simulator.simulator_protocol import FarmNewBlockProtocol
from chia.types.announcement import Announcement
from chia.types.blockchain_format.coin import Coin, coin_as_list
from chia.types.blockchain_format.program import Program
from chia.types.blockchain_format.sized_bytes import bytes32
from chia.types.coin_spend import CoinSpend
from chia.types.spend_bundle import SpendBundle
from chia.util.bech32m import decode_puzzle_hash, encode_puzzle_hash
from chia.util.byte_types import hexstr_to_bytes
from chia.util.config import load_config
from chia.util.ints import uint8, uint32, uint64, uint16
from chia.util.keychain import KeyringIsLocked, bytes_to_mnemonic, generate_mnemonic
from chia.util.path import path_from_root
from chia.util.ws_message import WsRpcMessage, create_payload_dict
from chia.wallet.cat_wallet.cat_constants import DEFAULT_CATS
from chia.wallet.cat_wallet.cat_wallet import CATWallet
from chia.wallet.derive_keys import (
    MAX_POOL_WALLETS,
    master_sk_to_farmer_sk,
    master_sk_to_pool_sk,
    master_sk_to_singleton_owner_sk,
    match_address_to_sk,
)
from chia.wallet.did_wallet.did_wallet import DIDWallet
from chia.wallet.nft_wallet import nft_puzzles
from chia.wallet.nft_wallet.nft_info import NFTInfo
from chia.wallet.nft_wallet.nft_puzzles import get_metadata_and_phs
from chia.wallet.nft_wallet.nft_wallet import NFTWallet, NFTCoinInfo
from chia.wallet.nft_wallet.uncurry_nft import UncurriedNFT
from chia.wallet.outer_puzzles import AssetType
from chia.wallet.puzzle_drivers import PuzzleInfo, Solver
from chia.wallet.rl_wallet.rl_wallet import RLWallet
from chia.wallet.trade_record import TradeRecord
from chia.wallet.trading.offer import Offer
from chia.wallet.transaction_record import TransactionRecord
from chia.wallet.util.address_type import AddressType
from chia.wallet.util.transaction_type import TransactionType
from chia.wallet.util.wallet_types import AmountWithPuzzlehash, WalletType
from chia.wallet.wallet_info import WalletInfo
from chia.wallet.wallet_node import WalletNode

# Timeout for response from wallet/full node for sending a transaction
TIMEOUT = 30
MAX_DERIVATION_INDEX_DELTA = 1000

log = logging.getLogger(__name__)


class WalletRpcApi:
    def __init__(self, wallet_node: WalletNode):
        assert wallet_node is not None
        self.service = wallet_node
        self.service_name = "chia_wallet"
        self.balance_cache: Dict[int, Any] = {}

    def get_routes(self) -> Dict[str, Endpoint]:
        return {
            # Key management
            "/log_in": self.log_in,
            "/get_logged_in_fingerprint": self.get_logged_in_fingerprint,
            "/get_public_keys": self.get_public_keys,
            "/get_private_key": self.get_private_key,
            "/generate_mnemonic": self.generate_mnemonic,
            "/add_key": self.add_key,
            "/delete_key": self.delete_key,
            "/check_delete_key": self.check_delete_key,
            "/delete_all_keys": self.delete_all_keys,
            # Wallet node
            "/get_sync_status": self.get_sync_status,
            "/get_height_info": self.get_height_info,
            "/push_tx": self.push_tx,
            "/farm_block": self.farm_block,  # Only when node simulator is running
            # this function is just here for backwards-compatibility. It will probably
            # be removed in the future
            "/get_initial_freeze_period": self.get_initial_freeze_period,
            "/get_network_info": self.get_network_info,
            # Wallet management
            "/get_wallets": self.get_wallets,
            "/create_new_wallet": self.create_new_wallet,
            # Wallet
            "/get_wallet_balance": self.get_wallet_balance,
            "/get_transaction": self.get_transaction,
            "/get_transactions": self.get_transactions,
            "/get_transaction_count": self.get_transaction_count,
            "/get_next_address": self.get_next_address,
            "/send_transaction": self.send_transaction,
            "/send_transaction_multi": self.send_transaction_multi,
            "/get_farmed_amount": self.get_farmed_amount,
            "/create_signed_transaction": self.create_signed_transaction,
            "/delete_unconfirmed_transactions": self.delete_unconfirmed_transactions,
            "/select_coins": self.select_coins,
            "/get_current_derivation_index": self.get_current_derivation_index,
            "/extend_derivation_index": self.extend_derivation_index,
            # CATs and trading
            "/cat_set_name": self.cat_set_name,
            "/cat_asset_id_to_name": self.cat_asset_id_to_name,
            "/cat_get_name": self.cat_get_name,
            "/get_stray_cats": self.get_stray_cats,
            "/cat_spend": self.cat_spend,
            "/cat_get_asset_id": self.cat_get_asset_id,
            "/create_offer_for_ids": self.create_offer_for_ids,
            "/get_offer_summary": self.get_offer_summary,
            "/check_offer_validity": self.check_offer_validity,
            "/take_offer": self.take_offer,
            "/get_offer": self.get_offer,
            "/get_all_offers": self.get_all_offers,
            "/get_offers_count": self.get_offers_count,
            "/cancel_offer": self.cancel_offer,
            "/cancel_offers": self.cancel_offers,
            "/get_cat_list": self.get_cat_list,
            # DID Wallet
            "/did_set_wallet_name": self.did_set_wallet_name,
            "/did_get_wallet_name": self.did_get_wallet_name,
            "/did_update_recovery_ids": self.did_update_recovery_ids,
            "/did_update_metadata": self.did_update_metadata,
            "/did_get_pubkey": self.did_get_pubkey,
            "/did_get_did": self.did_get_did,
            "/did_recovery_spend": self.did_recovery_spend,
            "/did_get_recovery_list": self.did_get_recovery_list,
            "/did_get_metadata": self.did_get_metadata,
            "/did_create_attest": self.did_create_attest,
            "/did_get_information_needed_for_recovery": self.did_get_information_needed_for_recovery,
            "/did_get_current_coin_info": self.did_get_current_coin_info,
            "/did_create_backup_file": self.did_create_backup_file,
            "/did_transfer_did": self.did_transfer_did,
            # NFT Wallet
            "/nft_mint_nft": self.nft_mint_nft,
            "/nft_get_nfts": self.nft_get_nfts,
            "/nft_get_by_did": self.nft_get_by_did,
            "/nft_set_nft_did": self.nft_set_nft_did,
            "/nft_set_nft_status": self.nft_set_nft_status,
            "/nft_get_wallet_did": self.nft_get_wallet_did,
            "/nft_get_wallets_with_dids": self.nft_get_wallets_with_dids,
            "/nft_get_info": self.nft_get_info,
            "/nft_transfer_nft": self.nft_transfer_nft,
            "/nft_add_uri": self.nft_add_uri,
            # RL wallet
            "/rl_set_user_info": self.rl_set_user_info,
            "/send_clawback_transaction:": self.send_clawback_transaction,
            "/add_rate_limited_funds:": self.add_rate_limited_funds,
            # Pool Wallet
            "/pw_join_pool": self.pw_join_pool,
            "/pw_self_pool": self.pw_self_pool,
            "/pw_absorb_rewards": self.pw_absorb_rewards,
            "/pw_status": self.pw_status,
            # DL Wallet
            "/create_new_dl": self.create_new_dl,
            "/dl_track_new": self.dl_track_new,
            "/dl_stop_tracking": self.dl_stop_tracking,
            "/dl_latest_singleton": self.dl_latest_singleton,
            "/dl_singletons_by_root": self.dl_singletons_by_root,
            "/dl_update_root": self.dl_update_root,
            "/dl_update_multiple": self.dl_update_multiple,
            "/dl_history": self.dl_history,
            "/dl_owned_singletons": self.dl_owned_singletons,
            "/dl_get_mirrors": self.dl_get_mirrors,
            "/dl_new_mirror": self.dl_new_mirror,
            "/dl_delete_mirror": self.dl_delete_mirror,
        }

    async def _state_changed(self, change: str, change_data: Dict[str, Any]) -> List[WsRpcMessage]:
        """
        Called by the WalletNode or WalletStateManager when something has changed in the wallet. This
        gives us an opportunity to send notifications to all connected clients via WebSocket.
        """
        payloads = []
        if change in {"sync_changed", "coin_added"}:
            # Metrics is the only current consumer for this event
            payloads.append(create_payload_dict(change, change_data, self.service_name, "metrics"))

        if "wallet_id" in change_data or "additional_data" in change_data:
            payloads.append(create_payload_dict("state_changed", change_data, self.service_name, "wallet_ui"))

        return payloads

    async def _stop_wallet(self):
        """
        Stops a currently running wallet/key, which allows starting the wallet with a new key.
        Each key has it's own wallet database.
        """
        if self.service is not None:
            self.service._close()
            peers_close_task: Optional[asyncio.Task] = await self.service._await_closed(shutting_down=False)
            if peers_close_task is not None:
                await peers_close_task

    async def _convert_tx_puzzle_hash(self, tx: TransactionRecord) -> TransactionRecord:
        return dataclasses.replace(
            tx,
            to_puzzle_hash=(
                await self.service.wallet_state_manager.convert_puzzle_hash(tx.wallet_id, tx.to_puzzle_hash)
            ),
        )

    ##########################################################################################
    # Key management
    ##########################################################################################

    async def log_in(self, request) -> EndpointResult:
        """
        Logs in the wallet with a specific key.
        """

        fingerprint = request["fingerprint"]
        if self.service.logged_in_fingerprint == fingerprint:
            return {"fingerprint": fingerprint}

        await self._stop_wallet()
        self.balance_cache = {}
        started = await self.service._start(fingerprint)
        if started is True:
            return {"fingerprint": fingerprint}

        return {"success": False, "error": "Unknown Error"}

    async def get_logged_in_fingerprint(self, request: Dict) -> EndpointResult:
        return {"fingerprint": self.service.logged_in_fingerprint}

    async def get_public_keys(self, request: Dict) -> EndpointResult:
        try:
            fingerprints = [
                sk.get_g1().get_fingerprint() for (sk, seed) in await self.service.keychain_proxy.get_all_private_keys()
            ]
        except KeyringIsLocked:
            return {"keyring_is_locked": True}
        except Exception as e:
            raise Exception(
                "Error while getting keys.  If the issue persists, restart all services."
                f"  Original error: {type(e).__name__}: {e}"
            ) from e
        else:
            return {"public_key_fingerprints": fingerprints}

    async def _get_private_key(self, fingerprint) -> Tuple[Optional[PrivateKey], Optional[bytes]]:
        try:
            all_keys = await self.service.keychain_proxy.get_all_private_keys()
            for sk, seed in all_keys:
                if sk.get_g1().get_fingerprint() == fingerprint:
                    return sk, seed
        except Exception as e:
            log.error(f"Failed to get private key by fingerprint: {e}")
        return None, None

    async def get_private_key(self, request) -> EndpointResult:
        fingerprint = request["fingerprint"]
        sk, seed = await self._get_private_key(fingerprint)
        if sk is not None:
            s = bytes_to_mnemonic(seed) if seed is not None else None
            return {
                "private_key": {
                    "fingerprint": fingerprint,
                    "sk": bytes(sk).hex(),
                    "pk": bytes(sk.get_g1()).hex(),
                    "farmer_pk": bytes(master_sk_to_farmer_sk(sk).get_g1()).hex(),
                    "pool_pk": bytes(master_sk_to_pool_sk(sk).get_g1()).hex(),
                    "seed": s,
                },
            }
        return {"success": False, "private_key": {"fingerprint": fingerprint}}

    async def generate_mnemonic(self, request: Dict) -> EndpointResult:
        return {"mnemonic": generate_mnemonic().split(" ")}

    async def add_key(self, request) -> EndpointResult:
        if "mnemonic" not in request:
            raise ValueError("Mnemonic not in request")

        # Adding a key from 24 word mnemonic
        mnemonic = request["mnemonic"]
        passphrase = ""
        try:
            sk = await self.service.keychain_proxy.add_private_key(" ".join(mnemonic), passphrase)
        except KeyError as e:
            return {
                "success": False,
                "error": f"The word '{e.args[0]}' is incorrect.'",
                "word": e.args[0],
            }
        except Exception as e:
            return {"success": False, "error": str(e)}

        fingerprint = sk.get_g1().get_fingerprint()
        await self._stop_wallet()

        # Makes sure the new key is added to config properly
        started = False
        try:
            await self.service.keychain_proxy.check_keys(self.service.root_path)
        except Exception as e:
            log.error(f"Failed to check_keys after adding a new key: {e}")
        started = await self.service._start(fingerprint=fingerprint)
        if started is True:
            return {"fingerprint": fingerprint}
        raise ValueError("Failed to start")

    async def delete_key(self, request) -> EndpointResult:
        await self._stop_wallet()
        fingerprint = request["fingerprint"]
        try:
            await self.service.keychain_proxy.delete_key_by_fingerprint(fingerprint)
        except Exception as e:
            log.error(f"Failed to delete key by fingerprint: {e}")
            return {"success": False, "error": str(e)}
        path = path_from_root(
            self.service.root_path,
            f"{self.service.config['database_path']}-{fingerprint}",
        )
        if path.exists():
            path.unlink()
        return {}

    async def _check_key_used_for_rewards(
        self, new_root: Path, sk: PrivateKey, max_ph_to_search: int
    ) -> Tuple[bool, bool]:
        """Checks if the given key is used for either the farmer rewards or pool rewards
        returns a tuple of two booleans
        The first is true if the key is used as the Farmer rewards, otherwise false
        The second is true if the key is used as the Pool rewards, otherwise false
        Returns both false if the key cannot be found with the given fingerprint
        """
        if sk is None:
            return False, False

        config: Dict = load_config(new_root, "config.yaml")
        farmer_target = config["farmer"].get("xch_target_address")
        pool_target = config["pool"].get("xch_target_address")
        address_to_check: List[bytes32] = [decode_puzzle_hash(farmer_target), decode_puzzle_hash(pool_target)]

        found_addresses: Set[bytes32] = match_address_to_sk(sk, address_to_check, max_ph_to_search)

        found_farmer = address_to_check[0] in found_addresses
        found_pool = address_to_check[1] in found_addresses

        return found_farmer, found_pool

    async def check_delete_key(self, request) -> EndpointResult:
        """Check the key use prior to possible deletion
        checks whether key is used for either farm or pool rewards
        checks if any wallets have a non-zero balance
        """
        used_for_farmer: bool = False
        used_for_pool: bool = False
        walletBalance: bool = False

        fingerprint = request["fingerprint"]
        max_ph_to_search = request.get("max_ph_to_search", 100)
        sk, _ = await self._get_private_key(fingerprint)
        if sk is not None:
            used_for_farmer, used_for_pool = await self._check_key_used_for_rewards(
                self.service.root_path, sk, max_ph_to_search
            )

            if self.service.logged_in_fingerprint != fingerprint:
                await self._stop_wallet()
                await self.service._start(fingerprint=fingerprint)

            wallets: List[WalletInfo] = await self.service.wallet_state_manager.get_all_wallet_info_entries()
            for w in wallets:
                wallet = self.service.wallet_state_manager.wallets[w.id]
                unspent = await self.service.wallet_state_manager.coin_store.get_unspent_coins_for_wallet(w.id)
                balance = await wallet.get_confirmed_balance(unspent)
                pending_balance = await wallet.get_unconfirmed_balance(unspent)

                if (balance + pending_balance) > 0:
                    walletBalance = True
                    break

        return {
            "fingerprint": fingerprint,
            "used_for_farmer_rewards": used_for_farmer,
            "used_for_pool_rewards": used_for_pool,
            "wallet_balance": walletBalance,
        }

    async def delete_all_keys(self, request: Dict) -> EndpointResult:
        await self._stop_wallet()
        try:
            await self.service.keychain_proxy.delete_all_keys()
        except Exception as e:
            log.error(f"Failed to delete all keys: {e}")
            return {"success": False, "error": str(e)}
        path = path_from_root(self.service.root_path, self.service.config["database_path"])
        if path.exists():
            path.unlink()
        return {}

    ##########################################################################################
    # Wallet Node
    ##########################################################################################

    async def get_sync_status(self, request: Dict) -> EndpointResult:
        syncing = self.service.wallet_state_manager.sync_mode
        synced = await self.service.wallet_state_manager.synced()
        return {"synced": synced, "syncing": syncing, "genesis_initialized": True}

    async def get_height_info(self, request: Dict) -> EndpointResult:
        height = await self.service.wallet_state_manager.blockchain.get_finished_sync_up_to()
        return {"height": height}

    async def get_network_info(self, request: Dict) -> EndpointResult:
        network_name = self.service.config["selected_network"]
        address_prefix = self.service.config["network_overrides"]["config"][network_name]["address_prefix"]
        return {"network_name": network_name, "network_prefix": address_prefix}

    async def push_tx(self, request: Dict) -> EndpointResult:
        nodes = self.service.server.get_full_node_connections()
        if len(nodes) == 0:
            raise ValueError("Wallet is not currently connected to any full node peers")
        await self.service.push_tx(SpendBundle.from_bytes(hexstr_to_bytes(request["spend_bundle"])))
        return {}

    async def farm_block(self, request) -> EndpointResult:
        raw_puzzle_hash = decode_puzzle_hash(request["address"])
        request = FarmNewBlockProtocol(raw_puzzle_hash)
        msg = make_msg(ProtocolMessageTypes.farm_new_block, request)

        await self.service.server.send_to_all([msg], NodeType.FULL_NODE)
        return {}

    ##########################################################################################
    # Wallet Management
    ##########################################################################################

    async def get_wallets(self, request: Dict) -> EndpointResult:
        include_data: bool = request.get("include_data", True)
        wallet_type: Optional[WalletType] = None
        if "type" in request:
            wallet_type = WalletType(request["type"])

        wallets: List[WalletInfo] = await self.service.wallet_state_manager.get_all_wallet_info_entries(wallet_type)
        if not include_data:
            result: List[WalletInfo] = []
            for wallet in wallets:
                result.append(WalletInfo(wallet.id, wallet.name, wallet.type, ""))
            wallets = result
        response: EndpointResult = {"wallets": wallets}
        if self.service.logged_in_fingerprint is not None:
            response["fingerprint"] = self.service.logged_in_fingerprint
        return response

    async def create_new_wallet(self, request: Dict) -> EndpointResult:
        wallet_state_manager = self.service.wallet_state_manager

        if await self.service.wallet_state_manager.synced() is False:
            raise ValueError("Wallet needs to be fully synced.")
        main_wallet = wallet_state_manager.main_wallet
        fee = uint64(request.get("fee", 0))

        if request["wallet_type"] == "cat_wallet":
            # If not provided, the name will be autogenerated based on the tail hash.
            name = request.get("name", None)
            if request["mode"] == "new":
                async with self.service.wallet_state_manager.lock:
                    cat_wallet: CATWallet = await CATWallet.create_new_cat_wallet(
                        wallet_state_manager,
                        main_wallet,
                        {"identifier": "genesis_by_id"},
                        uint64(request["amount"]),
                        name,
                    )
                    asset_id = cat_wallet.get_asset_id()
                self.service.wallet_state_manager.state_changed("wallet_created")
                return {"type": cat_wallet.type(), "asset_id": asset_id, "wallet_id": cat_wallet.id()}

            elif request["mode"] == "existing":
                async with self.service.wallet_state_manager.lock:
                    cat_wallet = await CATWallet.create_wallet_for_cat(
                        wallet_state_manager, main_wallet, request["asset_id"], name
                    )
                self.service.wallet_state_manager.state_changed("wallet_created")
                return {"type": cat_wallet.type(), "asset_id": request["asset_id"], "wallet_id": cat_wallet.id()}

            else:  # undefined mode
                pass

        elif request["wallet_type"] == "rl_wallet":
            if request["rl_type"] == "admin":
                log.info("Create rl admin wallet")
                async with self.service.wallet_state_manager.lock:
                    rl_admin: RLWallet = await RLWallet.create_rl_admin(wallet_state_manager)
                    success = await rl_admin.admin_create_coin(
                        uint64(int(request["interval"])),
                        uint64(int(request["limit"])),
                        request["pubkey"],
                        uint64(int(request["amount"])),
                        uint64(int(request["fee"])) if "fee" in request else uint64(0),
                    )
                assert rl_admin.rl_info.admin_pubkey is not None
                return {
                    "success": success,
                    "id": rl_admin.id(),
                    "type": rl_admin.type(),
                    "origin": rl_admin.rl_info.rl_origin,
                    "pubkey": rl_admin.rl_info.admin_pubkey.hex(),
                }

            elif request["rl_type"] == "user":
                log.info("Create rl user wallet")
                async with self.service.wallet_state_manager.lock:
                    rl_user: RLWallet = await RLWallet.create_rl_user(wallet_state_manager)
                assert rl_user.rl_info.user_pubkey is not None
                return {
                    "id": rl_user.id(),
                    "type": rl_user.type(),
                    "pubkey": rl_user.rl_info.user_pubkey.hex(),
                }

            else:  # undefined rl_type
                pass

        elif request["wallet_type"] == "did_wallet":
            if request["did_type"] == "new":
                backup_dids = []
                num_needed = 0
                for d in request["backup_dids"]:
                    backup_dids.append(decode_puzzle_hash(d))
                if len(backup_dids) > 0:
                    num_needed = uint64(request["num_of_backup_ids_needed"])
                metadata: Dict[str, str] = {}
                if "metadata" in request:
                    if type(request["metadata"]) is dict:
                        metadata = request["metadata"]

                async with self.service.wallet_state_manager.lock:
                    did_wallet: DIDWallet = await DIDWallet.create_new_did_wallet(
                        wallet_state_manager,
                        main_wallet,
                        uint64(request["amount"]),
                        backup_dids,
                        uint64(num_needed),
                        metadata,
                        request.get("wallet_name", None),
                        uint64(request.get("fee", 0)),
                    )

                    my_did_id = encode_puzzle_hash(
                        bytes32.fromhex(did_wallet.get_my_DID()), AddressType.DID.hrp(self.service.config)
                    )
                    await NFTWallet.create_new_nft_wallet(
                        wallet_state_manager,
                        main_wallet,
                        bytes32.fromhex(did_wallet.get_my_DID()),
                        request.get("wallet_name", None),
                    )
                return {
                    "success": True,
                    "type": did_wallet.type(),
                    "my_did": my_did_id,
                    "wallet_id": did_wallet.id(),
                }

            elif request["did_type"] == "recovery":
                async with self.service.wallet_state_manager.lock:
                    did_wallet = await DIDWallet.create_new_did_wallet_from_recovery(
                        wallet_state_manager, main_wallet, request["backup_data"]
                    )
                assert did_wallet.did_info.temp_coin is not None
                assert did_wallet.did_info.temp_puzhash is not None
                assert did_wallet.did_info.temp_pubkey is not None
                my_did = did_wallet.get_my_DID()
                coin_name = did_wallet.did_info.temp_coin.name().hex()
                coin_list = coin_as_list(did_wallet.did_info.temp_coin)
                newpuzhash = did_wallet.did_info.temp_puzhash
                pubkey = did_wallet.did_info.temp_pubkey
                return {
                    "success": True,
                    "type": did_wallet.type(),
                    "my_did": my_did,
                    "wallet_id": did_wallet.id(),
                    "coin_name": coin_name,
                    "coin_list": coin_list,
                    "newpuzhash": newpuzhash.hex(),
                    "pubkey": pubkey.hex(),
                    "backup_dids": did_wallet.did_info.backup_ids,
                    "num_verifications_required": did_wallet.did_info.num_of_backup_ids_needed,
                }
            else:  # undefined did_type
                pass
        elif request["wallet_type"] == "nft_wallet":
            for wallet in self.service.wallet_state_manager.wallets.values():
                did_id: Optional[bytes32] = None
                if "did_id" in request and request["did_id"] is not None:
                    did_id = decode_puzzle_hash(request["did_id"])
                if wallet.type() == WalletType.NFT and wallet.get_did() == did_id:
                    log.info("NFT wallet already existed, skipping.")
                    return {
                        "success": True,
                        "type": wallet.type(),
                        "wallet_id": wallet.id(),
                    }

            async with self.service.wallet_state_manager.lock:
                nft_wallet: NFTWallet = await NFTWallet.create_new_nft_wallet(
                    wallet_state_manager, main_wallet, did_id, request.get("name", None)
                )
            return {
                "success": True,
                "type": nft_wallet.type(),
                "wallet_id": nft_wallet.id(),
            }
        elif request["wallet_type"] == "pool_wallet":
            if request["mode"] == "new":
                owner_puzzle_hash: bytes32 = await self.service.wallet_state_manager.main_wallet.get_puzzle_hash(True)

                from chia.pools.pool_wallet_info import initial_pool_state_from_dict

                async with self.service.wallet_state_manager.lock:
                    # We assign a pseudo unique id to each pool wallet, so that each one gets its own deterministic
                    # owner and auth keys. The public keys will go on the blockchain, and the private keys can be found
                    # using the root SK and trying each index from zero. The indexes are not fully unique though,
                    # because the PoolWallet is not created until the tx gets confirmed on chain. Therefore if we
                    # make multiple pool wallets at the same time, they will have the same ID.
                    max_pwi = 1
                    for _, wallet in self.service.wallet_state_manager.wallets.items():
                        if wallet.type() == WalletType.POOLING_WALLET:
                            pool_wallet_index = await wallet.get_pool_wallet_index()
                            if pool_wallet_index > max_pwi:
                                max_pwi = pool_wallet_index

                    if max_pwi + 1 >= (MAX_POOL_WALLETS - 1):
                        raise ValueError(f"Too many pool wallets ({max_pwi}), cannot create any more on this key.")

                    owner_sk: PrivateKey = master_sk_to_singleton_owner_sk(
                        self.service.wallet_state_manager.private_key, uint32(max_pwi + 1)
                    )
                    owner_pk: G1Element = owner_sk.get_g1()

                    initial_target_state = initial_pool_state_from_dict(
                        request["initial_target_state"], owner_pk, owner_puzzle_hash
                    )
                    assert initial_target_state is not None

                    try:
                        delayed_address = None
                        if "p2_singleton_delayed_ph" in request:
                            delayed_address = bytes32.from_hexstr(request["p2_singleton_delayed_ph"])
                        tr, p2_singleton_puzzle_hash, launcher_id = await PoolWallet.create_new_pool_wallet_transaction(
                            wallet_state_manager,
                            main_wallet,
                            initial_target_state,
                            fee,
                            request.get("p2_singleton_delay_time", None),
                            delayed_address,
                        )
                    except Exception as e:
                        raise ValueError(str(e))
                    return {
                        "total_fee": fee * 2,
                        "transaction": tr,
                        "launcher_id": launcher_id.hex(),
                        "p2_singleton_puzzle_hash": p2_singleton_puzzle_hash.hex(),
                    }
            elif request["mode"] == "recovery":
                raise ValueError("Need upgraded singleton for on-chain recovery")

        else:  # undefined wallet_type
            pass

        # TODO: rework this function to report detailed errors for each error case
        return {"success": False, "error": "invalid request"}

    ##########################################################################################
    # Wallet
    ##########################################################################################

    async def get_wallet_balance(self, request: Dict) -> EndpointResult:
        wallet_id = uint32(int(request["wallet_id"]))
        wallet = self.service.wallet_state_manager.wallets[wallet_id]

        # If syncing return the last available info or 0s
        syncing = self.service.wallet_state_manager.sync_mode
        if syncing:
            if wallet_id in self.balance_cache:
                wallet_balance = self.balance_cache[wallet_id]
            else:
                wallet_balance = {
                    "wallet_id": wallet_id,
                    "confirmed_wallet_balance": 0,
                    "unconfirmed_wallet_balance": 0,
                    "spendable_balance": 0,
                    "pending_change": 0,
                    "max_send_amount": 0,
                    "unspent_coin_count": 0,
                    "pending_coin_removal_count": 0,
                    "wallet_type": wallet.type(),
                }
                if self.service.logged_in_fingerprint is not None:
                    wallet_balance["fingerprint"] = self.service.logged_in_fingerprint
                if wallet.type() == WalletType.CAT:
                    wallet_balance["asset_id"] = wallet.get_asset_id()
        else:
            async with self.service.wallet_state_manager.lock:
                unspent_records = await self.service.wallet_state_manager.coin_store.get_unspent_coins_for_wallet(
                    wallet_id
                )
                balance = await wallet.get_confirmed_balance(unspent_records)
                pending_balance = await wallet.get_unconfirmed_balance(unspent_records)
                spendable_balance = await wallet.get_spendable_balance(unspent_records)
                pending_change = await wallet.get_pending_change_balance()
                max_send_amount = await wallet.get_max_send_amount(unspent_records)

                unconfirmed_removals: Dict[
                    bytes32, Coin
                ] = await wallet.wallet_state_manager.unconfirmed_removals_for_wallet(wallet_id)
                wallet_balance = {
                    "wallet_id": wallet_id,
                    "confirmed_wallet_balance": balance,
                    "unconfirmed_wallet_balance": pending_balance,
                    "spendable_balance": spendable_balance,
                    "pending_change": pending_change,
                    "max_send_amount": max_send_amount,
                    "unspent_coin_count": len(unspent_records),
                    "pending_coin_removal_count": len(unconfirmed_removals),
                    "wallet_type": wallet.type(),
                }
                if self.service.logged_in_fingerprint is not None:
                    wallet_balance["fingerprint"] = self.service.logged_in_fingerprint
                if wallet.type() == WalletType.CAT:
                    wallet_balance["asset_id"] = wallet.get_asset_id()
                self.balance_cache[wallet_id] = wallet_balance

        return {"wallet_balance": wallet_balance}

    async def get_transaction(self, request: Dict) -> EndpointResult:
        transaction_id: bytes32 = bytes32(hexstr_to_bytes(request["transaction_id"]))
        tr: Optional[TransactionRecord] = await self.service.wallet_state_manager.get_transaction(transaction_id)
        if tr is None:
            raise ValueError(f"Transaction 0x{transaction_id.hex()} not found")

        return {
            "transaction": (await self._convert_tx_puzzle_hash(tr)).to_json_dict_convenience(self.service.config),
            "transaction_id": tr.name,
        }

    async def get_transactions(self, request: Dict) -> EndpointResult:
        wallet_id = int(request["wallet_id"])

        start = request.get("start", 0)
        end = request.get("end", 50)
        sort_key = request.get("sort_key", None)
        reverse = request.get("reverse", False)

        to_address = request.get("to_address", None)
        to_puzzle_hash: Optional[bytes32] = None
        if to_address is not None:
            to_puzzle_hash = decode_puzzle_hash(to_address)

        transactions = await self.service.wallet_state_manager.tx_store.get_transactions_between(
            wallet_id, start, end, sort_key=sort_key, reverse=reverse, to_puzzle_hash=to_puzzle_hash
        )
        return {
            "transactions": [
                (await self._convert_tx_puzzle_hash(tr)).to_json_dict_convenience(self.service.config)
                for tr in transactions
            ],
            "wallet_id": wallet_id,
        }

    async def get_transaction_count(self, request: Dict) -> EndpointResult:
        wallet_id = int(request["wallet_id"])
        count = await self.service.wallet_state_manager.tx_store.get_transaction_count_for_wallet(wallet_id)
        return {
            "count": count,
            "wallet_id": wallet_id,
        }

    # this function is just here for backwards-compatibility. It will probably
    # be removed in the future
    async def get_initial_freeze_period(self, _: Dict) -> EndpointResult:
        # Mon May 03 2021 17:00:00 GMT+0000
        return {"INITIAL_FREEZE_END_TIMESTAMP": 1620061200}

    async def get_next_address(self, request: Dict) -> EndpointResult:
        """
        Returns a new address
        """
        if request["new_address"] is True:
            create_new = True
        else:
            create_new = False
        wallet_id = uint32(int(request["wallet_id"]))
        wallet = self.service.wallet_state_manager.wallets[wallet_id]
        selected = self.service.config["selected_network"]
        prefix = self.service.config["network_overrides"]["config"][selected]["address_prefix"]
        if wallet.type() == WalletType.STANDARD_WALLET:
            raw_puzzle_hash = await wallet.get_puzzle_hash(create_new)
            address = encode_puzzle_hash(raw_puzzle_hash, prefix)
        elif wallet.type() == WalletType.CAT:
            raw_puzzle_hash = await wallet.standard_wallet.get_puzzle_hash(create_new)
            address = encode_puzzle_hash(raw_puzzle_hash, prefix)
        else:
            raise ValueError(f"Wallet type {wallet.type()} cannot create puzzle hashes")

        return {
            "wallet_id": wallet_id,
            "address": address,
        }

    async def send_transaction(self, request) -> EndpointResult:
        if await self.service.wallet_state_manager.synced() is False:
            raise ValueError("Wallet needs to be fully synced before sending transactions")

        wallet_id = uint32(request["wallet_id"])
        wallet = self.service.wallet_state_manager.wallets[wallet_id]

        if wallet.type() == WalletType.CAT:
            raise ValueError("send_transaction does not work for CAT wallets")

        if not isinstance(request["amount"], int) or not isinstance(request["fee"], int):
            raise ValueError("An integer amount or fee is required (too many decimals)")
        amount: uint64 = uint64(request["amount"])
        address = request["address"]
        selected_network = self.service.config["selected_network"]
        expected_prefix = self.service.config["network_overrides"]["config"][selected_network]["address_prefix"]
        if address[0 : len(expected_prefix)] != expected_prefix:
            raise ValueError("Unexpected Address Prefix")
        puzzle_hash: bytes32 = decode_puzzle_hash(address)

        memos: List[bytes] = []
        if "memos" in request:
            memos = [mem.encode("utf-8") for mem in request["memos"]]

        fee: uint64 = uint64(request.get("fee", 0))
        min_coin_amount: uint64 = uint64(request.get("min_coin_amount", 0))
        async with self.service.wallet_state_manager.lock:
            tx: TransactionRecord = await wallet.generate_signed_transaction(
                amount, puzzle_hash, fee, memos=memos, min_coin_amount=min_coin_amount
            )
            await wallet.push_transaction(tx)

        # Transaction may not have been included in the mempool yet. Use get_transaction to check.
        return {
            "transaction": tx.to_json_dict_convenience(self.service.config),
            "transaction_id": tx.name,
        }

    async def send_transaction_multi(self, request) -> EndpointResult:
        if await self.service.wallet_state_manager.synced() is False:
            raise ValueError("Wallet needs to be fully synced before sending transactions")

        wallet_id = uint32(request["wallet_id"])
        wallet = self.service.wallet_state_manager.wallets[wallet_id]

        async with self.service.wallet_state_manager.lock:
            transaction: Dict = (await self.create_signed_transaction(request, hold_lock=False))["signed_tx"]
            tr: TransactionRecord = TransactionRecord.from_json_dict_convenience(transaction)
            await wallet.push_transaction(tr)

        # Transaction may not have been included in the mempool yet. Use get_transaction to check.
        return {"transaction": transaction, "transaction_id": tr.name}

    async def delete_unconfirmed_transactions(self, request) -> EndpointResult:
        wallet_id = uint32(request["wallet_id"])
        if wallet_id not in self.service.wallet_state_manager.wallets:
            raise ValueError(f"Wallet id {wallet_id} does not exist")
        if await self.service.wallet_state_manager.synced() is False:
            raise ValueError("Wallet needs to be fully synced.")

        async with self.service.wallet_state_manager.db_wrapper.writer():
            await self.service.wallet_state_manager.tx_store.delete_unconfirmed_transactions(wallet_id)
            if self.service.wallet_state_manager.wallets[wallet_id].type() == WalletType.POOLING_WALLET.value:
                self.service.wallet_state_manager.wallets[wallet_id].target_state = None
            return {}

    async def select_coins(self, request) -> EndpointResult:
        if await self.service.wallet_state_manager.synced() is False:
            raise ValueError("Wallet needs to be fully synced before selecting coins")

        amount = uint64(request["amount"])
        wallet_id = uint32(request["wallet_id"])
        min_coin_amount = uint64(request.get("min_coin_amount", 0))
        excluded_coins: Optional[List] = request.get("excluded_coins")
        if excluded_coins is not None:
            excluded_coins = [Coin.from_json_dict(json_coin) for json_coin in excluded_coins]

        wallet = self.service.wallet_state_manager.wallets[wallet_id]
        async with self.service.wallet_state_manager.lock:
            selected_coins = await wallet.select_coins(
                amount=amount, min_coin_amount=min_coin_amount, exclude=excluded_coins
            )

        return {"coins": [coin.to_json_dict() for coin in selected_coins]}

    async def get_current_derivation_index(self, request) -> Dict[str, Any]:
        assert self.service.wallet_state_manager is not None

        index: Optional[uint32] = await self.service.wallet_state_manager.puzzle_store.get_last_derivation_path()

        return {"success": True, "index": index}

    async def extend_derivation_index(self, request) -> Dict[str, Any]:
        assert self.service.wallet_state_manager is not None

        # Require a new max derivation index
        if "index" not in request:
            raise ValueError("Derivation index is required")

        # Require that the wallet is fully synced
        synced = await self.service.wallet_state_manager.synced()
        if synced is False:
            raise ValueError("Wallet needs to be fully synced before extending derivation index")

        index = uint32(request["index"])
        current: Optional[uint32] = await self.service.wallet_state_manager.puzzle_store.get_last_derivation_path()

        # Additional sanity check that the wallet is synced
        if current is None:
            raise ValueError("No current derivation record found, unable to extend index")

        # Require that the new index is greater than the current index
        if index <= current:
            raise ValueError(f"New derivation index must be greater than current index: {current}")

        if index - current > MAX_DERIVATION_INDEX_DELTA:
            raise ValueError(
                "Too many derivations requested. "
                f"Use a derivation index less than {current + MAX_DERIVATION_INDEX_DELTA + 1}"
            )

        # Since we've bumping the derivation index without having found any new puzzles, we want
        # to preserve the current last used index, so we call create_more_puzzle_hashes with
        # mark_existing_as_used=False
        await self.service.wallet_state_manager.create_more_puzzle_hashes(
            from_zero=False, mark_existing_as_used=False, up_to_index=index, num_additional_phs=0
        )

        updated: Optional[uint32] = await self.service.wallet_state_manager.puzzle_store.get_last_derivation_path()
        updated_index = updated if updated is not None else None

        return {"success": True, "index": updated_index}

    ##########################################################################################
    # CATs and Trading
    ##########################################################################################

    async def get_cat_list(self, request) -> EndpointResult:
        return {"cat_list": list(DEFAULT_CATS.values())}

    async def cat_set_name(self, request) -> EndpointResult:
        wallet_id = uint32(request["wallet_id"])
        wallet: CATWallet = self.service.wallet_state_manager.wallets[wallet_id]
        await wallet.set_name(str(request["name"]))
        return {"wallet_id": wallet_id}

    async def cat_get_name(self, request) -> EndpointResult:
        wallet_id = uint32(request["wallet_id"])
        wallet: CATWallet = self.service.wallet_state_manager.wallets[wallet_id]
        name: str = await wallet.get_name()
        return {"wallet_id": wallet_id, "name": name}

    async def get_stray_cats(self, request) -> EndpointResult:
        """
        Get a list of all unacknowledged CATs
        :param request: RPC request
        :return: A list of unacknowledged CATs
        """
        cats = await self.service.wallet_state_manager.interested_store.get_unacknowledged_tokens()
        return {"stray_cats": cats}

    async def cat_spend(self, request) -> EndpointResult:
        if await self.service.wallet_state_manager.synced() is False:
            raise ValueError("Wallet needs to be fully synced.")
        wallet_id = uint32(request["wallet_id"])
        wallet: CATWallet = self.service.wallet_state_manager.wallets[wallet_id]

        puzzle_hash: bytes32 = decode_puzzle_hash(request["inner_address"])

        memos: List[bytes] = []
        if "memos" in request:
            memos = [mem.encode("utf-8") for mem in request["memos"]]
        if not isinstance(request["amount"], int) or not isinstance(request["fee"], int):
            raise ValueError("An integer amount or fee is required (too many decimals)")
        amount: uint64 = uint64(request["amount"])
        fee: uint64 = uint64(request.get("fee", 0))
        min_coin_amount: uint64 = uint64(request.get("min_coin_amount", 0))
        async with self.service.wallet_state_manager.lock:
            txs: List[TransactionRecord] = await wallet.generate_signed_transaction(
                [amount], [puzzle_hash], fee, memos=[memos], min_coin_amount=min_coin_amount
            )
            for tx in txs:
                await wallet.standard_wallet.push_transaction(tx)

        return {
            "transaction": tx.to_json_dict_convenience(self.service.config),
            "transaction_id": tx.name,
        }

    async def cat_get_asset_id(self, request) -> EndpointResult:
        wallet_id = uint32(request["wallet_id"])
        wallet: CATWallet = self.service.wallet_state_manager.wallets[wallet_id]
        asset_id: str = wallet.get_asset_id()
        return {"asset_id": asset_id, "wallet_id": wallet_id}

    async def cat_asset_id_to_name(self, request) -> EndpointResult:
        wallet = await self.service.wallet_state_manager.get_wallet_for_asset_id(request["asset_id"])
        if wallet is None:
            if request["asset_id"] in DEFAULT_CATS:
                return {"wallet_id": None, "name": DEFAULT_CATS[request["asset_id"]]["name"]}
            else:
                raise ValueError("The asset ID specified does not belong to a wallet")
        else:
            return {"wallet_id": wallet.id(), "name": (await wallet.get_name())}

    async def create_offer_for_ids(self, request) -> EndpointResult:
        offer: Dict[str, int] = request["offer"]
        fee: uint64 = uint64(request.get("fee", 0))
        validate_only: bool = request.get("validate_only", False)
        driver_dict_str: Optional[Dict[str, Any]] = request.get("driver_dict", None)
        min_coin_amount: uint64 = uint64(request.get("min_coin_amount", 0))
        marshalled_solver = request.get("solver")
        solver: Optional[Solver]
        if marshalled_solver is None:
            solver = None
        else:
            solver = Solver(info=marshalled_solver)

        # This driver_dict construction is to maintain backward compatibility where everything is assumed to be a CAT
        driver_dict: Dict[bytes32, PuzzleInfo] = {}
        if driver_dict_str is None:
            for key, amount in offer.items():
                if amount > 0:
                    try:
                        driver_dict[bytes32.from_hexstr(key)] = PuzzleInfo(
                            {"type": AssetType.CAT.value, "tail": "0x" + key}
                        )
                    except ValueError:
                        pass
        else:
            for key, value in driver_dict_str.items():
                driver_dict[bytes32.from_hexstr(key)] = PuzzleInfo(value)

        modified_offer: Dict[Union[int, bytes32], int] = {}
        for key in offer:
            try:
                modified_offer[bytes32.from_hexstr(key)] = offer[key]
            except ValueError:
                modified_offer[int(key)] = offer[key]

        async with self.service.wallet_state_manager.lock:
            result = await self.service.wallet_state_manager.trade_manager.create_offer_for_ids(
                modified_offer,
                driver_dict,
                solver=solver,
                fee=fee,
                validate_only=validate_only,
                min_coin_amount=min_coin_amount,
            )
        if result[0]:
            success, trade_record, error = result
            return {
                "offer": Offer.from_bytes(trade_record.offer).to_bech32(),
                "trade_record": trade_record.to_json_dict_convenience(),
            }
        raise ValueError(result[2])

    async def get_offer_summary(self, request) -> EndpointResult:
        offer_hex: str = request["offer"]
        offer = Offer.from_bech32(offer_hex)
        offered, requested, infos = offer.summary()

<<<<<<< HEAD
        if request.get("advanced", False):
            return {
                "summary": {"offered": offered, "requested": requested, "fees": offer.bundle.fees(), "infos": infos}
            }
        else:
            return {"summary": await self.service.wallet_state_manager.trade_manager.get_offer_summary(offer)}
=======
        ###
        # This is temporary code, delete it when we no longer care about incorrectly parsing CAT1s
        # There's also temp code in test_wallet_rpc.py and wallet_funcs.py
        from chia.util.bech32m import bech32_decode, convertbits
        from chia.wallet.util.puzzle_compression import decompress_object_with_puzzles

        hrpgot, data = bech32_decode(offer_hex, max_length=len(offer_hex))
        if data is None:
            raise ValueError("Invalid Offer")
        decoded = convertbits(list(data), 5, 8, False)
        decoded_bytes = bytes(decoded)
        try:
            decompressed_bytes = decompress_object_with_puzzles(decoded_bytes)
        except TypeError:
            decompressed_bytes = decoded_bytes
        bundle = SpendBundle.from_bytes(decompressed_bytes)
        for spend in bundle.coin_spends:
            mod, _ = spend.puzzle_reveal.to_program().uncurry()
            if mod.get_tree_hash() == bytes32.from_hexstr(
                "72dec062874cd4d3aab892a0906688a1ae412b0109982e1797a170add88bdcdc"
            ):
                raise ValueError("CAT1s are no longer supported")
        ###

        return {"summary": {"offered": offered, "requested": requested, "fees": offer.bundle.fees(), "infos": infos}}
>>>>>>> 44b2568c

    async def check_offer_validity(self, request) -> EndpointResult:
        offer_hex: str = request["offer"]
        offer = Offer.from_bech32(offer_hex)

        return {"valid": (await self.service.wallet_state_manager.trade_manager.check_offer_validity(offer))}

    async def take_offer(self, request) -> EndpointResult:
        offer_hex: str = request["offer"]
        offer = Offer.from_bech32(offer_hex)
        fee: uint64 = uint64(request.get("fee", 0))
        min_coin_amount: uint64 = uint64(request.get("min_coin_amount", 0))
        maybe_marshalled_solver: Dict[str, Any] = request.get("solver")
        solver: Optional[Solver]
        if maybe_marshalled_solver is None:
            solver = None
        else:
            solver = Solver(info=maybe_marshalled_solver)

        async with self.service.wallet_state_manager.lock:
            result = await self.service.wallet_state_manager.trade_manager.respond_to_offer(
                offer, fee=fee, min_coin_amount=min_coin_amount, solver=solver
            )
        if not result[0]:
            raise ValueError(result[2])
        success, trade_record, error = result
        return {"trade_record": trade_record.to_json_dict_convenience()}

    async def get_offer(self, request: Dict) -> EndpointResult:
        trade_mgr = self.service.wallet_state_manager.trade_manager

        trade_id = bytes32.from_hexstr(request["trade_id"])
        file_contents: bool = request.get("file_contents", False)
        trade_record: Optional[TradeRecord] = await trade_mgr.get_trade_by_id(bytes32(trade_id))
        if trade_record is None:
            raise ValueError(f"No trade with trade id: {trade_id.hex()}")

        offer_to_return: bytes = trade_record.offer if trade_record.taken_offer is None else trade_record.taken_offer
        offer_value: Optional[str] = Offer.from_bytes(offer_to_return).to_bech32() if file_contents else None
        return {"trade_record": trade_record.to_json_dict_convenience(), "offer": offer_value}

    async def get_all_offers(self, request: Dict) -> EndpointResult:
        trade_mgr = self.service.wallet_state_manager.trade_manager

        start: int = request.get("start", 0)
        end: int = request.get("end", 10)
        exclude_my_offers: bool = request.get("exclude_my_offers", False)
        exclude_taken_offers: bool = request.get("exclude_taken_offers", False)
        include_completed: bool = request.get("include_completed", False)
        sort_key: Optional[str] = request.get("sort_key", None)
        reverse: bool = request.get("reverse", False)
        file_contents: bool = request.get("file_contents", False)

        all_trades = await trade_mgr.trade_store.get_trades_between(
            start,
            end,
            sort_key=sort_key,
            reverse=reverse,
            exclude_my_offers=exclude_my_offers,
            exclude_taken_offers=exclude_taken_offers,
            include_completed=include_completed,
        )
        result = []
        offer_values: Optional[List[str]] = [] if file_contents else None
        for trade in all_trades:
            result.append(trade.to_json_dict_convenience())
            if file_contents and offer_values is not None:
                offer_to_return: bytes = trade.offer if trade.taken_offer is None else trade.taken_offer
                offer_values.append(Offer.from_bytes(offer_to_return).to_bech32())

        return {"trade_records": result, "offers": offer_values}

    async def get_offers_count(self, request: Dict) -> EndpointResult:
        trade_mgr = self.service.wallet_state_manager.trade_manager

        (total, my_offers_count, taken_offers_count) = await trade_mgr.trade_store.get_trades_count()

        return {"total": total, "my_offers_count": my_offers_count, "taken_offers_count": taken_offers_count}

    async def cancel_offer(self, request: Dict) -> EndpointResult:
        wsm = self.service.wallet_state_manager
        secure = request["secure"]
        trade_id = bytes32.from_hexstr(request["trade_id"])
        fee: uint64 = uint64(request.get("fee", 0))
        async with self.service.wallet_state_manager.lock:
            if secure:
                await wsm.trade_manager.cancel_pending_offer_safely(bytes32(trade_id), fee=fee)
            else:
                await wsm.trade_manager.cancel_pending_offer(bytes32(trade_id))
        return {}

    async def cancel_offers(self, request: Dict) -> EndpointResult:
        secure = request["secure"]
        batch_fee: uint64 = uint64(request.get("batch_fee", 0))
        batch_size = request.get("batch_size", 5)
        cancel_all = request.get("cancel_all", False)
        if cancel_all:
            asset_id = None
        else:
            asset_id = request.get("asset_id", "xch")

        start: int = 0
        end: int = start + batch_size
        trade_mgr = self.service.wallet_state_manager.trade_manager
        log.info(f"Start cancelling offers for  {'asset_id: '+asset_id if asset_id is not None else 'all'} ...")
        # Traverse offers page by page
        key = None
        if asset_id is not None and asset_id != "xch":
            key = bytes32.from_hexstr(asset_id)
        while True:
            records: List[TradeRecord] = []
            trades = await trade_mgr.trade_store.get_trades_between(
                start,
                end,
                reverse=True,
                exclude_my_offers=False,
                exclude_taken_offers=True,
                include_completed=False,
            )
            for trade in trades:
                if cancel_all:
                    records.append(trade)
                    continue
                if trade.offer and trade.offer != b"":
                    offer = Offer.from_bytes(trade.offer)
                    if key in offer.driver_dict:
                        records.append(trade)
                        continue

            async with self.service.wallet_state_manager.lock:
                await trade_mgr.cancel_pending_offers(records, batch_fee, secure)
            log.info(f"Cancelled offers {start} to {end} ...")
            # If fewer records were returned than requested, we're done
            if len(trades) < batch_size:
                break
            start = end
            end += batch_size
        return {"success": True}

    ##########################################################################################
    # Distributed Identities
    ##########################################################################################

    async def did_set_wallet_name(self, request) -> EndpointResult:
        wallet_id = uint32(request["wallet_id"])
        wallet: DIDWallet = self.service.wallet_state_manager.wallets[wallet_id]
        if wallet.type() == WalletType.DECENTRALIZED_ID:
            await wallet.set_name(str(request["name"]))
            return {"success": True, "wallet_id": wallet_id}
        else:
            return {"success": False, "error": f"Wallet id {wallet_id} is not a DID wallet"}

    async def did_get_wallet_name(self, request) -> EndpointResult:
        wallet_id = uint32(request["wallet_id"])
        wallet: DIDWallet = self.service.wallet_state_manager.wallets[wallet_id]
        name: str = await wallet.get_name()
        return {"success": True, "wallet_id": wallet_id, "name": name}

    async def did_update_recovery_ids(self, request) -> EndpointResult:
        wallet_id = uint32(request["wallet_id"])
        wallet: DIDWallet = self.service.wallet_state_manager.wallets[wallet_id]
        recovery_list = []
        success: bool = False
        for _ in request["new_list"]:
            recovery_list.append(decode_puzzle_hash(_))
        if "num_verifications_required" in request:
            new_amount_verifications_required = uint64(request["num_verifications_required"])
        else:
            new_amount_verifications_required = uint64(len(recovery_list))
        async with self.service.wallet_state_manager.lock:
            update_success = await wallet.update_recovery_list(recovery_list, new_amount_verifications_required)
            # Update coin with new ID info
            if update_success:
                spend_bundle = await wallet.create_update_spend()
                if spend_bundle is not None:
                    success = True
        return {"success": success}

    async def did_update_metadata(self, request) -> EndpointResult:
        wallet_id = uint32(request["wallet_id"])
        wallet: DIDWallet = self.service.wallet_state_manager.wallets[wallet_id]
        if wallet.type() != WalletType.DECENTRALIZED_ID.value:
            return {"success": False, "error": f"Wallet with id {wallet_id} is not a DID one"}
        metadata: Dict[str, str] = {}
        if "metadata" in request and type(request["metadata"]) is dict:
            metadata = request["metadata"]
        async with self.service.wallet_state_manager.lock:
            update_success = await wallet.update_metadata(metadata)
            # Update coin with new ID info
            if update_success:
                spend_bundle = await wallet.create_update_spend(uint64(request.get("fee", 0)))
                if spend_bundle is not None:
                    return {"wallet_id": wallet_id, "success": True, "spend_bundle": spend_bundle}
                else:
                    return {"success": False, "error": "Couldn't create an update spend bundle."}
            else:
                return {"success": False, "error": f"Couldn't update metadata with input: {metadata}"}

    async def did_get_did(self, request) -> EndpointResult:
        wallet_id = uint32(request["wallet_id"])
        wallet: DIDWallet = self.service.wallet_state_manager.wallets[wallet_id]
        my_did: str = encode_puzzle_hash(bytes32.fromhex(wallet.get_my_DID()), AddressType.DID.hrp(self.service.config))
        async with self.service.wallet_state_manager.lock:
            coins = await wallet.select_coins(uint64(1))
        if coins is None or coins == set():
            return {"success": True, "wallet_id": wallet_id, "my_did": my_did}
        else:
            coin = coins.pop()
            return {"success": True, "wallet_id": wallet_id, "my_did": my_did, "coin_id": coin.name()}

    async def did_get_recovery_list(self, request) -> EndpointResult:
        wallet_id = uint32(request["wallet_id"])
        wallet: DIDWallet = self.service.wallet_state_manager.wallets[wallet_id]
        recovery_list = wallet.did_info.backup_ids
        recovery_dids = []
        for backup_id in recovery_list:
            recovery_dids.append(encode_puzzle_hash(backup_id, AddressType.DID.hrp(self.service.config)))
        return {
            "success": True,
            "wallet_id": wallet_id,
            "recovery_list": recovery_dids,
            "num_required": wallet.did_info.num_of_backup_ids_needed,
        }

    async def did_get_metadata(self, request) -> EndpointResult:
        wallet_id = uint32(request["wallet_id"])
        wallet: DIDWallet = self.service.wallet_state_manager.wallets[wallet_id]
        metadata = json.loads(wallet.did_info.metadata)
        return {
            "success": True,
            "wallet_id": wallet_id,
            "metadata": metadata,
        }

    async def did_recovery_spend(self, request) -> EndpointResult:
        wallet_id = uint32(request["wallet_id"])
        wallet: DIDWallet = self.service.wallet_state_manager.wallets[wallet_id]
        if len(request["attest_data"]) < wallet.did_info.num_of_backup_ids_needed:
            return {"success": False, "reason": "insufficient messages"}
        spend_bundle = None
        async with self.service.wallet_state_manager.lock:
            (
                info_list,
                message_spend_bundle,
            ) = await wallet.load_attest_files_for_recovery_spend(request["attest_data"])

            if "pubkey" in request:
                pubkey = G1Element.from_bytes(hexstr_to_bytes(request["pubkey"]))
            else:
                assert wallet.did_info.temp_pubkey is not None
                pubkey = wallet.did_info.temp_pubkey

            if "puzhash" in request:
                puzhash = bytes32.from_hexstr(request["puzhash"])
            else:
                assert wallet.did_info.temp_puzhash is not None
                puzhash = wallet.did_info.temp_puzhash

            # TODO: this ignore should be dealt with
            spend_bundle = await wallet.recovery_spend(
                wallet.did_info.temp_coin,  # type: ignore[arg-type]
                puzhash,
                info_list,
                pubkey,
                message_spend_bundle,
            )
        if spend_bundle:
            return {"success": True, "spend_bundle": spend_bundle}
        else:
            return {"success": False}

    async def did_get_pubkey(self, request) -> EndpointResult:
        wallet_id = uint32(request["wallet_id"])
        wallet: DIDWallet = self.service.wallet_state_manager.wallets[wallet_id]
        pubkey = bytes((await wallet.wallet_state_manager.get_unused_derivation_record(wallet_id)).pubkey).hex()
        return {"success": True, "pubkey": pubkey}

    async def did_create_attest(self, request) -> EndpointResult:
        wallet_id = uint32(request["wallet_id"])
        wallet: DIDWallet = self.service.wallet_state_manager.wallets[wallet_id]
        async with self.service.wallet_state_manager.lock:
            info = await wallet.get_info_for_recovery()
            coin = bytes32.from_hexstr(request["coin_name"])
            pubkey = G1Element.from_bytes(hexstr_to_bytes(request["pubkey"]))
            spend_bundle, attest_data = await wallet.create_attestment(
                coin,
                bytes32.from_hexstr(request["puzhash"]),
                pubkey,
            )
        if info is not None and spend_bundle is not None:
            return {
                "success": True,
                "message_spend_bundle": bytes(spend_bundle).hex(),
                "info": [info[0].hex(), info[1].hex(), info[2]],
                "attest_data": attest_data,
            }
        else:
            return {"success": False}

    async def did_get_information_needed_for_recovery(self, request) -> EndpointResult:
        wallet_id = uint32(request["wallet_id"])
        did_wallet: DIDWallet = self.service.wallet_state_manager.wallets[wallet_id]
        my_did = encode_puzzle_hash(
            bytes32.from_hexstr(did_wallet.get_my_DID()), AddressType.DID.hrp(self.service.config)
        )
        # TODO: this ignore should be dealt with
        coin_name = did_wallet.did_info.temp_coin.name().hex()  # type: ignore[union-attr]
        return {
            "success": True,
            "wallet_id": wallet_id,
            "my_did": my_did,
            "coin_name": coin_name,
            "newpuzhash": did_wallet.did_info.temp_puzhash,
            "pubkey": did_wallet.did_info.temp_pubkey,
            "backup_dids": did_wallet.did_info.backup_ids,
        }

    async def did_get_current_coin_info(self, request) -> EndpointResult:
        wallet_id = uint32(request["wallet_id"])
        did_wallet: DIDWallet = self.service.wallet_state_manager.wallets[wallet_id]
        my_did = encode_puzzle_hash(
            bytes32.from_hexstr(did_wallet.get_my_DID()), AddressType.DID.hrp(self.service.config)
        )
        did_coin_threeple = await did_wallet.get_info_for_recovery()
        assert my_did is not None
        assert did_coin_threeple is not None
        return {
            "success": True,
            "wallet_id": wallet_id,
            "my_did": my_did,
            "did_parent": did_coin_threeple[0],
            "did_innerpuz": did_coin_threeple[1],
            "did_amount": did_coin_threeple[2],
        }

    async def did_create_backup_file(self, request) -> EndpointResult:
        wallet_id = uint32(request["wallet_id"])
        did_wallet: DIDWallet = self.service.wallet_state_manager.wallets[wallet_id]
        return {"wallet_id": wallet_id, "success": True, "backup_data": did_wallet.create_backup()}

    async def did_transfer_did(self, request) -> EndpointResult:
        if await self.service.wallet_state_manager.synced() is False:
            raise ValueError("Wallet needs to be fully synced.")
        wallet_id = uint32(request["wallet_id"])
        did_wallet: DIDWallet = self.service.wallet_state_manager.wallets[wallet_id]
        puzzle_hash: bytes32 = decode_puzzle_hash(request["inner_address"])
        async with self.service.wallet_state_manager.lock:
            txs: TransactionRecord = await did_wallet.transfer_did(
                puzzle_hash, uint64(request.get("fee", 0)), request.get("with_recovery_info", True)
            )

        return {
            "success": True,
            "transaction": txs.to_json_dict_convenience(self.service.config),
            "transaction_id": txs.name,
        }

    ##########################################################################################
    # NFT Wallet
    ##########################################################################################

    async def nft_mint_nft(self, request) -> EndpointResult:
        log.debug("Got minting RPC request: %s", request)
        wallet_id = uint32(request["wallet_id"])
        assert self.service.wallet_state_manager
        nft_wallet: NFTWallet = self.service.wallet_state_manager.wallets[wallet_id]
        if nft_wallet.type() != WalletType.NFT.value:
            return {"success": False, "error": f"Wallet with id {wallet_id} is not an NFT one"}
        royalty_address = request.get("royalty_address")
        if isinstance(royalty_address, str):
            royalty_puzhash = decode_puzzle_hash(royalty_address)
        elif royalty_address is None:
            royalty_puzhash = await nft_wallet.standard_wallet.get_new_puzzlehash()
        else:
            royalty_puzhash = royalty_address
        target_address = request.get("target_address")
        if isinstance(target_address, str):
            target_puzhash = decode_puzzle_hash(target_address)
        elif target_address is None:
            target_puzhash = await nft_wallet.standard_wallet.get_new_puzzlehash()
        else:
            target_puzhash = target_address
        if "uris" not in request:
            return {"success": False, "error": "Data URIs is required"}
        if not isinstance(request["uris"], list):
            return {"success": False, "error": "Data URIs must be a list"}
        if not isinstance(request.get("meta_uris", []), list):
            return {"success": False, "error": "Metadata URIs must be a list"}
        if not isinstance(request.get("license_uris", []), list):
            return {"success": False, "error": "License URIs must be a list"}
        metadata_list = [
            ("u", request["uris"]),
            ("h", hexstr_to_bytes(request["hash"])),
            ("mu", request.get("meta_uris", [])),
            ("lu", request.get("license_uris", [])),
            ("sn", uint64(request.get("edition_number", 1))),
            ("st", uint64(request.get("edition_total", 1))),
        ]
        if "meta_hash" in request and len(request["meta_hash"]) > 0:
            metadata_list.append(("mh", hexstr_to_bytes(request["meta_hash"])))
        if "license_hash" in request and len(request["license_hash"]) > 0:
            metadata_list.append(("lh", hexstr_to_bytes(request["license_hash"])))
        metadata = Program.to(metadata_list)
        fee = uint64(request.get("fee", 0))
        did_id = request.get("did_id", None)
        if did_id is not None:
            if did_id == "":
                did_id = bytes()
            else:
                did_id = decode_puzzle_hash(did_id)
        spend_bundle = await nft_wallet.generate_new_nft(
            metadata,
            target_puzhash,
            royalty_puzhash,
            uint16(request.get("royalty_percentage", 0)),
            did_id,
            fee,
        )
        return {"wallet_id": wallet_id, "success": True, "spend_bundle": spend_bundle}

    async def nft_get_nfts(self, request) -> EndpointResult:
        wallet_id = uint32(request["wallet_id"])
        nft_wallet: NFTWallet = self.service.wallet_state_manager.wallets[wallet_id]
        nfts = nft_wallet.get_current_nfts()
        nft_info_list = []
        for nft in nfts:
            nft_info_list.append(nft_puzzles.get_nft_info_from_puzzle(nft))
        return {"wallet_id": wallet_id, "success": True, "nft_list": nft_info_list}

    async def nft_set_nft_did(self, request):
        try:
            wallet_id = uint32(request["wallet_id"])
            nft_wallet: NFTWallet = self.service.wallet_state_manager.wallets[wallet_id]
            did_id = request.get("did_id", "")
            if did_id == "":
                did_id = b""
            else:
                did_id = decode_puzzle_hash(did_id)
            nft_coin_info = nft_wallet.get_nft_coin_by_id(bytes32.from_hexstr(request["nft_coin_id"]))
            if not nft_puzzles.get_nft_info_from_puzzle(nft_coin_info).supports_did:
                return {"success": False, "error": "The NFT doesn't support setting a DID."}
            fee = uint64(request.get("fee", 0))
            spend_bundle = await nft_wallet.set_nft_did(nft_coin_info, did_id, fee=fee)
            return {"wallet_id": wallet_id, "success": True, "spend_bundle": spend_bundle}
        except Exception as e:
            log.exception(f"Failed to set DID on NFT: {e}")
            return {"success": False, "error": f"Failed to set DID on NFT: {e}"}

    async def nft_get_by_did(self, request) -> EndpointResult:
        did_id: Optional[bytes32] = None
        if "did_id" in request:
            did_id = decode_puzzle_hash(request["did_id"])
        for wallet in self.service.wallet_state_manager.wallets.values():
            if isinstance(wallet, NFTWallet) and wallet.get_did() == did_id:
                return {"wallet_id": wallet.wallet_id, "success": True}
        return {"error": f"Cannot find a NFT wallet DID = {did_id}", "success": False}

    async def nft_get_wallet_did(self, request) -> EndpointResult:
        wallet_id = uint32(request["wallet_id"])
        nft_wallet: NFTWallet = self.service.wallet_state_manager.wallets[wallet_id]
        if nft_wallet is not None:
            if nft_wallet.type() != WalletType.NFT.value:
                return {"success": False, "error": f"Wallet {wallet_id} is not an NFT wallet"}
            did_bytes: Optional[bytes32] = nft_wallet.get_did()
            did_id = ""
            if did_bytes is not None:
                did_id = encode_puzzle_hash(did_bytes, AddressType.DID.hrp(self.service.config))
            return {"success": True, "did_id": None if len(did_id) == 0 else did_id}
        return {"success": False, "error": f"Wallet {wallet_id} not found"}

    async def nft_get_wallets_with_dids(self, request) -> EndpointResult:
        all_wallets = self.service.wallet_state_manager.wallets.values()
        did_wallets_by_did_id: Dict[bytes32, uint32] = {
            wallet.did_info.origin_coin.name(): wallet.id()
            for wallet in all_wallets
            if wallet.type() == uint8(WalletType.DECENTRALIZED_ID) and wallet.did_info.origin_coin is not None
        }
        did_nft_wallets: List[Dict] = []
        for wallet in all_wallets:
            if isinstance(wallet, NFTWallet):
                nft_wallet_did: Optional[bytes32] = wallet.get_did()
                if nft_wallet_did is not None:
                    did_wallet_id: uint32 = did_wallets_by_did_id.get(nft_wallet_did, uint32(0))
                    if did_wallet_id == 0:
                        log.warning(f"NFT wallet {wallet.id()} has DID {nft_wallet_did.hex()} but no DID wallet")
                    else:
                        did_nft_wallets.append(
                            {
                                "wallet_id": wallet.id(),
                                "did_id": encode_puzzle_hash(nft_wallet_did, AddressType.DID.hrp(self.service.config)),
                                "did_wallet_id": did_wallet_id,
                            }
                        )
        return {"success": True, "nft_wallets": did_nft_wallets}

    async def nft_set_nft_status(self, request) -> EndpointResult:
        try:
            wallet_id: uint32 = uint32(request["wallet_id"])
            coin_id: bytes32 = bytes32.from_hexstr(request["coin_id"])
            status: bool = request["in_transaction"]
            assert self.service.wallet_state_manager is not None
            nft_wallet: NFTWallet = self.service.wallet_state_manager.wallets[wallet_id]
            if nft_wallet is not None:
                await nft_wallet.update_coin_status(coin_id, status)
                return {"success": True}
            return {"success": False, "error": "NFT wallet doesn't exist."}
        except Exception as e:
            return {"success": False, "error": f"Cannot change the status of the NFT.{e}"}

    async def nft_transfer_nft(self, request) -> EndpointResult:
        wallet_id = uint32(request["wallet_id"])
        address = request["target_address"]
        if isinstance(address, str):
            puzzle_hash = decode_puzzle_hash(address)
        else:
            return dict(success=False, error="target_address parameter missing")
        nft_wallet: NFTWallet = self.service.wallet_state_manager.wallets[wallet_id]
        try:
            nft_coin_id = request["nft_coin_id"]
            if nft_coin_id.startswith(AddressType.NFT.hrp(self.service.config)):
                nft_coin_id = decode_puzzle_hash(nft_coin_id)
            else:
                nft_coin_id = bytes32.from_hexstr(nft_coin_id)
            nft_coin_info = nft_wallet.get_nft_coin_by_id(nft_coin_id)
            fee = uint64(request.get("fee", 0))
            txs = await nft_wallet.generate_signed_transaction(
                [uint64(nft_coin_info.coin.amount)],
                [puzzle_hash],
                coins={nft_coin_info.coin},
                fee=fee,
                new_owner=b"",
                new_did_inner_hash=b"",
            )
            spend_bundle: Optional[SpendBundle] = None
            for tx in txs:
                if tx.spend_bundle is not None:
                    spend_bundle = tx.spend_bundle
                await self.service.wallet_state_manager.add_pending_transaction(tx)
            await nft_wallet.update_coin_status(nft_coin_info.coin.name(), True)
            return {"wallet_id": wallet_id, "success": True, "spend_bundle": spend_bundle}
        except Exception as e:
            log.exception(f"Failed to transfer NFT: {e}")
            return {"success": False, "error": str(e)}

    async def nft_get_info(self, request: Dict) -> EndpointResult:
        if "coin_id" not in request:
            return {"success": False, "error": "Coin ID is required."}
        coin_id = request["coin_id"]
        if coin_id.startswith(AddressType.NFT.hrp(self.service.config)):
            coin_id = decode_puzzle_hash(coin_id)
        else:
            coin_id = bytes32.from_hexstr(coin_id)
        # Get coin state
        coin_state_list: List[CoinState] = await self.service.wallet_state_manager.wallet_node.get_coin_state([coin_id])
        if coin_state_list is None or len(coin_state_list) < 1:
            return {"success": False, "error": f"Coin record 0x{coin_id.hex()} not found"}
        coin_state: CoinState = coin_state_list[0]
        if request.get("latest", True):
            # Find the unspent coin
            while coin_state.spent_height is not None:
                coin_state_list = await self.service.wallet_state_manager.wallet_node.fetch_children(
                    coin_state.coin.name()
                )
                odd_coin = 0
                for coin in coin_state_list:
                    if coin.coin.amount % 2 == 1:
                        odd_coin += 1
                    if odd_coin > 1:
                        return {"success": False, "error": "This is not a singleton, multiple children coins found."}
                if odd_coin == 0:
                    return {"success": False, "error": "Cannot find child coin, please wait then retry."}
                coin_state = coin_state_list[0]
        # Get parent coin
        parent_coin_state_list: List[CoinState] = await self.service.wallet_state_manager.wallet_node.get_coin_state(
            [coin_state.coin.parent_coin_info]
        )
        if parent_coin_state_list is None or len(parent_coin_state_list) < 1:
            return {
                "success": False,
                "error": f"Parent coin record 0x{coin_state.coin.parent_coin_info.hex()} not found",
            }
        parent_coin_state: CoinState = parent_coin_state_list[0]
        coin_spend: CoinSpend = await self.service.wallet_state_manager.wallet_node.fetch_puzzle_solution(
            parent_coin_state.spent_height, parent_coin_state.coin
        )
        # convert to NFTInfo
        try:
            # Check if the metadata is updated
            full_puzzle: Program = Program.from_bytes(bytes(coin_spend.puzzle_reveal))

            uncurried_nft: Optional[UncurriedNFT] = UncurriedNFT.uncurry(full_puzzle)
            if uncurried_nft is None:
                return {"success": False, "error": "The coin is not a NFT."}
            metadata, p2_puzzle_hash = get_metadata_and_phs(uncurried_nft, coin_spend.solution)
            # Note: This is not the actual unspent NFT full puzzle.
            # There is no way to rebuild the full puzzle in a different wallet.
            # But it shouldn't have impact on generating the NFTInfo, since inner_puzzle is not used there.
            if uncurried_nft.supports_did:
                inner_puzzle = nft_puzzles.recurry_nft_puzzle(
                    uncurried_nft, coin_spend.solution.to_program(), uncurried_nft.p2_puzzle
                )
            else:
                inner_puzzle = uncurried_nft.p2_puzzle
            full_puzzle = nft_puzzles.create_full_puzzle(
                uncurried_nft.singleton_launcher_id,
                metadata,
                uncurried_nft.metadata_updater_hash,
                inner_puzzle,
            )

            # Get launcher coin
            launcher_coin: List[CoinState] = await self.service.wallet_state_manager.wallet_node.get_coin_state(
                [uncurried_nft.singleton_launcher_id]
            )
            if launcher_coin is None or len(launcher_coin) < 1 or launcher_coin[0].spent_height is None:
                return {
                    "success": False,
                    "error": f"Launcher coin record 0x{uncurried_nft.singleton_launcher_id.hex()} not found",
                }
            nft_info: NFTInfo = nft_puzzles.get_nft_info_from_puzzle(
                NFTCoinInfo(
                    uncurried_nft.singleton_launcher_id,
                    coin_state.coin,
                    None,
                    full_puzzle,
                    launcher_coin[0].spent_height,
                )
            )
        except Exception as e:
            return {"success": False, "error": f"The coin is not a NFT. {e}"}
        else:
            return {"success": True, "nft_info": nft_info}

    async def nft_add_uri(self, request) -> EndpointResult:
        wallet_id = uint32(request["wallet_id"])
        # Note metadata updater can only add one uri for one field per spend.
        # If you want to add multiple uris for one field, you need to spend multiple times.
        nft_wallet: NFTWallet = self.service.wallet_state_manager.wallets[wallet_id]
        try:
            uri = request["uri"]
            key = request["key"]
            nft_coin_id = request["nft_coin_id"]
            if nft_coin_id.startswith(AddressType.NFT.hrp(self.service.config)):
                nft_coin_id = decode_puzzle_hash(nft_coin_id)
            else:
                nft_coin_id = bytes32.from_hexstr(nft_coin_id)
            nft_coin_info = nft_wallet.get_nft_coin_by_id(nft_coin_id)
            fee = uint64(request.get("fee", 0))
            spend_bundle = await nft_wallet.update_metadata(nft_coin_info, key, uri, fee=fee)
            return {"wallet_id": wallet_id, "success": True, "spend_bundle": spend_bundle}
        except Exception as e:
            log.exception(f"Failed to update NFT metadata: {e}")
            return {"success": False, "error": str(e)}

    ##########################################################################################
    # Rate Limited Wallet
    ##########################################################################################

    async def rl_set_user_info(self, request) -> EndpointResult:
        wallet_id = uint32(int(request["wallet_id"]))
        rl_user = self.service.wallet_state_manager.wallets[wallet_id]
        origin = request["origin"]
        async with self.service.wallet_state_manager.lock:
            await rl_user.set_user_info(
                uint64(request["interval"]),
                uint64(request["limit"]),
                origin["parent_coin_info"],
                origin["puzzle_hash"],
                origin["amount"],
                request["admin_pubkey"],
            )
        return {}

    async def send_clawback_transaction(self, request) -> EndpointResult:
        wallet_id = uint32(request["wallet_id"])
        wallet: RLWallet = self.service.wallet_state_manager.wallets[wallet_id]

        fee = int(request["fee"])
        async with self.service.wallet_state_manager.lock:
            tx = await wallet.clawback_rl_coin_transaction(fee)
            await wallet.push_transaction(tx)

        # Transaction may not have been included in the mempool yet. Use get_transaction to check.
        return {
            "transaction": tx,
            "transaction_id": tx.name,
        }

    async def add_rate_limited_funds(self, request) -> EndpointResult:
        wallet_id = uint32(request["wallet_id"])
        wallet: RLWallet = self.service.wallet_state_manager.wallets[wallet_id]
        puzzle_hash = wallet.rl_get_aggregation_puzzlehash(wallet.rl_info.rl_puzzle_hash)
        async with self.service.wallet_state_manager.lock:
            await wallet.rl_add_funds(request["amount"], puzzle_hash, request["fee"])
        return {"status": "SUCCESS"}

    async def get_farmed_amount(self, request) -> EndpointResult:
        tx_records: List[TransactionRecord] = await self.service.wallet_state_manager.tx_store.get_farming_rewards()
        amount = 0
        pool_reward_amount = 0
        farmer_reward_amount = 0
        fee_amount = 0
        last_height_farmed = 0
        for record in tx_records:
            if record.wallet_id not in self.service.wallet_state_manager.wallets:
                continue
            if record.type == TransactionType.COINBASE_REWARD:
                if self.service.wallet_state_manager.wallets[record.wallet_id].type() == WalletType.POOLING_WALLET:
                    # Don't add pool rewards for pool wallets.
                    continue
                pool_reward_amount += record.amount
            height = record.height_farmed(self.service.constants.GENESIS_CHALLENGE)
            # .get_farming_rewards() above queries for only confirmed records.  This
            # could be hinted by making TransactionRecord generic but streamable can't
            # handle that presently.  Existing code would have raised an exception
            # anyways if this were to fail and we already have an assert below.
            assert height is not None
            if record.type == TransactionType.FEE_REWARD:
                fee_amount += record.amount - calculate_base_farmer_reward(height)
                farmer_reward_amount += calculate_base_farmer_reward(height)
            if height > last_height_farmed:
                last_height_farmed = height
            amount += record.amount

        assert amount == pool_reward_amount + farmer_reward_amount + fee_amount
        return {
            "farmed_amount": amount,
            "pool_reward_amount": pool_reward_amount,
            "farmer_reward_amount": farmer_reward_amount,
            "fee_amount": fee_amount,
            "last_height_farmed": last_height_farmed,
        }

    async def create_signed_transaction(self, request, hold_lock=True) -> EndpointResult:
        if "additions" not in request or len(request["additions"]) < 1:
            raise ValueError("Specify additions list")

        additions: List[Dict] = request["additions"]
        amount_0: uint64 = uint64(additions[0]["amount"])
        assert amount_0 <= self.service.constants.MAX_COIN_AMOUNT
        puzzle_hash_0 = bytes32.from_hexstr(additions[0]["puzzle_hash"])
        if len(puzzle_hash_0) != 32:
            raise ValueError(f"Address must be 32 bytes. {puzzle_hash_0.hex()}")

        memos_0 = None if "memos" not in additions[0] else [mem.encode("utf-8") for mem in additions[0]["memos"]]

        additional_outputs: List[AmountWithPuzzlehash] = []
        for addition in additions[1:]:
            receiver_ph = bytes32.from_hexstr(addition["puzzle_hash"])
            if len(receiver_ph) != 32:
                raise ValueError(f"Address must be 32 bytes. {receiver_ph.hex()}")
            amount = uint64(addition["amount"])
            if amount > self.service.constants.MAX_COIN_AMOUNT:
                raise ValueError(f"Coin amount cannot exceed {self.service.constants.MAX_COIN_AMOUNT}")
            memos = [] if "memos" not in addition else [mem.encode("utf-8") for mem in addition["memos"]]
            additional_outputs.append({"puzzlehash": receiver_ph, "amount": amount, "memos": memos})

        fee: uint64 = uint64(request.get("fee", 0))
        min_coin_amount: uint64 = uint64(request.get("min_coin_amount", 0))

        coins = None
        if "coins" in request and len(request["coins"]) > 0:
            coins = set([Coin.from_json_dict(coin_json) for coin_json in request["coins"]])

        exclude_coins = None
        if "exclude_coins" in request and len(request["exclude_coins"]) > 0:
            exclude_coins = set([Coin.from_json_dict(coin_json) for coin_json in request["exclude_coins"]])

        coin_announcements: Optional[Set[Announcement]] = None
        if (
            "coin_announcements" in request
            and request["coin_announcements"] is not None
            and len(request["coin_announcements"]) > 0
        ):
            coin_announcements = {
                Announcement(
                    bytes32.from_hexstr(announcement["coin_id"]),
                    hexstr_to_bytes(announcement["message"]),
                    hexstr_to_bytes(announcement["morph_bytes"])
                    if "morph_bytes" in announcement and len(announcement["morph_bytes"]) > 0
                    else None,
                )
                for announcement in request["coin_announcements"]
            }

        puzzle_announcements: Optional[Set[Announcement]] = None
        if (
            "puzzle_announcements" in request
            and request["puzzle_announcements"] is not None
            and len(request["puzzle_announcements"]) > 0
        ):
            puzzle_announcements = {
                Announcement(
                    bytes32.from_hexstr(announcement["puzzle_hash"]),
                    hexstr_to_bytes(announcement["message"]),
                    hexstr_to_bytes(announcement["morph_bytes"])
                    if "morph_bytes" in announcement and len(announcement["morph_bytes"]) > 0
                    else None,
                )
                for announcement in request["puzzle_announcements"]
            }

        if hold_lock:
            async with self.service.wallet_state_manager.lock:
                signed_tx = await self.service.wallet_state_manager.main_wallet.generate_signed_transaction(
                    amount_0,
                    bytes32(puzzle_hash_0),
                    fee,
                    coins=coins,
                    exclude_coins=exclude_coins,
                    ignore_max_send_amount=True,
                    primaries=additional_outputs,
                    memos=memos_0,
                    coin_announcements_to_consume=coin_announcements,
                    puzzle_announcements_to_consume=puzzle_announcements,
                    min_coin_amount=min_coin_amount,
                )
        else:
            signed_tx = await self.service.wallet_state_manager.main_wallet.generate_signed_transaction(
                amount_0,
                bytes32(puzzle_hash_0),
                fee,
                coins=coins,
                exclude_coins=exclude_coins,
                ignore_max_send_amount=True,
                primaries=additional_outputs,
                memos=memos_0,
                coin_announcements_to_consume=coin_announcements,
                puzzle_announcements_to_consume=puzzle_announcements,
                min_coin_amount=min_coin_amount,
            )
        return {"signed_tx": signed_tx.to_json_dict_convenience(self.service.config)}

    ##########################################################################################
    # Pool Wallet
    ##########################################################################################
    async def pw_join_pool(self, request) -> EndpointResult:
        fee = uint64(request.get("fee", 0))
        wallet_id = uint32(request["wallet_id"])
        wallet: PoolWallet = self.service.wallet_state_manager.wallets[wallet_id]
        if wallet.type() != uint8(WalletType.POOLING_WALLET):
            raise ValueError(f"Wallet with wallet id: {wallet_id} is not a plotNFT wallet.")

        pool_wallet_info: PoolWalletInfo = await wallet.get_current_state()
        owner_pubkey = pool_wallet_info.current.owner_pubkey
        target_puzzlehash = None

        if await self.service.wallet_state_manager.synced() is False:
            raise ValueError("Wallet needs to be fully synced.")

        if "target_puzzlehash" in request:
            target_puzzlehash = bytes32(hexstr_to_bytes(request["target_puzzlehash"]))
        assert target_puzzlehash is not None
        new_target_state: PoolState = create_pool_state(
            FARMING_TO_POOL,
            target_puzzlehash,
            owner_pubkey,
            request["pool_url"],
            uint32(request["relative_lock_height"]),
        )
        async with self.service.wallet_state_manager.lock:
            total_fee, tx, fee_tx = await wallet.join_pool(new_target_state, fee)
            return {"total_fee": total_fee, "transaction": tx, "fee_transaction": fee_tx}

    async def pw_self_pool(self, request) -> EndpointResult:
        # Leaving a pool requires two state transitions.
        # First we transition to PoolSingletonState.LEAVING_POOL
        # Then we transition to FARMING_TO_POOL or SELF_POOLING
        fee = uint64(request.get("fee", 0))
        wallet_id = uint32(request["wallet_id"])
        wallet: PoolWallet = self.service.wallet_state_manager.wallets[wallet_id]
        if wallet.type() != uint8(WalletType.POOLING_WALLET):
            raise ValueError(f"Wallet with wallet id: {wallet_id} is not a plotNFT wallet.")

        if await self.service.wallet_state_manager.synced() is False:
            raise ValueError("Wallet needs to be fully synced.")

        async with self.service.wallet_state_manager.lock:
            total_fee, tx, fee_tx = await wallet.self_pool(fee)
            return {"total_fee": total_fee, "transaction": tx, "fee_transaction": fee_tx}

    async def pw_absorb_rewards(self, request) -> EndpointResult:
        """Perform a sweep of the p2_singleton rewards controlled by the pool wallet singleton"""
        if await self.service.wallet_state_manager.synced() is False:
            raise ValueError("Wallet needs to be fully synced before collecting rewards")
        fee = uint64(request.get("fee", 0))
        max_spends_in_tx = request.get("max_spends_in_tx", None)
        wallet_id = uint32(request["wallet_id"])
        wallet: PoolWallet = self.service.wallet_state_manager.wallets[wallet_id]
        if wallet.type() != uint8(WalletType.POOLING_WALLET):
            raise ValueError(f"Wallet with wallet id: {wallet_id} is not a plotNFT wallet.")

        async with self.service.wallet_state_manager.lock:
            transaction, fee_tx = await wallet.claim_pool_rewards(fee, max_spends_in_tx)
            state: PoolWalletInfo = await wallet.get_current_state()
        return {"state": state.to_json_dict(), "transaction": transaction, "fee_transaction": fee_tx}

    async def pw_status(self, request) -> EndpointResult:
        """Return the complete state of the Pool wallet with id `request["wallet_id"]`"""
        wallet_id = uint32(request["wallet_id"])
        wallet: PoolWallet = self.service.wallet_state_manager.wallets[wallet_id]

        if wallet.type() != WalletType.POOLING_WALLET.value:
            raise ValueError(f"Wallet with wallet id: {wallet_id} is not a plotNFT wallet.")

        state: PoolWalletInfo = await wallet.get_current_state()
        unconfirmed_transactions: List[TransactionRecord] = await wallet.get_unconfirmed_transactions()
        return {
            "state": state.to_json_dict(),
            "unconfirmed_transactions": unconfirmed_transactions,
        }

    ##########################################################################################
    # DataLayer Wallet
    ##########################################################################################
    async def create_new_dl(self, request) -> Dict:
        """Initialize the DataLayer Wallet (only one can exist)"""
        if self.service.wallet_state_manager is None:
            raise ValueError("The wallet service is not currently initialized")

        for _, wallet in self.service.wallet_state_manager.wallets.items():
            if WalletType(wallet.type()) == WalletType.DATA_LAYER:
                dl_wallet = wallet
                break
        else:
            async with self.service.wallet_state_manager.lock:
                dl_wallet = await DataLayerWallet.create_new_dl_wallet(
                    self.service.wallet_state_manager,
                    self.service.wallet_state_manager.main_wallet,
                )

        try:
            async with self.service.wallet_state_manager.lock:
                dl_tx, std_tx, launcher_id = await dl_wallet.generate_new_reporter(
                    bytes32.from_hexstr(request["root"]), fee=request.get("fee", uint64(0))
                )
                await self.service.wallet_state_manager.add_pending_transaction(dl_tx)
                await self.service.wallet_state_manager.add_pending_transaction(std_tx)
        except ValueError as e:
            log.error(f"Error while generating new reporter {e}")
            return {"success": False, "error": str(e)}

        return {
            "success": True,
            "transactions": [tx.to_json_dict_convenience(self.service.config) for tx in (dl_tx, std_tx)],
            "launcher_id": launcher_id,
        }

    async def dl_track_new(self, request) -> Dict:
        """Initialize the DataLayer Wallet (only one can exist)"""
        if self.service.wallet_state_manager is None:
            raise ValueError("The wallet service is not currently initialized")

        for _, wallet in self.service.wallet_state_manager.wallets.items():
            if WalletType(wallet.type()) == WalletType.DATA_LAYER:
                dl_wallet = wallet
                break
        else:
            async with self.service.wallet_state_manager.lock:
                dl_wallet = await DataLayerWallet.create_new_dl_wallet(
                    self.service.wallet_state_manager,
                    self.service.wallet_state_manager.main_wallet,
                )

        await dl_wallet.track_new_launcher_id(bytes32.from_hexstr(request["launcher_id"]))
        return {}

    async def dl_stop_tracking(self, request) -> Dict:
        """Initialize the DataLayer Wallet (only one can exist)"""
        if self.service.wallet_state_manager is None:
            raise ValueError("The wallet service is not currently initialized")

        dl_wallet = self.service.wallet_state_manager.get_dl_wallet()
        if dl_wallet is None:
            raise ValueError("The DataLayer wallet has not been initialized")

        await dl_wallet.stop_tracking_singleton(bytes32.from_hexstr(request["launcher_id"]))
        return {}

    async def dl_latest_singleton(self, request) -> Dict:
        """Get the singleton record for the latest singleton of a launcher ID"""
        if self.service.wallet_state_manager is None:
            raise ValueError("The wallet service is not currently initialized")

        for _, wallet in self.service.wallet_state_manager.wallets.items():
            if WalletType(wallet.type()) == WalletType.DATA_LAYER:
                only_confirmed = request.get("only_confirmed")
                if only_confirmed is None:
                    only_confirmed = False
                record = await wallet.get_latest_singleton(bytes32.from_hexstr(request["launcher_id"]), only_confirmed)
                return {"singleton": None if record is None else record.to_json_dict()}

        raise ValueError("No DataLayer wallet has been initialized")

    async def dl_singletons_by_root(self, request) -> Dict:
        """Get the singleton records that contain the specified root"""
        if self.service.wallet_state_manager is None:
            raise ValueError("The wallet service is not currently initialized")

        for wallet in self.service.wallet_state_manager.wallets.values():
            if WalletType(wallet.type()) == WalletType.DATA_LAYER:
                records = await wallet.get_singletons_by_root(
                    bytes32.from_hexstr(request["launcher_id"]), bytes32.from_hexstr(request["root"])
                )
                records_json = [rec.to_json_dict() for rec in records]
                return {"singletons": records_json}

        raise ValueError("No DataLayer wallet has been initialized")

    async def dl_update_root(self, request) -> Dict:
        """Get the singleton record for the latest singleton of a launcher ID"""
        if self.service.wallet_state_manager is None:
            raise ValueError("The wallet service is not currently initialized")

        for _, wallet in self.service.wallet_state_manager.wallets.items():
            if WalletType(wallet.type()) == WalletType.DATA_LAYER:
                async with self.service.wallet_state_manager.lock:
                    records = await wallet.create_update_state_spend(
                        bytes32.from_hexstr(request["launcher_id"]),
                        bytes32.from_hexstr(request["new_root"]),
                        fee=uint64(request.get("fee", 0)),
                    )
                    for record in records:
                        await self.service.wallet_state_manager.add_pending_transaction(record)
                    return {"tx_record": records[0].to_json_dict_convenience(self.service.config)}

        raise ValueError("No DataLayer wallet has been initialized")

    async def dl_update_multiple(self, request) -> Dict:
        """Update multiple singletons with new merkle roots"""
        if self.service.wallet_state_manager is None:
            return {"success": False, "error": "not_initialized"}

        for _, wallet in self.service.wallet_state_manager.wallets.items():
            if WalletType(wallet.type()) == WalletType.DATA_LAYER:
                async with self.service.wallet_state_manager.lock:
                    # TODO: This method should optionally link the singletons with announcements.
                    #       Otherwise spends are vulnerable to signature subtraction.
                    tx_records: List[TransactionRecord] = []
                    for launcher, root in request["updates"].items():
                        records = await wallet.create_update_state_spend(
                            bytes32.from_hexstr(launcher), bytes32.from_hexstr(root)
                        )
                        tx_records.extend(records)
                    # Now that we have all the txs, we need to aggregate them all into just one spend
                    modified_txs: List[TransactionRecord] = []
                    aggregate_spend = SpendBundle([], G2Element())
                    for tx in tx_records:
                        if tx.spend_bundle is not None:
                            aggregate_spend = SpendBundle.aggregate([aggregate_spend, tx.spend_bundle])
                            modified_txs.append(dataclasses.replace(tx, spend_bundle=None))
                    modified_txs[0] = dataclasses.replace(modified_txs[0], spend_bundle=aggregate_spend)
                    for tx in modified_txs:
                        await self.service.wallet_state_manager.add_pending_transaction(tx)
                    return {"tx_records": [rec.to_json_dict_convenience(self.service.config) for rec in modified_txs]}

        raise ValueError("No DataLayer wallet has been initialized")

    async def dl_history(self, request) -> Dict:
        """Get the singleton record for the latest singleton of a launcher ID"""
        if self.service.wallet_state_manager is None:
            raise ValueError("The wallet service is not currently initialized")

        for _, wallet in self.service.wallet_state_manager.wallets.items():
            if WalletType(wallet.type()) == WalletType.DATA_LAYER:
                additional_kwargs = {}

                if "min_generation" in request:
                    additional_kwargs["min_generation"] = uint32(request["min_generation"])
                if "max_generation" in request:
                    additional_kwargs["max_generation"] = uint32(request["max_generation"])
                if "num_results" in request:
                    additional_kwargs["num_results"] = uint32(request["num_results"])

                history = await wallet.get_history(bytes32.from_hexstr(request["launcher_id"]), **additional_kwargs)
                history_json = [rec.to_json_dict() for rec in history]
                return {"history": history_json, "count": len(history_json)}

        raise ValueError("No DataLayer wallet has been initialized")

    async def dl_owned_singletons(self, request) -> Dict:
        """Get all owned singleton records"""
        if self.service.wallet_state_manager is None:
            raise ValueError("The wallet service is not currently initialized")

        for _, wallet in self.service.wallet_state_manager.wallets.items():
            if WalletType(wallet.type()) == WalletType.DATA_LAYER:
                break
        else:
            raise ValueError("No DataLayer wallet has been initialized")

        singletons = await wallet.get_owned_singletons()
        singletons_json = [singleton.to_json_dict() for singleton in singletons]

        return {"singletons": singletons_json, "count": len(singletons_json)}

    async def dl_get_mirrors(self, request) -> Dict:
        """Get all of the mirrors for a specific singleton"""
        if self.service.wallet_state_manager is None:
            raise ValueError("The wallet service is not currently initialized")

        for _, wallet in self.service.wallet_state_manager.wallets.items():
            if WalletType(wallet.type()) == WalletType.DATA_LAYER:
                break
        else:
            raise ValueError("No DataLayer wallet has been initialized")

        mirrors_json = []
        for mirror in await wallet.get_mirrors_for_launcher(bytes32.from_hexstr(request["launcher_id"])):
            mirrors_json.append(mirror.to_json_dict())

        return {"mirrors": mirrors_json}

    async def dl_new_mirror(self, request) -> Dict:
        """Add a new on chain message for a specific singleton"""
        if self.service.wallet_state_manager is None:
            raise ValueError("The wallet service is not currently initialized")

        for _, wallet in self.service.wallet_state_manager.wallets.items():
            if WalletType(wallet.type()) == WalletType.DATA_LAYER:
                dl_wallet = wallet
                break
        else:
            raise ValueError("No DataLayer wallet has been initialized")

        async with self.service.wallet_state_manager.lock:
            txs = await dl_wallet.create_new_mirror(
                bytes32.from_hexstr(request["launcher_id"]),
                request["amount"],
                [bytes(url, "utf8") for url in request["urls"]],
                fee=request.get("fee", uint64(0)),
            )
            for tx in txs:
                await self.service.wallet_state_manager.add_pending_transaction(tx)

        return {
            "transactions": [tx.to_json_dict_convenience(self.service.config) for tx in txs],
        }

    async def dl_delete_mirror(self, request) -> Dict:
        """Remove an existing mirror for a specific singleton"""
        if self.service.wallet_state_manager is None:
            raise ValueError("The wallet service is not currently initialized")

        for _, wallet in self.service.wallet_state_manager.wallets.items():
            if WalletType(wallet.type()) == WalletType.DATA_LAYER:
                dl_wallet = wallet
                break
        else:
            raise ValueError("No DataLayer wallet has been initialized")

        async with self.service.wallet_state_manager.lock:
            txs = await dl_wallet.delete_mirror(
                bytes32.from_hexstr(request["coin_id"]),
                fee=request.get("fee", uint64(0)),
            )
            for tx in txs:
                await self.service.wallet_state_manager.add_pending_transaction(tx)

        return {
            "transactions": [tx.to_json_dict_convenience(self.service.config) for tx in txs],
        }<|MERGE_RESOLUTION|>--- conflicted
+++ resolved
@@ -1075,14 +1075,6 @@
         offer = Offer.from_bech32(offer_hex)
         offered, requested, infos = offer.summary()
 
-<<<<<<< HEAD
-        if request.get("advanced", False):
-            return {
-                "summary": {"offered": offered, "requested": requested, "fees": offer.bundle.fees(), "infos": infos}
-            }
-        else:
-            return {"summary": await self.service.wallet_state_manager.trade_manager.get_offer_summary(offer)}
-=======
         ###
         # This is temporary code, delete it when we no longer care about incorrectly parsing CAT1s
         # There's also temp code in test_wallet_rpc.py and wallet_funcs.py
@@ -1107,8 +1099,12 @@
                 raise ValueError("CAT1s are no longer supported")
         ###
 
-        return {"summary": {"offered": offered, "requested": requested, "fees": offer.bundle.fees(), "infos": infos}}
->>>>>>> 44b2568c
+        if request.get("advanced", False):
+            return {
+                "summary": {"offered": offered, "requested": requested, "fees": offer.bundle.fees(), "infos": infos}
+            }
+        else:
+            return {"summary": await self.service.wallet_state_manager.trade_manager.get_offer_summary(offer)}
 
     async def check_offer_validity(self, request) -> EndpointResult:
         offer_hex: str = request["offer"]
