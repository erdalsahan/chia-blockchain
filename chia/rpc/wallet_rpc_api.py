from __future__ import annotations

import dataclasses
import json
import logging
import zlib
from pathlib import Path
from typing import Any, ClassVar, Dict, List, Optional, Set, Tuple, Union

from chia_rs import AugSchemeMPL, G1Element, G2Element, PrivateKey
from clvm_tools.binutils import assemble

from chia.consensus.block_rewards import calculate_base_farmer_reward
from chia.data_layer.data_layer_errors import LauncherCoinNotFoundError
from chia.data_layer.data_layer_wallet import DataLayerWallet
from chia.pools.pool_wallet import PoolWallet
from chia.pools.pool_wallet_info import FARMING_TO_POOL, PoolState, PoolWalletInfo, create_pool_state
from chia.protocols.protocol_message_types import ProtocolMessageTypes
from chia.protocols.wallet_protocol import CoinState
from chia.rpc.rpc_server import Endpoint, EndpointResult, default_get_connections
from chia.rpc.util import tx_endpoint
from chia.server.outbound_message import NodeType, make_msg
from chia.server.ws_connection import WSChiaConnection
from chia.simulator.simulator_protocol import FarmNewBlockProtocol
from chia.types.blockchain_format.coin import Coin, coin_as_list
from chia.types.blockchain_format.program import Program
from chia.types.blockchain_format.sized_bytes import bytes32
from chia.types.coin_record import CoinRecord
from chia.types.coin_spend import CoinSpend
from chia.types.signing_mode import CHIP_0002_SIGN_MESSAGE_PREFIX, SigningMode
from chia.types.spend_bundle import SpendBundle
from chia.util.bech32m import decode_puzzle_hash, encode_puzzle_hash
from chia.util.byte_types import hexstr_to_bytes
from chia.util.config import load_config, str2bool
from chia.util.errors import KeychainIsLocked
from chia.util.hash import std_hash
from chia.util.ints import uint16, uint32, uint64
from chia.util.keychain import bytes_to_mnemonic, generate_mnemonic
from chia.util.misc import UInt32Range
from chia.util.path import path_from_root
from chia.util.streamable import Streamable, streamable
from chia.util.ws_message import WsRpcMessage, create_payload_dict
from chia.wallet.cat_wallet.cat_constants import DEFAULT_CATS
from chia.wallet.cat_wallet.cat_info import CRCATInfo
from chia.wallet.cat_wallet.cat_wallet import CATWallet
from chia.wallet.cat_wallet.dao_cat_info import LockedCoinInfo
from chia.wallet.cat_wallet.dao_cat_wallet import DAOCATWallet
from chia.wallet.conditions import (
    AssertCoinAnnouncement,
    AssertPuzzleAnnouncement,
    Condition,
    CreateCoinAnnouncement,
    CreatePuzzleAnnouncement,
)
from chia.wallet.dao_wallet.dao_info import DAORules
from chia.wallet.dao_wallet.dao_utils import (
    generate_mint_proposal_innerpuz,
    generate_simple_proposal_innerpuz,
    generate_update_proposal_innerpuz,
    get_treasury_rules_from_puzzle,
)
from chia.wallet.dao_wallet.dao_wallet import DAOWallet
from chia.wallet.derive_keys import (
    MAX_POOL_WALLETS,
    master_sk_to_farmer_sk,
    master_sk_to_pool_sk,
    master_sk_to_singleton_owner_sk,
    match_address_to_sk,
)
from chia.wallet.did_wallet import did_wallet_puzzles
from chia.wallet.did_wallet.did_info import DIDCoinData, DIDInfo
from chia.wallet.did_wallet.did_wallet import DIDWallet
from chia.wallet.did_wallet.did_wallet_puzzles import (
    DID_INNERPUZ_MOD,
    did_program_to_metadata,
    match_did_puzzle,
    metadata_to_program,
)
from chia.wallet.nft_wallet import nft_puzzles
from chia.wallet.nft_wallet.nft_info import NFTCoinInfo, NFTInfo
from chia.wallet.nft_wallet.nft_puzzles import get_metadata_and_phs
from chia.wallet.nft_wallet.nft_wallet import NFTWallet
from chia.wallet.nft_wallet.uncurry_nft import UncurriedNFT
from chia.wallet.notification_store import Notification
from chia.wallet.outer_puzzles import AssetType
from chia.wallet.payment import Payment
from chia.wallet.puzzle_drivers import PuzzleInfo, Solver
from chia.wallet.puzzles import p2_delegated_conditions
from chia.wallet.puzzles.clawback.metadata import AutoClaimSettings, ClawbackMetadata
from chia.wallet.puzzles.p2_delegated_puzzle_or_hidden_puzzle import puzzle_hash_for_synthetic_public_key
from chia.wallet.singleton import (
    SINGLETON_LAUNCHER_PUZZLE_HASH,
    create_singleton_puzzle,
    get_inner_puzzle_from_singleton,
)
from chia.wallet.trade_record import TradeRecord
from chia.wallet.trading.offer import Offer
from chia.wallet.transaction_record import TransactionRecord
from chia.wallet.uncurried_puzzle import uncurry_puzzle
from chia.wallet.util.address_type import AddressType, is_valid_address
from chia.wallet.util.compute_hints import compute_spend_hints_and_additions
from chia.wallet.util.compute_memos import compute_memos
from chia.wallet.util.query_filter import HashFilter, TransactionTypeFilter
from chia.wallet.util.transaction_type import CLAWBACK_INCOMING_TRANSACTION_TYPES, TransactionType
from chia.wallet.util.tx_config import DEFAULT_TX_CONFIG, CoinSelectionConfig, CoinSelectionConfigLoader, TXConfig
from chia.wallet.util.wallet_sync_utils import fetch_coin_spend_for_coin_state
from chia.wallet.util.wallet_types import CoinType, WalletType
from chia.wallet.vc_wallet.cr_cat_drivers import ProofsChecker
from chia.wallet.vc_wallet.cr_cat_wallet import CRCATWallet
from chia.wallet.vc_wallet.vc_store import VCProofs
from chia.wallet.vc_wallet.vc_wallet import VCWallet
from chia.wallet.wallet import Wallet
from chia.wallet.wallet_coin_record import WalletCoinRecord
from chia.wallet.wallet_coin_store import CoinRecordOrder, GetCoinRecords, unspent_range
from chia.wallet.wallet_info import WalletInfo
from chia.wallet.wallet_node import WalletNode
from chia.wallet.wallet_protocol import WalletProtocol

# Timeout for response from wallet/full node for sending a transaction
TIMEOUT = 30
MAX_DERIVATION_INDEX_DELTA = 1000
MAX_NFT_CHUNK_SIZE = 25

log = logging.getLogger(__name__)


class WalletRpcApi:
    max_get_coin_records_limit: ClassVar[uint32] = uint32(1000)
    max_get_coin_records_filter_items: ClassVar[uint32] = uint32(1000)

    def __init__(self, wallet_node: WalletNode):
        assert wallet_node is not None
        self.service = wallet_node
        self.service_name = "chia_wallet"

    def get_routes(self) -> Dict[str, Endpoint]:
        return {
            # Key management
            "/log_in": self.log_in,
            "/get_logged_in_fingerprint": self.get_logged_in_fingerprint,
            "/get_public_keys": self.get_public_keys,
            "/get_private_key": self.get_private_key,
            "/generate_mnemonic": self.generate_mnemonic,
            "/add_key": self.add_key,
            "/delete_key": self.delete_key,
            "/check_delete_key": self.check_delete_key,
            "/delete_all_keys": self.delete_all_keys,
            # Wallet node
            "/set_wallet_resync_on_startup": self.set_wallet_resync_on_startup,
            "/get_sync_status": self.get_sync_status,
            "/get_height_info": self.get_height_info,
            "/push_tx": self.push_tx,
            "/push_transactions": self.push_transactions,
            "/farm_block": self.farm_block,  # Only when node simulator is running
            "/get_timestamp_for_height": self.get_timestamp_for_height,
            "/set_auto_claim": self.set_auto_claim,
            "/get_auto_claim": self.get_auto_claim,
            # this function is just here for backwards-compatibility. It will probably
            # be removed in the future
            "/get_initial_freeze_period": self.get_initial_freeze_period,
            "/get_network_info": self.get_network_info,
            # Wallet management
            "/get_wallets": self.get_wallets,
            "/create_new_wallet": self.create_new_wallet,
            # Wallet
            "/get_wallet_balance": self.get_wallet_balance,
            "/get_wallet_balances": self.get_wallet_balances,
            "/get_transaction": self.get_transaction,
            "/get_transactions": self.get_transactions,
            "/get_transaction_count": self.get_transaction_count,
            "/get_next_address": self.get_next_address,
            "/send_transaction": self.send_transaction,
            "/send_transaction_multi": self.send_transaction_multi,
            "/spend_clawback_coins": self.spend_clawback_coins,
            "/get_coin_records": self.get_coin_records,
            "/get_farmed_amount": self.get_farmed_amount,
            "/create_signed_transaction": self.create_signed_transaction,
            "/delete_unconfirmed_transactions": self.delete_unconfirmed_transactions,
            "/select_coins": self.select_coins,
            "/get_spendable_coins": self.get_spendable_coins,
            "/get_coin_records_by_names": self.get_coin_records_by_names,
            "/get_current_derivation_index": self.get_current_derivation_index,
            "/extend_derivation_index": self.extend_derivation_index,
            "/get_notifications": self.get_notifications,
            "/delete_notifications": self.delete_notifications,
            "/send_notification": self.send_notification,
            "/sign_message_by_address": self.sign_message_by_address,
            "/sign_message_by_id": self.sign_message_by_id,
            "/verify_signature": self.verify_signature,
            "/get_transaction_memo": self.get_transaction_memo,
            # CATs and trading
            "/cat_set_name": self.cat_set_name,
            "/cat_asset_id_to_name": self.cat_asset_id_to_name,
            "/cat_get_name": self.cat_get_name,
            "/get_stray_cats": self.get_stray_cats,
            "/cat_spend": self.cat_spend,
            "/cat_get_asset_id": self.cat_get_asset_id,
            "/create_offer_for_ids": self.create_offer_for_ids,
            "/get_offer_summary": self.get_offer_summary,
            "/check_offer_validity": self.check_offer_validity,
            "/take_offer": self.take_offer,
            "/get_offer": self.get_offer,
            "/get_all_offers": self.get_all_offers,
            "/get_offers_count": self.get_offers_count,
            "/cancel_offer": self.cancel_offer,
            "/cancel_offers": self.cancel_offers,
            "/get_cat_list": self.get_cat_list,
            # DID Wallet
            "/did_set_wallet_name": self.did_set_wallet_name,
            "/did_get_wallet_name": self.did_get_wallet_name,
            "/did_update_recovery_ids": self.did_update_recovery_ids,
            "/did_update_metadata": self.did_update_metadata,
            "/did_get_pubkey": self.did_get_pubkey,
            "/did_get_did": self.did_get_did,
            "/did_recovery_spend": self.did_recovery_spend,
            "/did_get_recovery_list": self.did_get_recovery_list,
            "/did_get_metadata": self.did_get_metadata,
            "/did_create_attest": self.did_create_attest,
            "/did_get_information_needed_for_recovery": self.did_get_information_needed_for_recovery,
            "/did_get_current_coin_info": self.did_get_current_coin_info,
            "/did_create_backup_file": self.did_create_backup_file,
            "/did_transfer_did": self.did_transfer_did,
            "/did_message_spend": self.did_message_spend,
            "/did_get_info": self.did_get_info,
            "/did_find_lost_did": self.did_find_lost_did,
            # DAO Wallets
            "/dao_get_proposals": self.dao_get_proposals,
            "/dao_create_proposal": self.dao_create_proposal,
            "/dao_parse_proposal": self.dao_parse_proposal,
            "/dao_vote_on_proposal": self.dao_vote_on_proposal,
            "/dao_get_treasury_balance": self.dao_get_treasury_balance,
            "/dao_get_treasury_id": self.dao_get_treasury_id,
            "/dao_get_rules": self.dao_get_rules,
            "/dao_close_proposal": self.dao_close_proposal,
            "/dao_exit_lockup": self.dao_exit_lockup,
            "/dao_adjust_filter_level": self.dao_adjust_filter_level,
            "/dao_add_funds_to_treasury": self.dao_add_funds_to_treasury,
            "/dao_send_to_lockup": self.dao_send_to_lockup,
            "/dao_get_proposal_state": self.dao_get_proposal_state,
            "/dao_free_coins_from_finished_proposals": self.dao_free_coins_from_finished_proposals,
            # NFT Wallet
            "/nft_mint_nft": self.nft_mint_nft,
            "/nft_count_nfts": self.nft_count_nfts,
            "/nft_get_nfts": self.nft_get_nfts,
            "/nft_get_by_did": self.nft_get_by_did,
            "/nft_set_nft_did": self.nft_set_nft_did,
            "/nft_set_nft_status": self.nft_set_nft_status,
            "/nft_get_wallet_did": self.nft_get_wallet_did,
            "/nft_get_wallets_with_dids": self.nft_get_wallets_with_dids,
            "/nft_get_info": self.nft_get_info,
            "/nft_transfer_nft": self.nft_transfer_nft,
            "/nft_add_uri": self.nft_add_uri,
            "/nft_calculate_royalties": self.nft_calculate_royalties,
            "/nft_mint_bulk": self.nft_mint_bulk,
            "/nft_set_did_bulk": self.nft_set_did_bulk,
            "/nft_transfer_bulk": self.nft_transfer_bulk,
            # Pool Wallet
            "/pw_join_pool": self.pw_join_pool,
            "/pw_self_pool": self.pw_self_pool,
            "/pw_absorb_rewards": self.pw_absorb_rewards,
            "/pw_status": self.pw_status,
            # DL Wallet
            "/create_new_dl": self.create_new_dl,
            "/dl_track_new": self.dl_track_new,
            "/dl_stop_tracking": self.dl_stop_tracking,
            "/dl_latest_singleton": self.dl_latest_singleton,
            "/dl_singletons_by_root": self.dl_singletons_by_root,
            "/dl_update_root": self.dl_update_root,
            "/dl_update_multiple": self.dl_update_multiple,
            "/dl_history": self.dl_history,
            "/dl_owned_singletons": self.dl_owned_singletons,
            "/dl_get_mirrors": self.dl_get_mirrors,
            "/dl_new_mirror": self.dl_new_mirror,
            "/dl_delete_mirror": self.dl_delete_mirror,
            # Verified Credential
            "/vc_mint": self.vc_mint,
            "/vc_get": self.vc_get,
            "/vc_get_list": self.vc_get_list,
            "/vc_spend": self.vc_spend,
            "/vc_add_proofs": self.vc_add_proofs,
            "/vc_get_proofs_for_root": self.vc_get_proofs_for_root,
            "/vc_revoke": self.vc_revoke,
            # CR-CATs
            "/crcat_approve_pending": self.crcat_approve_pending,
        }

    def get_connections(self, request_node_type: Optional[NodeType]) -> List[Dict[str, Any]]:
        return default_get_connections(server=self.service.server, request_node_type=request_node_type)

    async def _state_changed(self, change: str, change_data: Optional[Dict[str, Any]]) -> List[WsRpcMessage]:
        """
        Called by the WalletNode or WalletStateManager when something has changed in the wallet. This
        gives us an opportunity to send notifications to all connected clients via WebSocket.
        """
        payloads = []
        if change in {"sync_changed", "coin_added", "add_connection", "close_connection"}:
            # Metrics is the only current consumer for this event
            payloads.append(create_payload_dict(change, change_data, self.service_name, "metrics"))

        payloads.append(create_payload_dict("state_changed", change_data, self.service_name, "wallet_ui"))

        return payloads

    async def _stop_wallet(self) -> None:
        """
        Stops a currently running wallet/key, which allows starting the wallet with a new key.
        Each key has it's own wallet database.
        """
        if self.service is not None:
            self.service._close()
            await self.service._await_closed(shutting_down=False)

    async def _convert_tx_puzzle_hash(self, tx: TransactionRecord) -> TransactionRecord:
        return dataclasses.replace(
            tx,
            to_puzzle_hash=(
                await self.service.wallet_state_manager.convert_puzzle_hash(tx.wallet_id, tx.to_puzzle_hash)
            ),
        )

    async def get_latest_singleton_coin_spend(
        self, peer: WSChiaConnection, coin_id: bytes32, latest: bool = True
    ) -> Tuple[CoinSpend, CoinState]:
        coin_state_list: List[CoinState] = await self.service.wallet_state_manager.wallet_node.get_coin_state(
            [coin_id], peer=peer
        )
        if coin_state_list is None or len(coin_state_list) < 1:
            raise ValueError(f"Coin record 0x{coin_id.hex()} not found")
        coin_state: CoinState = coin_state_list[0]
        if latest:
            # Find the unspent coin
            while coin_state.spent_height is not None:
                coin_state_list = await self.service.wallet_state_manager.wallet_node.fetch_children(
                    coin_state.coin.name(), peer=peer
                )
                odd_coin = None
                for coin in coin_state_list:
                    if coin.coin.amount % 2 == 1:
                        if odd_coin is not None:
                            raise ValueError("This is not a singleton, multiple children coins found.")
                        odd_coin = coin
                if odd_coin is None:
                    raise ValueError("Cannot find child coin, please wait then retry.")
                coin_state = odd_coin
        # Get parent coin
        parent_coin_state_list: List[CoinState] = await self.service.wallet_state_manager.wallet_node.get_coin_state(
            [coin_state.coin.parent_coin_info], peer=peer
        )
        if parent_coin_state_list is None or len(parent_coin_state_list) < 1:
            raise ValueError(f"Parent coin record 0x{coin_state.coin.parent_coin_info.hex()} not found")
        parent_coin_state: CoinState = parent_coin_state_list[0]
        coin_spend = await fetch_coin_spend_for_coin_state(parent_coin_state, peer)
        return coin_spend, coin_state

    ##########################################################################################
    # Key management
    ##########################################################################################

    async def log_in(self, request: Dict[str, Any]) -> EndpointResult:
        """
        Logs in the wallet with a specific key.
        """

        fingerprint = request["fingerprint"]
        if self.service.logged_in_fingerprint == fingerprint:
            return {"fingerprint": fingerprint}

        await self._stop_wallet()
        started = await self.service._start_with_fingerprint(fingerprint)
        if started is True:
            return {"fingerprint": fingerprint}

        return {"success": False, "error": "Unknown Error"}

    async def get_logged_in_fingerprint(self, request: Dict[str, Any]) -> EndpointResult:
        return {"fingerprint": self.service.logged_in_fingerprint}

    async def get_public_keys(self, request: Dict[str, Any]) -> EndpointResult:
        try:
            fingerprints = [
                sk.get_g1().get_fingerprint() for (sk, seed) in await self.service.keychain_proxy.get_all_private_keys()
            ]
        except KeychainIsLocked:
            return {"keyring_is_locked": True}
        except Exception as e:
            raise Exception(
                "Error while getting keys.  If the issue persists, restart all services."
                f"  Original error: {type(e).__name__}: {e}"
            ) from e
        else:
            return {"public_key_fingerprints": fingerprints}

    async def _get_private_key(self, fingerprint: int) -> Tuple[Optional[PrivateKey], Optional[bytes]]:
        try:
            all_keys = await self.service.keychain_proxy.get_all_private_keys()
            for sk, seed in all_keys:
                if sk.get_g1().get_fingerprint() == fingerprint:
                    return sk, seed
        except Exception as e:
            log.error(f"Failed to get private key by fingerprint: {e}")
        return None, None

    async def get_private_key(self, request: Dict[str, Any]) -> EndpointResult:
        fingerprint = request["fingerprint"]
        sk, seed = await self._get_private_key(fingerprint)
        if sk is not None:
            s = bytes_to_mnemonic(seed) if seed is not None else None
            return {
                "private_key": {
                    "fingerprint": fingerprint,
                    "sk": bytes(sk).hex(),
                    "pk": bytes(sk.get_g1()).hex(),
                    "farmer_pk": bytes(master_sk_to_farmer_sk(sk).get_g1()).hex(),
                    "pool_pk": bytes(master_sk_to_pool_sk(sk).get_g1()).hex(),
                    "seed": s,
                },
            }
        return {"success": False, "private_key": {"fingerprint": fingerprint}}

    async def generate_mnemonic(self, request: Dict[str, Any]) -> EndpointResult:
        return {"mnemonic": generate_mnemonic().split(" ")}

    async def add_key(self, request: Dict[str, Any]) -> EndpointResult:
        if "mnemonic" not in request:
            raise ValueError("Mnemonic not in request")

        # Adding a key from 24 word mnemonic
        mnemonic = request["mnemonic"]
        try:
            sk = await self.service.keychain_proxy.add_private_key(" ".join(mnemonic))
        except KeyError as e:
            return {
                "success": False,
                "error": f"The word '{e.args[0]}' is incorrect.'",
                "word": e.args[0],
            }
        except Exception as e:
            return {"success": False, "error": str(e)}

        fingerprint = sk.get_g1().get_fingerprint()
        await self._stop_wallet()

        # Makes sure the new key is added to config properly
        started = False
        try:
            await self.service.keychain_proxy.check_keys(self.service.root_path)
        except Exception as e:
            log.error(f"Failed to check_keys after adding a new key: {e}")
        started = await self.service._start_with_fingerprint(fingerprint=fingerprint)
        if started is True:
            return {"fingerprint": fingerprint}
        raise ValueError("Failed to start")

    async def delete_key(self, request: Dict[str, Any]) -> EndpointResult:
        await self._stop_wallet()
        fingerprint = request["fingerprint"]
        try:
            await self.service.keychain_proxy.delete_key_by_fingerprint(fingerprint)
        except Exception as e:
            log.error(f"Failed to delete key by fingerprint: {e}")
            return {"success": False, "error": str(e)}
        path = path_from_root(
            self.service.root_path,
            f"{self.service.config['database_path']}-{fingerprint}",
        )
        if path.exists():
            path.unlink()
        return {}

    async def _check_key_used_for_rewards(
        self, new_root: Path, sk: PrivateKey, max_ph_to_search: int
    ) -> Tuple[bool, bool]:
        """Checks if the given key is used for either the farmer rewards or pool rewards
        returns a tuple of two booleans
        The first is true if the key is used as the Farmer rewards, otherwise false
        The second is true if the key is used as the Pool rewards, otherwise false
        Returns both false if the key cannot be found with the given fingerprint
        """
        if sk is None:
            return False, False

        config: Dict[str, Any] = load_config(new_root, "config.yaml")
        farmer_target = config["farmer"].get("xch_target_address")
        pool_target = config["pool"].get("xch_target_address")
        address_to_check: List[bytes32] = [decode_puzzle_hash(farmer_target), decode_puzzle_hash(pool_target)]

        found_addresses: Set[bytes32] = match_address_to_sk(sk, address_to_check, max_ph_to_search)

        found_farmer = address_to_check[0] in found_addresses
        found_pool = address_to_check[1] in found_addresses

        return found_farmer, found_pool

    async def check_delete_key(self, request: Dict[str, Any]) -> EndpointResult:
        """Check the key use prior to possible deletion
        checks whether key is used for either farm or pool rewards
        checks if any wallets have a non-zero balance
        """
        used_for_farmer: bool = False
        used_for_pool: bool = False
        walletBalance: bool = False

        fingerprint = request["fingerprint"]
        max_ph_to_search = request.get("max_ph_to_search", 100)
        sk, _ = await self._get_private_key(fingerprint)
        if sk is not None:
            used_for_farmer, used_for_pool = await self._check_key_used_for_rewards(
                self.service.root_path, sk, max_ph_to_search
            )

            if self.service.logged_in_fingerprint != fingerprint:
                await self._stop_wallet()
                await self.service._start_with_fingerprint(fingerprint=fingerprint)

            wallets: List[WalletInfo] = await self.service.wallet_state_manager.get_all_wallet_info_entries()
            for w in wallets:
                wallet = self.service.wallet_state_manager.wallets[w.id]
                unspent = await self.service.wallet_state_manager.coin_store.get_unspent_coins_for_wallet(w.id)
                balance = await wallet.get_confirmed_balance(unspent)
                pending_balance = await wallet.get_unconfirmed_balance(unspent)

                if (balance + pending_balance) > 0:
                    walletBalance = True
                    break

        return {
            "fingerprint": fingerprint,
            "used_for_farmer_rewards": used_for_farmer,
            "used_for_pool_rewards": used_for_pool,
            "wallet_balance": walletBalance,
        }

    async def delete_all_keys(self, request: Dict[str, Any]) -> EndpointResult:
        await self._stop_wallet()
        try:
            await self.service.keychain_proxy.delete_all_keys()
        except Exception as e:
            log.error(f"Failed to delete all keys: {e}")
            return {"success": False, "error": str(e)}
        path = path_from_root(self.service.root_path, self.service.config["database_path"])
        if path.exists():
            path.unlink()
        return {}

    ##########################################################################################
    # Wallet Node
    ##########################################################################################
    async def set_wallet_resync_on_startup(self, request: Dict[str, Any]) -> Dict[str, Any]:
        """
        Resync the current logged in wallet. The transaction and offer records will be kept.
        :param request: optionally pass in `enable` as bool to enable/disable resync
        :return:
        """
        assert self.service.wallet_state_manager is not None
        try:
            enable = bool(request.get("enable", True))
        except ValueError:
            raise ValueError("Please provide a boolean value for `enable` parameter in request")
        fingerprint = self.service.logged_in_fingerprint
        if fingerprint is not None:
            self.service.set_resync_on_startup(fingerprint, enable)
        else:
            raise ValueError("You need to login into wallet to use this RPC call")
        return {"success": True}

    async def get_sync_status(self, request: Dict[str, Any]) -> EndpointResult:
        sync_mode = self.service.wallet_state_manager.sync_mode
        has_pending_queue_items = self.service.new_peak_queue.has_pending_data_process_items()
        syncing = sync_mode or has_pending_queue_items
        synced = await self.service.wallet_state_manager.synced()
        return {"synced": synced, "syncing": syncing, "genesis_initialized": True}

    async def get_height_info(self, request: Dict[str, Any]) -> EndpointResult:
        height = await self.service.wallet_state_manager.blockchain.get_finished_sync_up_to()
        return {"height": height}

    async def get_network_info(self, request: Dict[str, Any]) -> EndpointResult:
        network_name = self.service.config["selected_network"]
        address_prefix = self.service.config["network_overrides"]["config"][network_name]["address_prefix"]
        return {"network_name": network_name, "network_prefix": address_prefix}

    async def push_tx(self, request: Dict[str, Any]) -> EndpointResult:
        nodes = self.service.server.get_connections(NodeType.FULL_NODE)
        if len(nodes) == 0:
            raise ValueError("Wallet is not currently connected to any full node peers")
        await self.service.push_tx(SpendBundle.from_bytes(hexstr_to_bytes(request["spend_bundle"])))
        return {}

    async def push_transactions(self, request: Dict[str, Any]) -> EndpointResult:
        wallet = self.service.wallet_state_manager.main_wallet

        txs: List[TransactionRecord] = []
        for transaction_hexstr in request["transactions"]:
            tx = TransactionRecord.from_bytes(hexstr_to_bytes(transaction_hexstr))
            txs.append(tx)

        async with self.service.wallet_state_manager.lock:
            for tx in txs:
                await wallet.push_transaction(tx)

        return {}

    async def farm_block(self, request: Dict[str, Any]) -> EndpointResult:
        raw_puzzle_hash = decode_puzzle_hash(request["address"])
        msg = make_msg(ProtocolMessageTypes.farm_new_block, FarmNewBlockProtocol(raw_puzzle_hash))

        await self.service.server.send_to_all([msg], NodeType.FULL_NODE)
        return {}

    async def get_timestamp_for_height(self, request: Dict[str, Any]) -> EndpointResult:
        return {"timestamp": await self.service.get_timestamp_for_height(uint32(request["height"]))}

    async def set_auto_claim(self, request: Dict[str, Any]) -> EndpointResult:
        """
        Set auto claim merkle coins config
        :param request: Example {"enable": true, "tx_fee": 100000, "min_amount": 0, "batch_size": 50}
        :return:
        """
        return self.service.set_auto_claim(AutoClaimSettings.from_json_dict(request))

    async def get_auto_claim(self, request: Dict[str, Any]) -> EndpointResult:
        """
        Get auto claim merkle coins config
        :param request: None
        :return:
        """
        auto_claim_settings = AutoClaimSettings.from_json_dict(
            self.service.wallet_state_manager.config.get("auto_claim", {})
        )
        return auto_claim_settings.to_json_dict()

    ##########################################################################################
    # Wallet Management
    ##########################################################################################

    async def get_wallets(self, request: Dict[str, Any]) -> EndpointResult:
        include_data: bool = request.get("include_data", True)
        wallet_type: Optional[WalletType] = None
        if "type" in request:
            wallet_type = WalletType(request["type"])

        wallets: List[WalletInfo] = await self.service.wallet_state_manager.get_all_wallet_info_entries(wallet_type)
        if not include_data:
            result: List[WalletInfo] = []
            for wallet in wallets:
                result.append(WalletInfo(wallet.id, wallet.name, wallet.type, ""))
            wallets = result
        response: EndpointResult = {"wallets": wallets}
        if include_data:
            response = {
                "wallets": [
                    wallet
                    if wallet.type != WalletType.CRCAT
                    else {
                        **wallet.to_json_dict(),
                        "authorized_providers": [
                            p.hex() for p in CRCATInfo.from_bytes(bytes.fromhex(wallet.data)).authorized_providers
                        ],
                        "flags_needed": CRCATInfo.from_bytes(bytes.fromhex(wallet.data)).proofs_checker.flags,
                    }
                    for wallet in response["wallets"]
                ]
            }
        if self.service.logged_in_fingerprint is not None:
            response["fingerprint"] = self.service.logged_in_fingerprint
        return response

    @tx_endpoint
    async def create_new_wallet(
        self,
        request: Dict[str, Any],
        tx_config: TXConfig = DEFAULT_TX_CONFIG,
        extra_conditions: Tuple[Condition, ...] = tuple(),
    ) -> EndpointResult:
        wallet_state_manager = self.service.wallet_state_manager

        if await self.service.wallet_state_manager.synced() is False:
            raise ValueError("Wallet needs to be fully synced.")
        main_wallet = wallet_state_manager.main_wallet
        fee = uint64(request.get("fee", 0))

        if request["wallet_type"] == "cat_wallet":
            # If not provided, the name will be autogenerated based on the tail hash.
            name = request.get("name", None)
            if request["mode"] == "new":
                if request.get("test", False):
                    async with self.service.wallet_state_manager.lock:
                        cat_wallet: CATWallet = await CATWallet.create_new_cat_wallet(
                            wallet_state_manager,
                            main_wallet,
                            {"identifier": "genesis_by_id"},
                            uint64(request["amount"]),
                            tx_config,
                            fee,
                            name,
                        )
                        asset_id = cat_wallet.get_asset_id()
                    self.service.wallet_state_manager.state_changed("wallet_created")
                    return {"type": cat_wallet.type(), "asset_id": asset_id, "wallet_id": cat_wallet.id()}
                else:
                    raise ValueError(
                        "Support for this RPC mode has been dropped."
                        " Please use the CAT Admin Tool @ https://github.com/Chia-Network/CAT-admin-tool instead."
                    )

            elif request["mode"] == "existing":
                async with self.service.wallet_state_manager.lock:
                    cat_wallet = await CATWallet.get_or_create_wallet_for_cat(
                        wallet_state_manager, main_wallet, request["asset_id"], name
                    )
                return {"type": cat_wallet.type(), "asset_id": request["asset_id"], "wallet_id": cat_wallet.id()}

            else:  # undefined mode
                pass

        elif request["wallet_type"] == "did_wallet":
            if request["did_type"] == "new":
                backup_dids = []
                num_needed = 0
                for d in request["backup_dids"]:
                    backup_dids.append(decode_puzzle_hash(d))
                if len(backup_dids) > 0:
                    num_needed = uint64(request["num_of_backup_ids_needed"])
                metadata: Dict[str, str] = {}
                if "metadata" in request:
                    if type(request["metadata"]) is dict:
                        metadata = request["metadata"]

                async with self.service.wallet_state_manager.lock:
                    did_wallet_name: str = request.get("wallet_name", None)
                    if did_wallet_name is not None:
                        did_wallet_name = did_wallet_name.strip()
                    did_wallet: DIDWallet = await DIDWallet.create_new_did_wallet(
                        wallet_state_manager,
                        main_wallet,
                        uint64(request["amount"]),
                        backup_dids,
                        uint64(num_needed),
                        metadata,
                        did_wallet_name,
                        uint64(request.get("fee", 0)),
                    )

                    my_did_id = encode_puzzle_hash(
                        bytes32.fromhex(did_wallet.get_my_DID()), AddressType.DID.hrp(self.service.config)
                    )
                    nft_wallet_name = did_wallet_name
                    if nft_wallet_name is not None:
                        nft_wallet_name = f"{nft_wallet_name} NFT Wallet"
                    await NFTWallet.create_new_nft_wallet(
                        wallet_state_manager,
                        main_wallet,
                        bytes32.fromhex(did_wallet.get_my_DID()),
                        nft_wallet_name,
                    )
                return {
                    "success": True,
                    "type": did_wallet.type(),
                    "my_did": my_did_id,
                    "wallet_id": did_wallet.id(),
                }

            elif request["did_type"] == "recovery":
                async with self.service.wallet_state_manager.lock:
                    did_wallet = await DIDWallet.create_new_did_wallet_from_recovery(
                        wallet_state_manager, main_wallet, request["backup_data"]
                    )
                assert did_wallet.did_info.temp_coin is not None
                assert did_wallet.did_info.temp_puzhash is not None
                assert did_wallet.did_info.temp_pubkey is not None
                my_did = did_wallet.get_my_DID()
                coin_name = did_wallet.did_info.temp_coin.name().hex()
                coin_list = coin_as_list(did_wallet.did_info.temp_coin)
                newpuzhash = did_wallet.did_info.temp_puzhash
                pubkey = did_wallet.did_info.temp_pubkey
                return {
                    "success": True,
                    "type": did_wallet.type(),
                    "my_did": my_did,
                    "wallet_id": did_wallet.id(),
                    "coin_name": coin_name,
                    "coin_list": coin_list,
                    "newpuzhash": newpuzhash.hex(),
                    "pubkey": pubkey.hex(),
                    "backup_dids": did_wallet.did_info.backup_ids,
                    "num_verifications_required": did_wallet.did_info.num_of_backup_ids_needed,
                }
            else:  # undefined did_type
                pass
        elif request["wallet_type"] == "dao_wallet":
            name = request.get("name", None)
            mode = request.get("mode", None)
            if mode == "new":
                dao_rules_json = request.get("dao_rules", None)
                if dao_rules_json:
                    dao_rules = DAORules.from_json_dict(dao_rules_json)
                else:
                    raise ValueError("DAO rules must be specified for wallet creation")
                async with self.service.wallet_state_manager.lock:
                    dao_wallet = await DAOWallet.create_new_dao_and_wallet(
                        wallet_state_manager,
                        main_wallet,
                        uint64(request.get("amount_of_cats", None)),
                        dao_rules,
                        tx_config,
                        uint64(request.get("filter_amount", 1)),
                        name,
                        uint64(request.get("fee", 0)),
                        uint64(request.get("fee_for_cat", 0)),
                    )
            elif mode == "existing":
                # async with self.service.wallet_state_manager.lock:
                dao_wallet = await DAOWallet.create_new_dao_wallet_for_existing_dao(
                    wallet_state_manager,
                    main_wallet,
                    bytes32.from_hexstr(request.get("treasury_id", None)),
                    uint64(request.get("filter_amount", 1)),
                    name,
                )
            return {
                "success": True,
                "type": dao_wallet.type(),
                "wallet_id": dao_wallet.id(),
                "treasury_id": dao_wallet.dao_info.treasury_id,
                "cat_wallet_id": dao_wallet.dao_info.cat_wallet_id,
                "dao_cat_wallet_id": dao_wallet.dao_info.dao_cat_wallet_id,
            }
        elif request["wallet_type"] == "nft_wallet":
            for wallet in self.service.wallet_state_manager.wallets.values():
                did_id: Optional[bytes32] = None
                if "did_id" in request and request["did_id"] is not None:
                    did_id = decode_puzzle_hash(request["did_id"])
                if wallet.type() == WalletType.NFT:
                    assert isinstance(wallet, NFTWallet)
                    if wallet.get_did() == did_id:
                        log.info("NFT wallet already existed, skipping.")
                        return {
                            "success": True,
                            "type": wallet.type(),
                            "wallet_id": wallet.id(),
                        }

            async with self.service.wallet_state_manager.lock:
                nft_wallet: NFTWallet = await NFTWallet.create_new_nft_wallet(
                    wallet_state_manager, main_wallet, did_id, request.get("name", None)
                )
            return {
                "success": True,
                "type": nft_wallet.type(),
                "wallet_id": nft_wallet.id(),
            }
        elif request["wallet_type"] == "pool_wallet":
            if request["mode"] == "new":
                if "initial_target_state" not in request:
                    raise AttributeError("Daemon didn't send `initial_target_state`. Try updating the daemon.")

                owner_puzzle_hash: bytes32 = await self.service.wallet_state_manager.main_wallet.get_puzzle_hash(True)

                from chia.pools.pool_wallet_info import initial_pool_state_from_dict

                async with self.service.wallet_state_manager.lock:
                    # We assign a pseudo unique id to each pool wallet, so that each one gets its own deterministic
                    # owner and auth keys. The public keys will go on the blockchain, and the private keys can be found
                    # using the root SK and trying each index from zero. The indexes are not fully unique though,
                    # because the PoolWallet is not created until the tx gets confirmed on chain. Therefore if we
                    # make multiple pool wallets at the same time, they will have the same ID.
                    max_pwi = 1
                    for _, wallet in self.service.wallet_state_manager.wallets.items():
                        if wallet.type() == WalletType.POOLING_WALLET:
                            assert isinstance(wallet, PoolWallet)
                            pool_wallet_index = await wallet.get_pool_wallet_index()
                            if pool_wallet_index > max_pwi:
                                max_pwi = pool_wallet_index

                    if max_pwi + 1 >= (MAX_POOL_WALLETS - 1):
                        raise ValueError(f"Too many pool wallets ({max_pwi}), cannot create any more on this key.")

                    owner_sk: PrivateKey = master_sk_to_singleton_owner_sk(
                        self.service.wallet_state_manager.private_key, uint32(max_pwi + 1)
                    )
                    owner_pk: G1Element = owner_sk.get_g1()

                    initial_target_state = initial_pool_state_from_dict(
                        request["initial_target_state"], owner_pk, owner_puzzle_hash
                    )
                    assert initial_target_state is not None

                    try:
                        delayed_address = None
                        if "p2_singleton_delayed_ph" in request:
                            delayed_address = bytes32.from_hexstr(request["p2_singleton_delayed_ph"])

                        tr, p2_singleton_puzzle_hash, launcher_id = await PoolWallet.create_new_pool_wallet_transaction(
                            wallet_state_manager,
                            main_wallet,
                            initial_target_state,
                            tx_config,
                            fee,
                            request.get("p2_singleton_delay_time", None),
                            delayed_address,
                            extra_conditions=extra_conditions,
                        )
                    except Exception as e:
                        raise ValueError(str(e))
                    return {
                        "total_fee": fee * 2,
                        "transaction": tr,
                        "launcher_id": launcher_id.hex(),
                        "p2_singleton_puzzle_hash": p2_singleton_puzzle_hash.hex(),
                    }
            elif request["mode"] == "recovery":
                raise ValueError("Need upgraded singleton for on-chain recovery")

        else:  # undefined wallet_type
            pass

        # TODO: rework this function to report detailed errors for each error case
        return {"success": False, "error": "invalid request"}

    ##########################################################################################
    # Wallet
    ##########################################################################################

    async def _get_wallet_balance(self, wallet_id: uint32) -> Dict[str, Any]:
        wallet = self.service.wallet_state_manager.wallets[wallet_id]
        balance = await self.service.get_balance(wallet_id)
        wallet_balance = balance.to_json_dict()
        wallet_balance["wallet_id"] = wallet_id
        wallet_balance["wallet_type"] = wallet.type()
        if self.service.logged_in_fingerprint is not None:
            wallet_balance["fingerprint"] = self.service.logged_in_fingerprint
        if wallet.type() in {WalletType.CAT, WalletType.CRCAT}:
            assert isinstance(wallet, CATWallet)
            wallet_balance["asset_id"] = wallet.get_asset_id()
            if wallet.type() == WalletType.CRCAT:
                assert isinstance(wallet, CRCATWallet)
                wallet_balance["pending_approval_balance"] = await wallet.get_pending_approval_balance()

        return wallet_balance

    async def get_wallet_balance(self, request: Dict[str, Any]) -> EndpointResult:
        wallet_id = uint32(int(request["wallet_id"]))
        wallet_balance = await self._get_wallet_balance(wallet_id)
        return {"wallet_balance": wallet_balance}

    async def get_wallet_balances(self, request: Dict[str, Any]) -> EndpointResult:
        try:
            wallet_ids: List[uint32] = [uint32(int(wallet_id)) for wallet_id in request["wallet_ids"]]
        except (TypeError, KeyError):
            wallet_ids = list(self.service.wallet_state_manager.wallets.keys())
        wallet_balances: Dict[uint32, Dict[str, Any]] = {}
        for wallet_id in wallet_ids:
            wallet_balances[wallet_id] = await self._get_wallet_balance(wallet_id)
        return {"wallet_balances": wallet_balances}

    async def get_transaction(self, request: Dict[str, Any]) -> EndpointResult:
        transaction_id: bytes32 = bytes32(hexstr_to_bytes(request["transaction_id"]))
        tr: Optional[TransactionRecord] = await self.service.wallet_state_manager.get_transaction(transaction_id)
        if tr is None:
            raise ValueError(f"Transaction 0x{transaction_id.hex()} not found")

        return {
            "transaction": (await self._convert_tx_puzzle_hash(tr)).to_json_dict_convenience(self.service.config),
            "transaction_id": tr.name,
        }

    async def get_transaction_memo(self, request: Dict[str, Any]) -> EndpointResult:
        transaction_id: bytes32 = bytes32(hexstr_to_bytes(request["transaction_id"]))
        tr: Optional[TransactionRecord] = await self.service.wallet_state_manager.get_transaction(transaction_id)
        if tr is None:
            raise ValueError(f"Transaction 0x{transaction_id.hex()} not found")
        if tr.spend_bundle is None or len(tr.spend_bundle.coin_spends) == 0:
            if tr.type == uint32(TransactionType.INCOMING_TX.value):
                # Fetch incoming tx coin spend
                peer = self.service.get_full_node_peer()
                assert len(tr.additions) == 1
                coin_state_list: List[CoinState] = await self.service.wallet_state_manager.wallet_node.get_coin_state(
                    [tr.additions[0].parent_coin_info], peer=peer
                )
                assert len(coin_state_list) == 1
                coin_spend = await fetch_coin_spend_for_coin_state(coin_state_list[0], peer)
                tr = dataclasses.replace(tr, spend_bundle=SpendBundle([coin_spend], G2Element()))
            else:
                raise ValueError(f"Transaction 0x{transaction_id.hex()} doesn't have any coin spend.")
        assert tr.spend_bundle is not None
        memos: Dict[bytes32, List[bytes]] = compute_memos(tr.spend_bundle)
        response = {}
        # Convert to hex string
        for coin_id, memo_list in memos.items():
            response[coin_id.hex()] = [memo.hex() for memo in memo_list]
        return {transaction_id.hex(): response}

    async def get_transactions(self, request: Dict[str, Any]) -> EndpointResult:
        wallet_id = int(request["wallet_id"])

        start = request.get("start", 0)
        end = request.get("end", 50)
        sort_key = request.get("sort_key", None)
        reverse = request.get("reverse", False)

        to_address = request.get("to_address", None)
        to_puzzle_hash: Optional[bytes32] = None
        if to_address is not None:
            to_puzzle_hash = decode_puzzle_hash(to_address)
        type_filter = None
        if "type_filter" in request:
            type_filter = TransactionTypeFilter.from_json_dict(request["type_filter"])

        transactions = await self.service.wallet_state_manager.tx_store.get_transactions_between(
            wallet_id,
            start,
            end,
            sort_key=sort_key,
            reverse=reverse,
            to_puzzle_hash=to_puzzle_hash,
            type_filter=type_filter,
            confirmed=request.get("confirmed", None),
        )
        tx_list = []
        # Format for clawback transactions
        for tr in transactions:
            try:
                tx = (await self._convert_tx_puzzle_hash(tr)).to_json_dict_convenience(self.service.config)
                tx_list.append(tx)
                if tx["type"] not in CLAWBACK_INCOMING_TRANSACTION_TYPES:
                    continue
                coin: Coin = tr.additions[0]
                record: Optional[WalletCoinRecord] = await self.service.wallet_state_manager.coin_store.get_coin_record(
                    coin.name()
                )
                assert record is not None, f"Cannot find coin record for type {tx['type']} transaction {tx['name']}"
                tx["metadata"] = record.parsed_metadata().to_json_dict()
                tx["metadata"]["coin_id"] = coin.name().hex()
                tx["metadata"]["spent"] = record.spent
            except Exception:
                log.exception(f"Failed to get transaction {tr.name}.")
        return {
            "transactions": tx_list,
            "wallet_id": wallet_id,
        }

    async def get_transaction_count(self, request: Dict[str, Any]) -> EndpointResult:
        wallet_id = int(request["wallet_id"])
        type_filter = None
        if "type_filter" in request:
            type_filter = TransactionTypeFilter.from_json_dict(request["type_filter"])
        count = await self.service.wallet_state_manager.tx_store.get_transaction_count_for_wallet(
            wallet_id, confirmed=request.get("confirmed", None), type_filter=type_filter
        )
        return {
            "count": count,
            "wallet_id": wallet_id,
        }

    # this function is just here for backwards-compatibility. It will probably
    # be removed in the future
    async def get_initial_freeze_period(self, request: Dict[str, Any]) -> EndpointResult:
        # Mon May 03 2021 17:00:00 GMT+0000
        return {"INITIAL_FREEZE_END_TIMESTAMP": 1620061200}

    async def get_next_address(self, request: Dict[str, Any]) -> EndpointResult:
        """
        Returns a new address
        """
        if request["new_address"] is True:
            create_new = True
        else:
            create_new = False
        wallet_id = uint32(int(request["wallet_id"]))
        wallet = self.service.wallet_state_manager.wallets[wallet_id]
        selected = self.service.config["selected_network"]
        prefix = self.service.config["network_overrides"]["config"][selected]["address_prefix"]
        if wallet.type() == WalletType.STANDARD_WALLET:
            assert isinstance(wallet, Wallet)
            raw_puzzle_hash = await wallet.get_puzzle_hash(create_new)
            address = encode_puzzle_hash(raw_puzzle_hash, prefix)
        elif wallet.type() in {WalletType.CAT, WalletType.CRCAT}:
            assert isinstance(wallet, CATWallet)
            raw_puzzle_hash = await wallet.standard_wallet.get_puzzle_hash(create_new)
            address = encode_puzzle_hash(raw_puzzle_hash, prefix)
        else:
            raise ValueError(f"Wallet type {wallet.type()} cannot create puzzle hashes")

        return {
            "wallet_id": wallet_id,
            "address": address,
        }

    @tx_endpoint
    async def send_transaction(
        self,
        request: Dict[str, Any],
        tx_config: TXConfig = DEFAULT_TX_CONFIG,
        extra_conditions: Tuple[Condition, ...] = tuple(),
    ) -> EndpointResult:
        if await self.service.wallet_state_manager.synced() is False:
            raise ValueError("Wallet needs to be fully synced before sending transactions")

        wallet_id = uint32(request["wallet_id"])
        wallet = self.service.wallet_state_manager.get_wallet(id=wallet_id, required_type=Wallet)

        if not isinstance(request["amount"], int) or not isinstance(request["fee"], int):
            raise ValueError("An integer amount or fee is required (too many decimals)")
        amount: uint64 = uint64(request["amount"])
        address = request["address"]
        selected_network = self.service.config["selected_network"]
        expected_prefix = self.service.config["network_overrides"]["config"][selected_network]["address_prefix"]
        if address[0 : len(expected_prefix)] != expected_prefix:
            raise ValueError("Unexpected Address Prefix")
        puzzle_hash: bytes32 = decode_puzzle_hash(address)

        memos: List[bytes] = []
        if "memos" in request:
            memos = [mem.encode("utf-8") for mem in request["memos"]]

        fee: uint64 = uint64(request.get("fee", 0))

        async with self.service.wallet_state_manager.lock:
            [tx] = await wallet.generate_signed_transaction(
                amount,
                puzzle_hash,
                tx_config,
                fee,
                memos=memos,
                puzzle_decorator_override=request.get("puzzle_decorator", None),
                extra_conditions=extra_conditions,
            )
            await wallet.push_transaction(tx)

        # Transaction may not have been included in the mempool yet. Use get_transaction to check.
        return {
            "transaction": tx.to_json_dict_convenience(self.service.config),
            "transaction_id": tx.name,
        }

    async def send_transaction_multi(self, request: Dict[str, Any]) -> EndpointResult:
        if await self.service.wallet_state_manager.synced() is False:
            raise ValueError("Wallet needs to be fully synced before sending transactions")

        wallet_id = uint32(request["wallet_id"])
        wallet = self.service.wallet_state_manager.wallets[wallet_id]

        async with self.service.wallet_state_manager.lock:
            if wallet.type() in {WalletType.CAT, WalletType.CRCAT}:
                assert isinstance(wallet, CATWallet)
                transaction = (await self.cat_spend(request, hold_lock=False))["transaction"]
            else:
                transaction = (await self.create_signed_transaction(request, hold_lock=False))["signed_tx"]
            tr = TransactionRecord.from_json_dict_convenience(transaction)
            if wallet.type() not in {WalletType.CAT, WalletType.CRCAT}:
                assert isinstance(wallet, Wallet)
                await wallet.push_transaction(tr)

        # Transaction may not have been included in the mempool yet. Use get_transaction to check.
        return {"transaction": transaction, "transaction_id": tr.name}

    @tx_endpoint
    async def spend_clawback_coins(
        self,
        request: Dict[str, Any],
        tx_config: TXConfig = DEFAULT_TX_CONFIG,
        extra_conditions: Tuple[Condition, ...] = tuple(),
    ) -> EndpointResult:
        """Spend clawback coins that were sent (to claw them back) or received (to claim them).

        :param coin_ids: list of coin ids to be spent
        :param batch_size: number of coins to spend per bundle
        :param fee: transaction fee in mojos
        :return:
        """
        if "coin_ids" not in request:
            raise ValueError("Coin IDs are required.")
        coin_ids: List[bytes32] = [bytes32.from_hexstr(coin) for coin in request["coin_ids"]]
        tx_fee: uint64 = uint64(request.get("fee", 0))
        # Get inner puzzle
        coin_records = await self.service.wallet_state_manager.coin_store.get_coin_records(
            coin_id_filter=HashFilter.include(coin_ids),
            coin_type=CoinType.CLAWBACK,
            wallet_type=WalletType.STANDARD_WALLET,
            spent_range=UInt32Range(stop=uint32(0)),
        )

        coins: Dict[Coin, ClawbackMetadata] = {}
        batch_size = request.get(
            "batch_size", self.service.wallet_state_manager.config.get("auto_claim", {}).get("batch_size", 50)
        )
        tx_id_list: List[bytes] = []
        for coin_id, coin_record in coin_records.coin_id_to_record.items():
            try:
                metadata = coin_record.parsed_metadata()
                assert isinstance(metadata, ClawbackMetadata)
                coins[coin_record.coin] = metadata
                if len(coins) >= batch_size:
                    tx_id_list.extend(
                        await self.service.wallet_state_manager.spend_clawback_coins(
                            coins, tx_fee, tx_config, request.get("force", False), extra_conditions=extra_conditions
                        )
                    )
                    coins = {}
            except Exception as e:
                log.error(f"Failed to spend clawback coin {coin_id.hex()}: %s", e)
        if len(coins) > 0:
            tx_id_list.extend(
                await self.service.wallet_state_manager.spend_clawback_coins(
                    coins, tx_fee, tx_config, request.get("force", False), extra_conditions=extra_conditions
                )
            )
        return {
            "success": True,
            "transaction_ids": [tx.hex() for tx in tx_id_list],
        }

    async def delete_unconfirmed_transactions(self, request: Dict[str, Any]) -> EndpointResult:
        wallet_id = uint32(request["wallet_id"])
        if wallet_id not in self.service.wallet_state_manager.wallets:
            raise ValueError(f"Wallet id {wallet_id} does not exist")
        if await self.service.wallet_state_manager.synced() is False:
            raise ValueError("Wallet needs to be fully synced.")

        async with self.service.wallet_state_manager.db_wrapper.writer():
            await self.service.wallet_state_manager.tx_store.delete_unconfirmed_transactions(wallet_id)
            wallet = self.service.wallet_state_manager.wallets[wallet_id]
            if wallet.type() == WalletType.POOLING_WALLET.value:
                assert isinstance(wallet, PoolWallet)
                wallet.target_state = None
            return {}

    async def select_coins(
        self,
        request: Dict[str, Any],
    ) -> EndpointResult:
        assert self.service.logged_in_fingerprint is not None
        cs_config_loader: CoinSelectionConfigLoader = CoinSelectionConfigLoader.from_json_dict(request)

        # Some backwards compat fill-ins
        if cs_config_loader.excluded_coin_ids is None:
            excluded_coins: Optional[List[Coin]] = request.get("excluded_coins", request.get("exclude_coins"))
            if excluded_coins is not None:
                cs_config_loader = cs_config_loader.override(
                    excluded_coin_ids=[Coin.from_json_dict(c).name() for c in excluded_coins],
                )

        cs_config: CoinSelectionConfig = cs_config_loader.autofill(
            constants=self.service.wallet_state_manager.constants,
        )

        if await self.service.wallet_state_manager.synced() is False:
            raise ValueError("Wallet needs to be fully synced before selecting coins")

        amount = uint64(request["amount"])
        wallet_id = uint32(request["wallet_id"])

        wallet = self.service.wallet_state_manager.wallets[wallet_id]
        async with self.service.wallet_state_manager.lock:
            selected_coins = await wallet.select_coins(amount, cs_config)

        return {"coins": [coin.to_json_dict() for coin in selected_coins]}

    async def get_spendable_coins(self, request: Dict[str, Any]) -> EndpointResult:
        if await self.service.wallet_state_manager.synced() is False:
            raise ValueError("Wallet needs to be fully synced before getting all coins")

        wallet_id = uint32(request["wallet_id"])
        min_coin_amount = uint64(request.get("min_coin_amount", 0))
        max_coin_amount: uint64 = uint64(request.get("max_coin_amount", 0))
        if max_coin_amount == 0:
            max_coin_amount = uint64(self.service.wallet_state_manager.constants.MAX_COIN_AMOUNT)
        excluded_coin_amounts: Optional[List[uint64]] = request.get("excluded_coin_amounts")
        if excluded_coin_amounts is not None:
            excluded_coin_amounts = [uint64(a) for a in excluded_coin_amounts]
        else:
            excluded_coin_amounts = []
        excluded_coins_input: Optional[Dict[str, Dict[str, Any]]] = request.get("excluded_coins")
        if excluded_coins_input is not None:
            excluded_coins = [Coin.from_json_dict(json_coin) for json_coin in excluded_coins_input]
        else:
            excluded_coins = []
        excluded_coin_ids_input: Optional[List[str]] = request.get("excluded_coin_ids")
        if excluded_coin_ids_input is not None:
            excluded_coin_ids = [bytes32.from_hexstr(hex_id) for hex_id in excluded_coin_ids_input]
        else:
            excluded_coin_ids = []
        state_mgr = self.service.wallet_state_manager
        wallet = state_mgr.wallets[wallet_id]
        async with state_mgr.lock:
            all_coin_records = await state_mgr.coin_store.get_unspent_coins_for_wallet(wallet_id)
            if wallet.type() in {WalletType.CAT, WalletType.CRCAT}:
                assert isinstance(wallet, CATWallet)
                spendable_coins: List[WalletCoinRecord] = await wallet.get_cat_spendable_coins(all_coin_records)
            else:
                spendable_coins = list(await state_mgr.get_spendable_coins_for_wallet(wallet_id, all_coin_records))

            # Now we get the unconfirmed transactions and manually derive the additions and removals.
            unconfirmed_transactions: List[TransactionRecord] = await state_mgr.tx_store.get_unconfirmed_for_wallet(
                wallet_id
            )
            unconfirmed_removal_ids: Dict[bytes32, uint64] = {
                coin.name(): transaction.created_at_time
                for transaction in unconfirmed_transactions
                for coin in transaction.removals
            }
            unconfirmed_additions: List[Coin] = [
                coin
                for transaction in unconfirmed_transactions
                for coin in transaction.additions
                if await state_mgr.does_coin_belong_to_wallet(coin, wallet_id)
            ]
            valid_spendable_cr: List[CoinRecord] = []
            unconfirmed_removals: List[CoinRecord] = []
            for coin_record in all_coin_records:
                if coin_record.name() in unconfirmed_removal_ids:
                    unconfirmed_removals.append(coin_record.to_coin_record(unconfirmed_removal_ids[coin_record.name()]))
            for coin_record in spendable_coins:  # remove all the unconfirmed coins, exclude coins and dust.
                if coin_record.name() in unconfirmed_removal_ids:
                    continue
                if coin_record.coin in excluded_coins:
                    continue
                if coin_record.name() in excluded_coin_ids:
                    continue
                if coin_record.coin.amount < min_coin_amount or coin_record.coin.amount > max_coin_amount:
                    continue
                if coin_record.coin.amount in excluded_coin_amounts:
                    continue
                c_r = await state_mgr.get_coin_record_by_wallet_record(coin_record)
                assert c_r is not None and c_r.coin == coin_record.coin  # this should never happen
                valid_spendable_cr.append(c_r)

        return {
            "confirmed_records": [cr.to_json_dict() for cr in valid_spendable_cr],
            "unconfirmed_removals": [cr.to_json_dict() for cr in unconfirmed_removals],
            "unconfirmed_additions": [coin.to_json_dict() for coin in unconfirmed_additions],
        }

    async def get_coin_records_by_names(self, request: Dict[str, Any]) -> EndpointResult:
        if await self.service.wallet_state_manager.synced() is False:
            raise ValueError("Wallet needs to be fully synced before finding coin information")

        if "names" not in request:
            raise ValueError("Names not in request")
        coin_ids = [bytes32.from_hexstr(name) for name in request["names"]]
        kwargs: Dict[str, Any] = {
            "coin_id_filter": HashFilter.include(coin_ids),
        }

        confirmed_range = UInt32Range()
        if "start_height" in request:
            confirmed_range = dataclasses.replace(confirmed_range, start=uint32(request["start_height"]))
        if "end_height" in request:
            confirmed_range = dataclasses.replace(confirmed_range, stop=uint32(request["end_height"]))
        if confirmed_range != UInt32Range():
            kwargs["confirmed_range"] = confirmed_range

        if "include_spent_coins" in request and not str2bool(request["include_spent_coins"]):
            kwargs["spent_range"] = unspent_range

        async with self.service.wallet_state_manager.lock:
            coin_records: List[CoinRecord] = await self.service.wallet_state_manager.get_coin_records_by_coin_ids(
                **kwargs
            )
            missed_coins: List[str] = [
                "0x" + c_id.hex() for c_id in coin_ids if c_id not in [cr.name for cr in coin_records]
            ]
            if missed_coins:
                raise ValueError(f"Coin ID's: {missed_coins} not found.")

        return {"coin_records": [cr.to_json_dict() for cr in coin_records]}

    async def get_current_derivation_index(self, request: Dict[str, Any]) -> Dict[str, Any]:
        assert self.service.wallet_state_manager is not None

        index: Optional[uint32] = await self.service.wallet_state_manager.puzzle_store.get_last_derivation_path()

        return {"success": True, "index": index}

    async def extend_derivation_index(self, request: Dict[str, Any]) -> Dict[str, Any]:
        assert self.service.wallet_state_manager is not None

        # Require a new max derivation index
        if "index" not in request:
            raise ValueError("Derivation index is required")

        # Require that the wallet is fully synced
        synced = await self.service.wallet_state_manager.synced()
        if synced is False:
            raise ValueError("Wallet needs to be fully synced before extending derivation index")

        index = uint32(request["index"])
        current: Optional[uint32] = await self.service.wallet_state_manager.puzzle_store.get_last_derivation_path()

        # Additional sanity check that the wallet is synced
        if current is None:
            raise ValueError("No current derivation record found, unable to extend index")

        # Require that the new index is greater than the current index
        if index <= current:
            raise ValueError(f"New derivation index must be greater than current index: {current}")

        if index - current > MAX_DERIVATION_INDEX_DELTA:
            raise ValueError(
                "Too many derivations requested. "
                f"Use a derivation index less than {current + MAX_DERIVATION_INDEX_DELTA + 1}"
            )

        # Since we've bumping the derivation index without having found any new puzzles, we want
        # to preserve the current last used index, so we call create_more_puzzle_hashes with
        # mark_existing_as_used=False
        await self.service.wallet_state_manager.create_more_puzzle_hashes(
            from_zero=False, mark_existing_as_used=False, up_to_index=index, num_additional_phs=0
        )

        updated: Optional[uint32] = await self.service.wallet_state_manager.puzzle_store.get_last_derivation_path()
        updated_index = updated if updated is not None else None

        return {"success": True, "index": updated_index}

    async def get_notifications(self, request: Dict[str, Any]) -> EndpointResult:
        ids: Optional[List[str]] = request.get("ids", None)
        start: Optional[int] = request.get("start", None)
        end: Optional[int] = request.get("end", None)
        if ids is None:
            notifications: List[
                Notification
            ] = await self.service.wallet_state_manager.notification_manager.notification_store.get_all_notifications(
                pagination=(start, end)
            )
        else:
            notifications = (
                await self.service.wallet_state_manager.notification_manager.notification_store.get_notifications(
                    [bytes32.from_hexstr(id) for id in ids]
                )
            )

        return {
            "notifications": [
                {
                    "id": notification.coin_id.hex(),
                    "message": notification.message.hex(),
                    "amount": notification.amount,
                    "height": notification.height,
                }
                for notification in notifications
            ]
        }

    async def delete_notifications(self, request: Dict[str, Any]) -> EndpointResult:
        ids: Optional[List[str]] = request.get("ids", None)
        if ids is None:
            await self.service.wallet_state_manager.notification_manager.notification_store.delete_all_notifications()
        else:
            await self.service.wallet_state_manager.notification_manager.notification_store.delete_notifications(
                [bytes32.from_hexstr(id) for id in ids]
            )

        return {}

    @tx_endpoint
    async def send_notification(
        self,
        request: Dict[str, Any],
        tx_config: TXConfig = DEFAULT_TX_CONFIG,
        extra_conditions: Tuple[Condition, ...] = tuple(),
    ) -> EndpointResult:
        tx: TransactionRecord = await self.service.wallet_state_manager.notification_manager.send_new_notification(
            bytes32.from_hexstr(request["target"]),
            bytes.fromhex(request["message"]),
            uint64(request["amount"]),
            tx_config,
            request.get("fee", uint64(0)),
            extra_conditions=extra_conditions,
        )
        await self.service.wallet_state_manager.add_pending_transaction(tx)
        return {"tx": tx.to_json_dict_convenience(self.service.config)}

    async def verify_signature(self, request: Dict[str, Any]) -> EndpointResult:
        """
        Given a public key, message and signature, verify if it is valid.
        :param request:
        :return:
        """
        input_message: str = request["message"]
        signing_mode_str: Optional[str] = request.get("signing_mode")
        # Default to BLS_MESSAGE_AUGMENTATION_HEX_INPUT as this RPC was originally designed to verify
        # signatures made by `chia keys sign`, which uses BLS_MESSAGE_AUGMENTATION_HEX_INPUT
        if signing_mode_str is None:
            signing_mode = SigningMode.BLS_MESSAGE_AUGMENTATION_HEX_INPUT
        else:
            try:
                signing_mode = SigningMode(signing_mode_str)
            except ValueError:
                raise ValueError(f"Invalid signing mode: {signing_mode_str!r}")

        if signing_mode == SigningMode.CHIP_0002 or signing_mode == SigningMode.CHIP_0002_P2_DELEGATED_CONDITIONS:
            # CHIP-0002 message signatures are made over the tree hash of:
            #   ("Chia Signed Message", message)
            message_to_verify: bytes = Program.to((CHIP_0002_SIGN_MESSAGE_PREFIX, input_message)).get_tree_hash()
        elif signing_mode == SigningMode.BLS_MESSAGE_AUGMENTATION_HEX_INPUT:
            # Message is expected to be a hex string
            message_to_verify = hexstr_to_bytes(input_message)
        elif signing_mode == SigningMode.BLS_MESSAGE_AUGMENTATION_UTF8_INPUT:
            # Message is expected to be a UTF-8 string
            message_to_verify = bytes(input_message, "utf-8")
        else:
            raise ValueError(f"Unsupported signing mode: {signing_mode_str!r}")

        # Verify using the BLS message augmentation scheme
        is_valid = AugSchemeMPL.verify(
            G1Element.from_bytes(hexstr_to_bytes(request["pubkey"])),
            message_to_verify,
            G2Element.from_bytes(hexstr_to_bytes(request["signature"])),
        )
        if "address" in request:
            # For signatures made by the sign_message_by_address/sign_message_by_id
            # endpoints, the "address" field should contain the p2_address of the NFT/DID
            # that was used to sign the message.
            puzzle_hash: bytes32 = decode_puzzle_hash(request["address"])
            expected_puzzle_hash: Optional[bytes32] = None
            if signing_mode == SigningMode.CHIP_0002_P2_DELEGATED_CONDITIONS:
                puzzle = p2_delegated_conditions.puzzle_for_pk(Program.to(hexstr_to_bytes(request["pubkey"])))
                expected_puzzle_hash = bytes32(puzzle.get_tree_hash())
            else:
                expected_puzzle_hash = puzzle_hash_for_synthetic_public_key(
                    G1Element.from_bytes(hexstr_to_bytes(request["pubkey"]))
                )
            if puzzle_hash != expected_puzzle_hash:
                return {"isValid": False, "error": "Public key doesn't match the address"}
        if is_valid:
            return {"isValid": is_valid}
        else:
            return {"isValid": False, "error": "Signature is invalid."}

    async def sign_message_by_address(self, request: Dict[str, Any]) -> EndpointResult:
        """
        Given a derived P2 address, sign the message by its private key.
        :param request:
        :return:
        """
        puzzle_hash: bytes32 = decode_puzzle_hash(request["address"])
        is_hex: bool = request.get("is_hex", False)
        if isinstance(is_hex, str):
            is_hex = True if is_hex.lower() == "true" else False
        safe_mode: bool = request.get("safe_mode", True)
        if isinstance(safe_mode, str):
            safe_mode = True if safe_mode.lower() == "true" else False
        mode: SigningMode = SigningMode.CHIP_0002
        if is_hex and safe_mode:
            mode = SigningMode.CHIP_0002_HEX_INPUT
        elif not is_hex and not safe_mode:
            mode = SigningMode.BLS_MESSAGE_AUGMENTATION_UTF8_INPUT
        elif is_hex and not safe_mode:
            mode = SigningMode.BLS_MESSAGE_AUGMENTATION_HEX_INPUT
        pubkey, signature = await self.service.wallet_state_manager.main_wallet.sign_message(
            request["message"], puzzle_hash, mode
        )
        return {
            "success": True,
            "pubkey": str(pubkey),
            "signature": str(signature),
            "signing_mode": mode.value,
        }

    async def sign_message_by_id(self, request: Dict[str, Any]) -> EndpointResult:
        """
        Given a NFT/DID ID, sign the message by the P2 private key.
        :param request:
        :return:
        """
        entity_id: bytes32 = decode_puzzle_hash(request["id"])
        selected_wallet: Optional[WalletProtocol[Any]] = None
        is_hex: bool = request.get("is_hex", False)
        if isinstance(is_hex, str):
            is_hex = True if is_hex.lower() == "true" else False
        safe_mode: bool = request.get("safe_mode", True)
        if isinstance(safe_mode, str):
            safe_mode = True if safe_mode.lower() == "true" else False
        mode: SigningMode = SigningMode.CHIP_0002
        if is_hex and safe_mode:
            mode = SigningMode.CHIP_0002_HEX_INPUT
        elif not is_hex and not safe_mode:
            mode = SigningMode.BLS_MESSAGE_AUGMENTATION_UTF8_INPUT
        elif is_hex and not safe_mode:
            mode = SigningMode.BLS_MESSAGE_AUGMENTATION_HEX_INPUT
        if is_valid_address(request["id"], {AddressType.DID}, self.service.config):
            for wallet in self.service.wallet_state_manager.wallets.values():
                if wallet.type() == WalletType.DECENTRALIZED_ID.value:
                    assert isinstance(wallet, DIDWallet)
                    assert wallet.did_info.origin_coin is not None
                    if wallet.did_info.origin_coin.name() == entity_id:
                        selected_wallet = wallet
                        break
            if selected_wallet is None:
                return {"success": False, "error": f"DID for {entity_id.hex()} doesn't exist."}
            assert isinstance(selected_wallet, DIDWallet)
            pubkey, signature = await selected_wallet.sign_message(request["message"], mode)
            latest_coin_id = (await selected_wallet.get_coin()).name()
        elif is_valid_address(request["id"], {AddressType.NFT}, self.service.config):
            target_nft: Optional[NFTCoinInfo] = None
            for wallet in self.service.wallet_state_manager.wallets.values():
                if wallet.type() == WalletType.NFT.value:
                    assert isinstance(wallet, NFTWallet)
                    nft: Optional[NFTCoinInfo] = await wallet.get_nft(entity_id)
                    if nft is not None:
                        selected_wallet = wallet
                        target_nft = nft
                        break
            if selected_wallet is None or target_nft is None:
                return {"success": False, "error": f"NFT for {entity_id.hex()} doesn't exist."}

            assert isinstance(selected_wallet, NFTWallet)
            pubkey, signature = await selected_wallet.sign_message(request["message"], target_nft, mode)
            latest_coin_id = target_nft.coin.name()
        else:
            return {"success": False, "error": f'Unknown ID type, {request["id"]}'}

        return {
            "success": True,
            "pubkey": str(pubkey),
            "signature": str(signature),
            "latest_coin_id": latest_coin_id.hex() if latest_coin_id is not None else None,
            "signing_mode": mode.value,
        }

    ##########################################################################################
    # CATs and Trading
    ##########################################################################################

    async def get_cat_list(self, request: Dict[str, Any]) -> EndpointResult:
        return {"cat_list": list(DEFAULT_CATS.values())}

    async def cat_set_name(self, request: Dict[str, Any]) -> EndpointResult:
        wallet_id = uint32(request["wallet_id"])
        wallet = self.service.wallet_state_manager.get_wallet(id=wallet_id, required_type=CATWallet)
        await wallet.set_name(str(request["name"]))
        return {"wallet_id": wallet_id}

    async def cat_get_name(self, request: Dict[str, Any]) -> EndpointResult:
        wallet_id = uint32(request["wallet_id"])
        wallet = self.service.wallet_state_manager.get_wallet(id=wallet_id, required_type=CATWallet)
        name: str = wallet.get_name()
        return {"wallet_id": wallet_id, "name": name}

    async def get_stray_cats(self, request: Dict[str, Any]) -> EndpointResult:
        """
        Get a list of all unacknowledged CATs
        :param request: RPC request
        :return: A list of unacknowledged CATs
        """
        cats = await self.service.wallet_state_manager.interested_store.get_unacknowledged_tokens()
        return {"stray_cats": cats}

    @tx_endpoint
    async def cat_spend(
        self,
        request: Dict[str, Any],
        tx_config: TXConfig = DEFAULT_TX_CONFIG,
        extra_conditions: Tuple[Condition, ...] = tuple(),
        hold_lock: bool = True,
    ) -> EndpointResult:
        if await self.service.wallet_state_manager.synced() is False:
            raise ValueError("Wallet needs to be fully synced.")
        wallet_id = uint32(request["wallet_id"])
        wallet = self.service.wallet_state_manager.get_wallet(id=wallet_id, required_type=CATWallet)

        amounts: List[uint64] = []
        puzzle_hashes: List[bytes32] = []
        memos: List[List[bytes]] = []
        additions: Optional[List[Dict[str, Any]]] = request.get("additions")
        if not isinstance(request["fee"], int) or (additions is None and not isinstance(request["amount"], int)):
            raise ValueError("An integer amount or fee is required (too many decimals)")
        if additions is not None:
            for addition in additions:
                receiver_ph = bytes32.from_hexstr(addition["puzzle_hash"])
                if len(receiver_ph) != 32:
                    raise ValueError(f"Address must be 32 bytes. {receiver_ph.hex()}")
                amount = uint64(addition["amount"])
                if amount > self.service.constants.MAX_COIN_AMOUNT:
                    raise ValueError(f"Coin amount cannot exceed {self.service.constants.MAX_COIN_AMOUNT}")
                amounts.append(amount)
                puzzle_hashes.append(receiver_ph)
                if "memos" in addition:
                    memos.append([mem.encode("utf-8") for mem in addition["memos"]])
        else:
            amounts.append(uint64(request["amount"]))
            puzzle_hashes.append(decode_puzzle_hash(request["inner_address"]))
            if "memos" in request:
                memos.append([mem.encode("utf-8") for mem in request["memos"]])
        coins: Optional[Set[Coin]] = None
        if "coins" in request and len(request["coins"]) > 0:
            coins = {Coin.from_json_dict(coin_json) for coin_json in request["coins"]}
        fee: uint64 = uint64(request.get("fee", 0))

        cat_discrepancy_params: Tuple[Optional[int], Optional[str], Optional[str]] = (
            request.get("extra_delta", None),
            request.get("tail_reveal", None),
            request.get("tail_solution", None),
        )
        cat_discrepancy: Optional[Tuple[int, Program, Program]] = None
        if cat_discrepancy_params != (None, None, None):
            if None in cat_discrepancy_params:
                raise ValueError("Specifying extra_delta, tail_reveal, or tail_solution requires specifying the others")
            else:
                assert cat_discrepancy_params[0] is not None
                assert cat_discrepancy_params[1] is not None
                assert cat_discrepancy_params[2] is not None
                cat_discrepancy = (
                    cat_discrepancy_params[0],  # mypy sanitization
                    Program.fromhex(cat_discrepancy_params[1]),
                    Program.fromhex(cat_discrepancy_params[2]),
                )
        if hold_lock:
            async with self.service.wallet_state_manager.lock:
                txs: List[TransactionRecord] = await wallet.generate_signed_transaction(
                    amounts,
                    puzzle_hashes,
                    tx_config,
                    fee,
                    cat_discrepancy=cat_discrepancy,
                    coins=coins,
                    memos=memos if memos else None,
                    extra_conditions=extra_conditions,
                )
                for tx in txs:
                    await wallet.standard_wallet.push_transaction(tx)
        else:
            txs = await wallet.generate_signed_transaction(
                amounts,
                puzzle_hashes,
                tx_config,
                fee,
                cat_discrepancy=cat_discrepancy,
                coins=coins,
                memos=memos if memos else None,
                extra_conditions=extra_conditions,
            )
            for tx in txs:
                await wallet.standard_wallet.push_transaction(tx)

        # Return the first transaction, which is expected to be the CAT spend. If a fee is
        # included, it is currently ordered after the CAT spend.
        return {
            "transaction": txs[0].to_json_dict_convenience(self.service.config),
            "transaction_id": txs[0].name,
        }

    async def cat_get_asset_id(self, request: Dict[str, Any]) -> EndpointResult:
        wallet_id = uint32(request["wallet_id"])
        wallet = self.service.wallet_state_manager.get_wallet(id=wallet_id, required_type=CATWallet)
        asset_id: str = wallet.get_asset_id()
        return {"asset_id": asset_id, "wallet_id": wallet_id}

    async def cat_asset_id_to_name(self, request: Dict[str, Any]) -> EndpointResult:
        wallet = await self.service.wallet_state_manager.get_wallet_for_asset_id(request["asset_id"])
        if wallet is None:
            if request["asset_id"] in DEFAULT_CATS:
                return {"wallet_id": None, "name": DEFAULT_CATS[request["asset_id"]]["name"]}
            else:
                raise ValueError("The asset ID specified does not belong to a wallet")
        else:
            return {"wallet_id": wallet.id(), "name": (wallet.get_name())}

    @tx_endpoint
    async def create_offer_for_ids(
        self,
        request: Dict[str, Any],
        tx_config: TXConfig = DEFAULT_TX_CONFIG,
        extra_conditions: Tuple[Condition, ...] = tuple(),
    ) -> EndpointResult:
        offer: Dict[str, int] = request["offer"]
        fee: uint64 = uint64(request.get("fee", 0))
        validate_only: bool = request.get("validate_only", False)
        driver_dict_str: Optional[Dict[str, Any]] = request.get("driver_dict", None)
        marshalled_solver = request.get("solver")
        solver: Optional[Solver]
        if marshalled_solver is None:
            solver = None
        else:
            solver = Solver(info=marshalled_solver)

        # This driver_dict construction is to maintain backward compatibility where everything is assumed to be a CAT
        driver_dict: Dict[bytes32, PuzzleInfo] = {}
        if driver_dict_str is None:
            for key, amount in offer.items():
                if amount > 0:
                    try:
                        driver_dict[bytes32.from_hexstr(key)] = PuzzleInfo(
                            {"type": AssetType.CAT.value, "tail": "0x" + key}
                        )
                    except ValueError:
                        pass
        else:
            for key, value in driver_dict_str.items():
                driver_dict[bytes32.from_hexstr(key)] = PuzzleInfo(value)

        modified_offer: Dict[Union[int, bytes32], int] = {}
        for key in offer:
            try:
                modified_offer[bytes32.from_hexstr(key)] = offer[key]
            except ValueError:
                modified_offer[int(key)] = offer[key]

        async with self.service.wallet_state_manager.lock:
            result = await self.service.wallet_state_manager.trade_manager.create_offer_for_ids(
                modified_offer,
                tx_config,
                driver_dict,
                solver=solver,
                fee=fee,
                validate_only=validate_only,
                extra_conditions=extra_conditions,
            )
        if result[0]:
            success, trade_record, error = result
            return {
                "offer": Offer.from_bytes(trade_record.offer).to_bech32(),
                "trade_record": trade_record.to_json_dict_convenience(),
            }
        raise ValueError(result[2])

    async def get_offer_summary(self, request: Dict[str, Any]) -> EndpointResult:
        offer_hex: str = request["offer"]

        ###
        # This is temporary code, delete it when we no longer care about incorrectly parsing old offers
        # There's also temp code in test_wallet_rpc.py
        from chia.util.bech32m import bech32_decode, convertbits
        from chia.wallet.util.puzzle_compression import OFFER_MOD_OLD, decompress_object_with_puzzles

        hrpgot, data = bech32_decode(offer_hex, max_length=len(offer_hex))
        if data is None:
            raise ValueError("Invalid Offer")
        decoded = convertbits(list(data), 5, 8, False)
        decoded_bytes = bytes(decoded)
        try:
            decompressed_bytes = decompress_object_with_puzzles(decoded_bytes)
        except zlib.error:
            decompressed_bytes = decoded_bytes
        if bytes(OFFER_MOD_OLD) in decompressed_bytes:
            raise ValueError("Old offer format is no longer supported")
        ###

        offer = Offer.from_bech32(offer_hex)
        offered, requested, infos, valid_times = offer.summary()

        if request.get("advanced", False):
            response = {
                "summary": {
                    "offered": offered,
                    "requested": requested,
                    "fees": offer.fees(),
                    "infos": infos,
                    "valid_times": {
                        k: v
                        for k, v in valid_times.to_json_dict().items()
                        if k
                        not in (
                            "max_secs_after_created",
                            "min_secs_since_created",
                            "max_blocks_after_created",
                            "min_blocks_since_created",
                        )
                    },
                },
                "id": offer.name(),
            }
        else:
            response = {
                "summary": await self.service.wallet_state_manager.trade_manager.get_offer_summary(offer),
                "id": offer.name(),
            }

        # This is a bit of a hack in favor of returning some more manageable information about CR-CATs
        # A more general solution surely exists, but I'm not sure what it is right now
        return {
            **response,
            "summary": {
                **response["summary"],  # type: ignore[dict-item]
                "infos": {
                    key: {
                        **info,
                        "also": {
                            **info["also"],
                            "flags": ProofsChecker.from_program(
                                uncurry_puzzle(
                                    Program(assemble(info["also"]["proofs_checker"]))  # type: ignore[no-untyped-call]
                                )
                            ).flags,
                        },
                    }
                    if "also" in info and "proofs_checker" in info["also"]
                    else info
                    for key, info in response["summary"]["infos"].items()  # type: ignore[index]
                },
            },
        }

    async def check_offer_validity(self, request: Dict[str, Any]) -> EndpointResult:
        offer_hex: str = request["offer"]

        ###
        # This is temporary code, delete it when we no longer care about incorrectly parsing old offers
        # There's also temp code in test_wallet_rpc.py
        from chia.util.bech32m import bech32_decode, convertbits
        from chia.wallet.util.puzzle_compression import OFFER_MOD_OLD, decompress_object_with_puzzles

        hrpgot, data = bech32_decode(offer_hex, max_length=len(offer_hex))
        if data is None:
            raise ValueError("Invalid Offer")  # pragma: no cover
        decoded = convertbits(list(data), 5, 8, False)
        decoded_bytes = bytes(decoded)
        try:
            decompressed_bytes = decompress_object_with_puzzles(decoded_bytes)
        except zlib.error:
            decompressed_bytes = decoded_bytes
        if bytes(OFFER_MOD_OLD) in decompressed_bytes:
            raise ValueError("Old offer format is no longer supported")
        ###

        offer = Offer.from_bech32(offer_hex)
        peer = self.service.get_full_node_peer()
        return {
            "valid": (await self.service.wallet_state_manager.trade_manager.check_offer_validity(offer, peer)),
            "id": offer.name(),
        }

    @tx_endpoint
    async def take_offer(
        self,
        request: Dict[str, Any],
        tx_config: TXConfig = DEFAULT_TX_CONFIG,
        extra_conditions: Tuple[Condition, ...] = tuple(),
    ) -> EndpointResult:
        offer_hex: str = request["offer"]

        ###
        # This is temporary code, delete it when we no longer care about incorrectly parsing old offers
        # There's also temp code in test_wallet_rpc.py
        from chia.util.bech32m import bech32_decode, convertbits
        from chia.wallet.util.puzzle_compression import OFFER_MOD_OLD, decompress_object_with_puzzles

        hrpgot, data = bech32_decode(offer_hex, max_length=len(offer_hex))
        if data is None:
            raise ValueError("Invalid Offer")  # pragma: no cover
        decoded = convertbits(list(data), 5, 8, False)
        decoded_bytes = bytes(decoded)
        try:
            decompressed_bytes = decompress_object_with_puzzles(decoded_bytes)
        except zlib.error:
            decompressed_bytes = decoded_bytes
        if bytes(OFFER_MOD_OLD) in decompressed_bytes:
            raise ValueError("Old offer format is no longer supported")
        ###

        offer = Offer.from_bech32(offer_hex)
        fee: uint64 = uint64(request.get("fee", 0))
        maybe_marshalled_solver: Optional[Dict[str, Any]] = request.get("solver")
        solver: Optional[Solver]
        if maybe_marshalled_solver is None:
            solver = None
        else:
            solver = Solver(info=maybe_marshalled_solver)

        async with self.service.wallet_state_manager.lock:
            peer = self.service.get_full_node_peer()
            trade_record, tx_records = await self.service.wallet_state_manager.trade_manager.respond_to_offer(
                offer,
                peer,
                tx_config,
                fee=fee,
                solver=solver,
                extra_conditions=extra_conditions,
            )
        return {"trade_record": trade_record.to_json_dict_convenience()}

    async def get_offer(self, request: Dict[str, Any]) -> EndpointResult:
        trade_mgr = self.service.wallet_state_manager.trade_manager

        trade_id = bytes32.from_hexstr(request["trade_id"])
        file_contents: bool = request.get("file_contents", False)
        trade_record: Optional[TradeRecord] = await trade_mgr.get_trade_by_id(bytes32(trade_id))
        if trade_record is None:
            raise ValueError(f"No trade with trade id: {trade_id.hex()}")

        offer_to_return: bytes = trade_record.offer if trade_record.taken_offer is None else trade_record.taken_offer
        offer_value: Optional[str] = Offer.from_bytes(offer_to_return).to_bech32() if file_contents else None
        return {"trade_record": trade_record.to_json_dict_convenience(), "offer": offer_value}

    async def get_all_offers(self, request: Dict[str, Any]) -> EndpointResult:
        trade_mgr = self.service.wallet_state_manager.trade_manager

        start: int = request.get("start", 0)
        end: int = request.get("end", 10)
        exclude_my_offers: bool = request.get("exclude_my_offers", False)
        exclude_taken_offers: bool = request.get("exclude_taken_offers", False)
        include_completed: bool = request.get("include_completed", False)
        sort_key: Optional[str] = request.get("sort_key", None)
        reverse: bool = request.get("reverse", False)
        file_contents: bool = request.get("file_contents", False)

        all_trades = await trade_mgr.trade_store.get_trades_between(
            start,
            end,
            sort_key=sort_key,
            reverse=reverse,
            exclude_my_offers=exclude_my_offers,
            exclude_taken_offers=exclude_taken_offers,
            include_completed=include_completed,
        )
        result = []
        offer_values: Optional[List[str]] = [] if file_contents else None
        for trade in all_trades:
            result.append(trade.to_json_dict_convenience())
            if file_contents and offer_values is not None:
                offer_to_return: bytes = trade.offer if trade.taken_offer is None else trade.taken_offer
                offer_values.append(Offer.from_bytes(offer_to_return).to_bech32())

        return {"trade_records": result, "offers": offer_values}

    async def get_offers_count(self, request: Dict[str, Any]) -> EndpointResult:
        trade_mgr = self.service.wallet_state_manager.trade_manager

        (total, my_offers_count, taken_offers_count) = await trade_mgr.trade_store.get_trades_count()

        return {"total": total, "my_offers_count": my_offers_count, "taken_offers_count": taken_offers_count}

    @tx_endpoint
    async def cancel_offer(
        self,
        request: Dict[str, Any],
        tx_config: TXConfig = DEFAULT_TX_CONFIG,
        extra_conditions: Tuple[Condition, ...] = tuple(),
    ) -> EndpointResult:
        wsm = self.service.wallet_state_manager
        secure = request["secure"]
        trade_id = bytes32.from_hexstr(request["trade_id"])
        fee: uint64 = uint64(request.get("fee", 0))
        async with self.service.wallet_state_manager.lock:
            await wsm.trade_manager.cancel_pending_offers(
                [bytes32(trade_id)], tx_config, fee=fee, secure=secure, extra_conditions=extra_conditions
            )
        return {}

    @tx_endpoint
    async def cancel_offers(
        self,
        request: Dict[str, Any],
        tx_config: TXConfig = DEFAULT_TX_CONFIG,
        extra_conditions: Tuple[Condition, ...] = tuple(),
    ) -> EndpointResult:
        secure = request["secure"]
        batch_fee: uint64 = uint64(request.get("batch_fee", 0))
        batch_size = request.get("batch_size", 5)
        cancel_all = request.get("cancel_all", False)
        if cancel_all:
            asset_id = None
        else:
            asset_id = request.get("asset_id", "xch")

        start: int = 0
        end: int = start + batch_size
        trade_mgr = self.service.wallet_state_manager.trade_manager
        log.info(f"Start cancelling offers for  {'asset_id: ' + asset_id if asset_id is not None else 'all'} ...")
        # Traverse offers page by page
        key = None
        if asset_id is not None and asset_id != "xch":
            key = bytes32.from_hexstr(asset_id)
        while True:
            records: Dict[bytes32, TradeRecord] = {}
            trades = await trade_mgr.trade_store.get_trades_between(
                start,
                end,
                reverse=True,
                exclude_my_offers=False,
                exclude_taken_offers=True,
                include_completed=False,
            )
            for trade in trades:
                if cancel_all:
                    records[trade.trade_id] = trade
                    continue
                if trade.offer and trade.offer != b"":
                    offer = Offer.from_bytes(trade.offer)
                    if key in offer.arbitrage():
                        records[trade.trade_id] = trade
                        continue

            async with self.service.wallet_state_manager.lock:
                await trade_mgr.cancel_pending_offers(
                    list(records.keys()), tx_config, batch_fee, secure, records, extra_conditions=extra_conditions
                )
            log.info(f"Cancelled offers {start} to {end} ...")
            # If fewer records were returned than requested, we're done
            if len(trades) < batch_size:
                break
            start = end
            end += batch_size
        return {"success": True}

    ##########################################################################################
    # Distributed Identities
    ##########################################################################################

    async def did_set_wallet_name(self, request: Dict[str, Any]) -> EndpointResult:
        wallet_id = uint32(request["wallet_id"])
        wallet = self.service.wallet_state_manager.get_wallet(id=wallet_id, required_type=DIDWallet)
        await wallet.set_name(str(request["name"]))
        return {"success": True, "wallet_id": wallet_id}

    async def did_get_wallet_name(self, request: Dict[str, Any]) -> EndpointResult:
        wallet_id = uint32(request["wallet_id"])
        wallet = self.service.wallet_state_manager.get_wallet(id=wallet_id, required_type=DIDWallet)
        name: str = wallet.get_name()  # type: ignore[no-untyped-call]  # Missing hint in `did_wallet.py`
        return {"success": True, "wallet_id": wallet_id, "name": name}

    @tx_endpoint
    async def did_update_recovery_ids(
        self,
        request: Dict[str, Any],
        tx_config: TXConfig = DEFAULT_TX_CONFIG,
        extra_conditions: Tuple[Condition, ...] = tuple(),
    ) -> EndpointResult:
        wallet_id = uint32(request["wallet_id"])
        wallet = self.service.wallet_state_manager.get_wallet(id=wallet_id, required_type=DIDWallet)
        recovery_list = []
        success: bool = False
        for _ in request["new_list"]:
            recovery_list.append(decode_puzzle_hash(_))
        if "num_verifications_required" in request:
            new_amount_verifications_required = uint64(request["num_verifications_required"])
        else:
            new_amount_verifications_required = uint64(len(recovery_list))
        async with self.service.wallet_state_manager.lock:
            update_success = await wallet.update_recovery_list(recovery_list, new_amount_verifications_required)
            # Update coin with new ID info
            if update_success:
                spend_bundle = await wallet.create_update_spend(
                    tx_config, fee=uint64(request.get("fee", 0)), extra_conditions=extra_conditions
                )
                if spend_bundle is not None:
                    success = True
        return {"success": success}

    @tx_endpoint
    async def did_message_spend(
        self,
        request: Dict[str, Any],
        tx_config: TXConfig = DEFAULT_TX_CONFIG,
        extra_conditions: Tuple[Condition, ...] = tuple(),
    ) -> EndpointResult:
        wallet_id = uint32(request["wallet_id"])
        wallet = self.service.wallet_state_manager.get_wallet(id=wallet_id, required_type=DIDWallet)
<<<<<<< HEAD
        coin_announcements: Set[bytes] = set()
        for ca in request.get("coin_announcements", []):
            coin_announcements.add(bytes.fromhex(ca))
        puzzle_announcements: Set[bytes] = set()
        for pa in request.get("puzzle_announcements", []):
            puzzle_announcements.add(bytes.fromhex(pa))
=======
>>>>>>> f96aaee6

        spend_bundle = (
            await wallet.create_message_spend(
                tx_config,
                extra_conditions=(
                    *extra_conditions,
                    *(CreateCoinAnnouncement(hexstr_to_bytes(ca)) for ca in request.get("coin_announcements", [])),
                    *(CreatePuzzleAnnouncement(hexstr_to_bytes(pa)) for pa in request.get("puzzle_announcements", [])),
                ),
            )
        ).spend_bundle
        return {"success": True, "spend_bundle": spend_bundle}

    async def did_get_info(self, request: Dict[str, Any]) -> EndpointResult:
        if "coin_id" not in request:
            return {"success": False, "error": "Coin ID is required."}
        coin_id = request["coin_id"]
        if coin_id.startswith(AddressType.DID.hrp(self.service.config)):
            coin_id = decode_puzzle_hash(coin_id)
        else:
            coin_id = bytes32.from_hexstr(coin_id)
        # Get coin state
        peer = self.service.get_full_node_peer()
        coin_spend, coin_state = await self.get_latest_singleton_coin_spend(peer, coin_id, request.get("latest", True))
        full_puzzle: Program = Program.from_bytes(bytes(coin_spend.puzzle_reveal))
        uncurried = uncurry_puzzle(full_puzzle)
        curried_args = match_did_puzzle(uncurried.mod, uncurried.args)
        if curried_args is None:
            return {"success": False, "error": "The coin is not a DID."}
        p2_puzzle, recovery_list_hash, num_verification, singleton_struct, metadata = curried_args
        uncurried_p2 = uncurry_puzzle(p2_puzzle)
        (public_key,) = uncurried_p2.args.as_iter()
        memos = compute_memos(SpendBundle([coin_spend], G2Element()))
        hints = []
        if coin_state.coin.name() in memos:
            for memo in memos[coin_state.coin.name()]:
                hints.append(memo.hex())
        return {
            "success": True,
            "did_id": encode_puzzle_hash(
                bytes32.from_hexstr(singleton_struct.rest().first().atom.hex()),
                AddressType.DID.hrp(self.service.config),
            ),
            "latest_coin": coin_state.coin.name().hex(),
            "p2_address": encode_puzzle_hash(p2_puzzle.get_tree_hash(), AddressType.XCH.hrp(self.service.config)),
            "public_key": public_key.atom.hex(),
            "recovery_list_hash": recovery_list_hash.atom.hex(),
            "num_verification": num_verification.as_int(),
            "metadata": did_program_to_metadata(metadata),
            "launcher_id": singleton_struct.rest().first().atom.hex(),
            "full_puzzle": full_puzzle,
            "solution": Program.from_bytes(bytes(coin_spend.solution)).as_python(),
            "hints": hints,
        }

    async def did_find_lost_did(self, request: Dict[str, Any]) -> EndpointResult:
        """
        Recover a missing or unspendable DID wallet by a coin id of the DID
        :param coin_id: It can be DID ID, launcher coin ID or any coin ID of the DID you want to find.
        The latest coin ID will take less time.
        :return:
        """
        if "coin_id" not in request:
            return {"success": False, "error": "DID coin ID is required."}
        coin_id = request["coin_id"]
        # Check if we have a DID wallet for this
        if coin_id.startswith(AddressType.DID.hrp(self.service.config)):
            coin_id = decode_puzzle_hash(coin_id)
        else:
            coin_id = bytes32.from_hexstr(coin_id)
        # Get coin state
        peer = self.service.get_full_node_peer()
        coin_spend, coin_state = await self.get_latest_singleton_coin_spend(peer, coin_id)
        full_puzzle: Program = Program.from_bytes(bytes(coin_spend.puzzle_reveal))
        uncurried = uncurry_puzzle(full_puzzle)
        curried_args = match_did_puzzle(uncurried.mod, uncurried.args)
        if curried_args is None:
            return {"success": False, "error": "The coin is not a DID."}
        p2_puzzle, recovery_list_hash, num_verification, singleton_struct, metadata = curried_args
        did_data: DIDCoinData = DIDCoinData(
            p2_puzzle,
            bytes32(recovery_list_hash.atom),
            uint16(num_verification.as_int()),
            singleton_struct,
            metadata,
            get_inner_puzzle_from_singleton(coin_spend.puzzle_reveal.to_program()),
            coin_state,
        )
        hinted_coins, _ = compute_spend_hints_and_additions(coin_spend)
        # Hint is required, if it doesn't have any hint then it should be invalid
        hint: Optional[bytes32] = None
        for hinted_coin in hinted_coins.values():
            if hinted_coin.coin.amount % 2 == 1 and hinted_coin.hint is not None:
                hint = hinted_coin.hint
                break
        if hint is None:
            # This is an invalid DID, check if we are owner
            derivation_record = (
                await self.service.wallet_state_manager.puzzle_store.get_derivation_record_for_puzzle_hash(
                    p2_puzzle.get_tree_hash()
                )
            )
        else:
            derivation_record = (
                await self.service.wallet_state_manager.puzzle_store.get_derivation_record_for_puzzle_hash(hint)
            )

        launcher_id = singleton_struct.rest().first().as_python()
        if derivation_record is None:
            return {"success": False, "error": f"This DID {launcher_id.hex()} is not belong to the connected wallet"}
        else:
            our_inner_puzzle: Program = self.service.wallet_state_manager.main_wallet.puzzle_for_pk(
                derivation_record.pubkey
            )
            did_puzzle = DID_INNERPUZ_MOD.curry(
                our_inner_puzzle, recovery_list_hash, num_verification, singleton_struct, metadata
            )
            full_puzzle = create_singleton_puzzle(did_puzzle, launcher_id)
            did_puzzle_empty_recovery = DID_INNERPUZ_MOD.curry(
                our_inner_puzzle, Program.to([]).get_tree_hash(), uint64(0), singleton_struct, metadata
            )
            # Check if we have the DID wallet
            did_wallet: Optional[DIDWallet] = None
            for wallet in self.service.wallet_state_manager.wallets.values():
                if isinstance(wallet, DIDWallet):
                    assert wallet.did_info.origin_coin is not None
                    if wallet.did_info.origin_coin.name() == launcher_id:
                        did_wallet = wallet
                        break

            full_puzzle_empty_recovery = create_singleton_puzzle(did_puzzle_empty_recovery, launcher_id)
            if full_puzzle.get_tree_hash() != coin_state.coin.puzzle_hash:
                if full_puzzle_empty_recovery.get_tree_hash() == coin_state.coin.puzzle_hash:
                    did_puzzle = did_puzzle_empty_recovery
                elif (
                    did_wallet is not None
                    and did_wallet.did_info.current_inner is not None
                    and create_singleton_puzzle(did_wallet.did_info.current_inner, launcher_id).get_tree_hash()
                    == coin_state.coin.puzzle_hash
                ):
                    # Check if the old wallet has the inner puzzle
                    did_puzzle = did_wallet.did_info.current_inner
                else:
                    # Try override
                    if "recovery_list_hash" in request:
                        recovery_list_hash = Program.from_bytes(bytes.fromhex(request["recovery_list_hash"]))
                    num_verification = request.get("num_verification", num_verification)
                    if "metadata" in request:
                        metadata = metadata_to_program(request["metadata"])
                    did_puzzle = DID_INNERPUZ_MOD.curry(
                        our_inner_puzzle, recovery_list_hash, num_verification, singleton_struct, metadata
                    )
                    full_puzzle = create_singleton_puzzle(did_puzzle, launcher_id)
                    matched = True
                    if full_puzzle.get_tree_hash() != coin_state.coin.puzzle_hash:
                        matched = False
                        # Brute force addresses
                        index = 0
                        derivation_record = await self.service.wallet_state_manager.puzzle_store.get_derivation_record(
                            uint32(index), uint32(1), False
                        )
                        while derivation_record is not None:
                            our_inner_puzzle = self.service.wallet_state_manager.main_wallet.puzzle_for_pk(
                                derivation_record.pubkey
                            )
                            did_puzzle = DID_INNERPUZ_MOD.curry(
                                our_inner_puzzle, recovery_list_hash, num_verification, singleton_struct, metadata
                            )
                            full_puzzle = create_singleton_puzzle(did_puzzle, launcher_id)
                            if full_puzzle.get_tree_hash() == coin_state.coin.puzzle_hash:
                                matched = True
                                break
                            index += 1
                            derivation_record = (
                                await self.service.wallet_state_manager.puzzle_store.get_derivation_record(
                                    uint32(index), uint32(1), False
                                )
                            )

                    if not matched:
                        return {
                            "success": False,
                            "error": f"Cannot recover DID {launcher_id.hex()}"
                            f" because the last spend updated recovery_list_hash/num_verification/metadata.",
                        }

            if did_wallet is None:
                # Create DID wallet
                response: List[CoinState] = await self.service.get_coin_state([launcher_id], peer=peer)
                if len(response) == 0:
                    return {"success": False, "error": f"Could not find the launch coin with ID: {launcher_id.hex()}"}
                launcher_coin: CoinState = response[0]
                did_wallet = await DIDWallet.create_new_did_wallet_from_coin_spend(
                    self.service.wallet_state_manager,
                    self.service.wallet_state_manager.main_wallet,
                    launcher_coin.coin,
                    did_puzzle,
                    coin_spend,
                    f"DID {encode_puzzle_hash(launcher_id, AddressType.DID.hrp(self.service.config))}",
                )
            else:
                assert did_wallet.did_info.current_inner is not None
                if did_wallet.did_info.current_inner.get_tree_hash() != did_puzzle.get_tree_hash():
                    # Inner DID puzzle doesn't match, we need to update the DID info
                    full_solution: Program = Program.from_bytes(bytes(coin_spend.solution))
                    inner_solution: Program = full_solution.rest().rest().first()
                    recovery_list: List[bytes32] = []
                    backup_required: int = num_verification.as_int()
                    if recovery_list_hash != Program.to([]).get_tree_hash():
                        try:
                            for did in inner_solution.rest().rest().rest().rest().rest().as_python():
                                recovery_list.append(did[0])
                        except Exception:
                            # We cannot recover the recovery list, but it's okay to leave it blank
                            pass
                    did_info: DIDInfo = DIDInfo(
                        did_wallet.did_info.origin_coin,
                        recovery_list,
                        uint64(backup_required),
                        [],
                        did_puzzle,
                        None,
                        None,
                        None,
                        False,
                        json.dumps(did_wallet_puzzles.did_program_to_metadata(metadata)),
                    )
                    await did_wallet.save_info(did_info)
                    await self.service.wallet_state_manager.update_wallet_puzzle_hashes(did_wallet.wallet_info.id)

            try:
                coin = await did_wallet.get_coin()
                if coin.name() == coin_state.coin.name():
                    return {"success": True, "latest_coin_id": coin.name().hex()}
            except RuntimeError:
                # We don't have any coin for this wallet, add the coin
                pass

            wallet_id = did_wallet.id()
            wallet_type = did_wallet.type()
            assert coin_state.created_height is not None
            coin_record: WalletCoinRecord = WalletCoinRecord(
                coin_state.coin, uint32(coin_state.created_height), uint32(0), False, False, wallet_type, wallet_id
            )
            await self.service.wallet_state_manager.coin_store.add_coin_record(coin_record, coin_state.coin.name())
            await did_wallet.coin_added(
                coin_state.coin,
                uint32(coin_state.created_height),
                peer,
                did_data,
            )
            return {"success": True, "latest_coin_id": coin_state.coin.name().hex()}

    @tx_endpoint
    async def did_update_metadata(
        self,
        request: Dict[str, Any],
        tx_config: TXConfig = DEFAULT_TX_CONFIG,
        extra_conditions: Tuple[Condition, ...] = tuple(),
    ) -> EndpointResult:
        wallet_id = uint32(request["wallet_id"])
        wallet = self.service.wallet_state_manager.get_wallet(id=wallet_id, required_type=DIDWallet)
        metadata: Dict[str, str] = {}
        if "metadata" in request and type(request["metadata"]) is dict:
            metadata = request["metadata"]
        async with self.service.wallet_state_manager.lock:
            update_success = await wallet.update_metadata(metadata)
            # Update coin with new ID info
            if update_success:
                spend_bundle = await wallet.create_update_spend(
                    tx_config, uint64(request.get("fee", 0)), extra_conditions=extra_conditions
                )
                if spend_bundle is not None:
                    return {"wallet_id": wallet_id, "success": True, "spend_bundle": spend_bundle}
                else:
                    return {"success": False, "error": "Couldn't create an update spend bundle."}
            else:
                return {"success": False, "error": f"Couldn't update metadata with input: {metadata}"}

    async def did_get_did(self, request: Dict[str, Any]) -> EndpointResult:
        wallet_id = uint32(request["wallet_id"])
        wallet = self.service.wallet_state_manager.get_wallet(id=wallet_id, required_type=DIDWallet)
        my_did: str = encode_puzzle_hash(bytes32.fromhex(wallet.get_my_DID()), AddressType.DID.hrp(self.service.config))
        async with self.service.wallet_state_manager.lock:
            try:
                coin = await wallet.get_coin()
                return {"success": True, "wallet_id": wallet_id, "my_did": my_did, "coin_id": coin.name()}
            except RuntimeError:
                return {"success": True, "wallet_id": wallet_id, "my_did": my_did}

    async def did_get_recovery_list(self, request: Dict[str, Any]) -> EndpointResult:
        wallet_id = uint32(request["wallet_id"])
        wallet = self.service.wallet_state_manager.get_wallet(id=wallet_id, required_type=DIDWallet)
        recovery_list = wallet.did_info.backup_ids
        recovery_dids = []
        for backup_id in recovery_list:
            recovery_dids.append(encode_puzzle_hash(backup_id, AddressType.DID.hrp(self.service.config)))
        return {
            "success": True,
            "wallet_id": wallet_id,
            "recovery_list": recovery_dids,
            "num_required": wallet.did_info.num_of_backup_ids_needed,
        }

    async def did_get_metadata(self, request: Dict[str, Any]) -> EndpointResult:
        wallet_id = uint32(request["wallet_id"])
        wallet = self.service.wallet_state_manager.get_wallet(id=wallet_id, required_type=DIDWallet)
        metadata = json.loads(wallet.did_info.metadata)
        return {
            "success": True,
            "wallet_id": wallet_id,
            "metadata": metadata,
        }

    async def did_recovery_spend(self, request: Dict[str, Any]) -> EndpointResult:
        wallet_id = uint32(request["wallet_id"])
        wallet = self.service.wallet_state_manager.get_wallet(id=wallet_id, required_type=DIDWallet)
        if len(request["attest_data"]) < wallet.did_info.num_of_backup_ids_needed:
            return {"success": False, "reason": "insufficient messages"}
        spend_bundle = None
        async with self.service.wallet_state_manager.lock:
            (
                info_list,
                message_spend_bundle,
            ) = await wallet.load_attest_files_for_recovery_spend(request["attest_data"])

            if "pubkey" in request:
                pubkey = G1Element.from_bytes(hexstr_to_bytes(request["pubkey"]))
            else:
                assert wallet.did_info.temp_pubkey is not None
                pubkey = G1Element.from_bytes(wallet.did_info.temp_pubkey)

            if "puzhash" in request:
                puzhash = bytes32.from_hexstr(request["puzhash"])
            else:
                assert wallet.did_info.temp_puzhash is not None
                puzhash = wallet.did_info.temp_puzhash

            assert wallet.did_info.temp_coin is not None
            spend_bundle = await wallet.recovery_spend(
                wallet.did_info.temp_coin,
                puzhash,
                info_list,
                pubkey,
                message_spend_bundle,
            )
        if spend_bundle:
            return {"success": True, "spend_bundle": spend_bundle}
        else:
            return {"success": False}

    async def did_get_pubkey(self, request: Dict[str, Any]) -> EndpointResult:
        wallet_id = uint32(request["wallet_id"])
        wallet = self.service.wallet_state_manager.get_wallet(id=wallet_id, required_type=DIDWallet)
        pubkey = bytes((await wallet.wallet_state_manager.get_unused_derivation_record(wallet_id)).pubkey).hex()
        return {"success": True, "pubkey": pubkey}

    @tx_endpoint
    async def did_create_attest(
        self,
        request: Dict[str, Any],
        tx_config: TXConfig = DEFAULT_TX_CONFIG,
        extra_conditions: Tuple[Condition, ...] = tuple(),
    ) -> EndpointResult:
        wallet_id = uint32(request["wallet_id"])
        wallet = self.service.wallet_state_manager.get_wallet(id=wallet_id, required_type=DIDWallet)
        async with self.service.wallet_state_manager.lock:
            info = await wallet.get_info_for_recovery()
            coin = bytes32.from_hexstr(request["coin_name"])
            pubkey = G1Element.from_bytes(hexstr_to_bytes(request["pubkey"]))
            spend_bundle, attest_data = await wallet.create_attestment(
                coin,
                bytes32.from_hexstr(request["puzhash"]),
                pubkey,
                tx_config,
                extra_conditions=extra_conditions,
            )
        if info is not None and spend_bundle is not None:
            return {
                "success": True,
                "message_spend_bundle": bytes(spend_bundle).hex(),
                "info": [info[0].hex(), info[1].hex(), info[2]],
                "attest_data": attest_data,
            }
        else:
            return {"success": False}

    async def did_get_information_needed_for_recovery(self, request: Dict[str, Any]) -> EndpointResult:
        wallet_id = uint32(request["wallet_id"])
        did_wallet = self.service.wallet_state_manager.get_wallet(id=wallet_id, required_type=DIDWallet)
        my_did = encode_puzzle_hash(
            bytes32.from_hexstr(did_wallet.get_my_DID()), AddressType.DID.hrp(self.service.config)
        )
        assert did_wallet.did_info.temp_coin is not None
        coin_name = did_wallet.did_info.temp_coin.name().hex()
        return {
            "success": True,
            "wallet_id": wallet_id,
            "my_did": my_did,
            "coin_name": coin_name,
            "newpuzhash": did_wallet.did_info.temp_puzhash,
            "pubkey": did_wallet.did_info.temp_pubkey,
            "backup_dids": did_wallet.did_info.backup_ids,
        }

    async def did_get_current_coin_info(self, request: Dict[str, Any]) -> EndpointResult:
        wallet_id = uint32(request["wallet_id"])
        did_wallet = self.service.wallet_state_manager.get_wallet(id=wallet_id, required_type=DIDWallet)
        my_did = encode_puzzle_hash(
            bytes32.from_hexstr(did_wallet.get_my_DID()), AddressType.DID.hrp(self.service.config)
        )

        did_coin_threeple = await did_wallet.get_info_for_recovery()
        assert my_did is not None
        assert did_coin_threeple is not None
        return {
            "success": True,
            "wallet_id": wallet_id,
            "my_did": my_did,
            "did_parent": did_coin_threeple[0],
            "did_innerpuz": did_coin_threeple[1],
            "did_amount": did_coin_threeple[2],
        }

    async def did_create_backup_file(self, request: Dict[str, Any]) -> EndpointResult:
        wallet_id = uint32(request["wallet_id"])
        did_wallet = self.service.wallet_state_manager.get_wallet(id=wallet_id, required_type=DIDWallet)
        return {"wallet_id": wallet_id, "success": True, "backup_data": did_wallet.create_backup()}

    @tx_endpoint
    async def did_transfer_did(
        self,
        request: Dict[str, Any],
        tx_config: TXConfig = DEFAULT_TX_CONFIG,
        extra_conditions: Tuple[Condition, ...] = tuple(),
    ) -> EndpointResult:
        if await self.service.wallet_state_manager.synced() is False:
            raise ValueError("Wallet needs to be fully synced.")
        wallet_id = uint32(request["wallet_id"])
        did_wallet = self.service.wallet_state_manager.get_wallet(id=wallet_id, required_type=DIDWallet)
        puzzle_hash: bytes32 = decode_puzzle_hash(request["inner_address"])
        async with self.service.wallet_state_manager.lock:
            txs: TransactionRecord = await did_wallet.transfer_did(
                puzzle_hash,
                uint64(request.get("fee", 0)),
                request.get("with_recovery_info", True),
                tx_config,
                extra_conditions=extra_conditions,
            )

        return {
            "success": True,
            "transaction": txs.to_json_dict_convenience(self.service.config),
            "transaction_id": txs.name,
        }

    ##########################################################################################
    # DAO Wallet
    ##########################################################################################

    async def dao_adjust_filter_level(self, request: Dict[str, Any]) -> EndpointResult:
        wallet_id = uint32(request["wallet_id"])
        dao_wallet = self.service.wallet_state_manager.get_wallet(id=wallet_id, required_type=DAOWallet)
        await dao_wallet.adjust_filter_level(uint64(request["filter_level"]))
        return {
            "success": True,
            "dao_info": dao_wallet.dao_info,
        }

    @tx_endpoint
    async def dao_add_funds_to_treasury(
        self,
        request: Dict[str, Any],
        tx_config: TXConfig = DEFAULT_TX_CONFIG,
        push: bool = True,
        extra_conditions: Tuple[Condition, ...] = tuple(),
    ) -> EndpointResult:
        wallet_id = uint32(request["wallet_id"])
        dao_wallet = self.service.wallet_state_manager.get_wallet(id=wallet_id, required_type=DAOWallet)
        funding_wallet_id = uint32(request["funding_wallet_id"])
        wallet_type = self.service.wallet_state_manager.wallets[funding_wallet_id].type()
        amount = request.get("amount")
        assert amount
        if wallet_type not in [WalletType.STANDARD_WALLET, WalletType.CAT]:  # pragma: no cover
            raise ValueError(f"Cannot fund a treasury with assets from a {wallet_type.name} wallet")
        funding_tx = await dao_wallet.create_add_funds_to_treasury_spend(
            uint64(amount),
            tx_config,
            fee=uint64(request.get("fee", 0)),
            funding_wallet_id=funding_wallet_id,
            extra_conditions=extra_conditions,
        )
        if push:
            await self.service.wallet_state_manager.add_pending_transaction(funding_tx)
        return {"success": True, "tx_id": funding_tx.name, "tx": funding_tx}

    async def dao_get_treasury_balance(self, request: Dict[str, Any]) -> EndpointResult:
        wallet_id = uint32(request["wallet_id"])
        dao_wallet = self.service.wallet_state_manager.get_wallet(id=wallet_id, required_type=DAOWallet)
        assert dao_wallet is not None
        asset_list = dao_wallet.dao_info.assets
        balances = {}
        for asset_id in asset_list:
            balance = await dao_wallet.get_balance_by_asset_type(asset_id=asset_id)
            if asset_id is None:
                balances["xch"] = balance
            else:
                balances[asset_id.hex()] = balance
        return {"success": True, "balances": balances}

    async def dao_get_treasury_id(self, request: Dict[str, Any]) -> EndpointResult:
        wallet_id = uint32(request["wallet_id"])
        dao_wallet = self.service.wallet_state_manager.get_wallet(id=wallet_id, required_type=DAOWallet)
        assert dao_wallet is not None
        treasury_id = dao_wallet.dao_info.treasury_id
        return {"treasury_id": treasury_id}

    async def dao_get_rules(self, request: Dict[str, Any]) -> EndpointResult:
        wallet_id = uint32(request["wallet_id"])
        dao_wallet = self.service.wallet_state_manager.get_wallet(id=wallet_id, required_type=DAOWallet)
        assert dao_wallet is not None
        rules = dao_wallet.dao_rules
        return {"rules": rules}

    @tx_endpoint
    async def dao_send_to_lockup(
        self,
        request: Dict[str, Any],
        tx_config: TXConfig = DEFAULT_TX_CONFIG,
        push: bool = True,
        extra_conditions: Tuple[Condition, ...] = tuple(),
    ) -> EndpointResult:
        wallet_id = uint32(request["wallet_id"])
        dao_wallet = self.service.wallet_state_manager.get_wallet(id=wallet_id, required_type=DAOWallet)
        dao_cat_wallet = self.service.wallet_state_manager.get_wallet(
            id=dao_wallet.dao_info.dao_cat_wallet_id, required_type=DAOCATWallet
        )
        amount = uint64(request["amount"])
        fee = uint64(request.get("fee", 0))
        txs = await dao_cat_wallet.enter_dao_cat_voting_mode(
            amount,
            tx_config,
            fee=fee,
            extra_conditions=extra_conditions,
        )
        if push:
            for tx in txs:
                await self.service.wallet_state_manager.add_pending_transaction(tx)
        return {
            "success": True,
            "tx_id": txs[0].name,
            "txs": txs,
        }

    async def dao_get_proposals(self, request: Dict[str, Any]) -> EndpointResult:
        wallet_id = uint32(request["wallet_id"])
        include_closed = request.get("include_closed", True)
        dao_wallet = self.service.wallet_state_manager.get_wallet(id=wallet_id, required_type=DAOWallet)
        assert dao_wallet is not None
        proposal_list = dao_wallet.dao_info.proposals_list
        if not include_closed:
            proposal_list = [prop for prop in proposal_list if not prop.closed]
        dao_rules = get_treasury_rules_from_puzzle(dao_wallet.dao_info.current_treasury_innerpuz)
        return {
            "success": True,
            "proposals": proposal_list,
            "proposal_timelock": dao_rules.proposal_timelock,
            "soft_close_length": dao_rules.soft_close_length,
        }

    async def dao_get_proposal_state(self, request: Dict[str, Any]) -> EndpointResult:
        wallet_id = uint32(request["wallet_id"])
        dao_wallet = self.service.wallet_state_manager.get_wallet(id=wallet_id, required_type=DAOWallet)
        assert dao_wallet is not None
        state = await dao_wallet.get_proposal_state(bytes32.from_hexstr(request["proposal_id"]))
        return {"success": True, "state": state}

    @tx_endpoint
    async def dao_exit_lockup(
        self,
        request: Dict[str, Any],
        tx_config: TXConfig = DEFAULT_TX_CONFIG,
        push: bool = True,
        extra_conditions: Tuple[Condition, ...] = tuple(),
    ) -> EndpointResult:
        wallet_id = uint32(request["wallet_id"])
        dao_wallet = self.service.wallet_state_manager.get_wallet(id=wallet_id, required_type=DAOWallet)
        assert dao_wallet is not None
        dao_cat_wallet = self.service.wallet_state_manager.get_wallet(
            id=dao_wallet.dao_info.dao_cat_wallet_id, required_type=DAOCATWallet
        )
        assert dao_cat_wallet is not None
        if request["coins"]:  # pragma: no cover
            coin_list = [Coin.from_json_dict(coin) for coin in request["coins"]]
            coins: List[LockedCoinInfo] = []
            for lci in dao_cat_wallet.dao_cat_info.locked_coins:
                if lci.coin in coin_list:
                    coins.append(lci)
        else:
            coins = []
            for lci in dao_cat_wallet.dao_cat_info.locked_coins:
                if lci.active_votes == []:
                    coins.append(lci)
        fee = uint64(request.get("fee", 0))
        if not coins:  # pragma: no cover
            raise ValueError("There are not coins available to exit lockup")
        exit_tx = await dao_cat_wallet.exit_vote_state(
            coins,
            tx_config,
            fee=fee,
            extra_conditions=extra_conditions,
        )
        if push:
            await self.service.wallet_state_manager.add_pending_transaction(exit_tx)
        return {"success": True, "tx_id": exit_tx.name, "tx": exit_tx}

    @tx_endpoint
    async def dao_create_proposal(
        self,
        request: Dict[str, Any],
        tx_config: TXConfig = DEFAULT_TX_CONFIG,
        push: bool = True,
        extra_conditions: Tuple[Condition, ...] = tuple(),
    ) -> EndpointResult:
        wallet_id = uint32(request["wallet_id"])
        dao_wallet = self.service.wallet_state_manager.get_wallet(id=wallet_id, required_type=DAOWallet)
        assert dao_wallet is not None

        if request["proposal_type"] == "spend":
            amounts: List[uint64] = []
            puzzle_hashes: List[bytes32] = []
            asset_types: List[Optional[bytes32]] = []
            additions: Optional[List[Dict[str, Any]]] = request.get("additions")
            if additions is not None:
                for addition in additions:
                    if "asset_id" in addition:
                        asset_id = bytes32.from_hexstr(addition["asset_id"])
                    else:
                        asset_id = None
                    receiver_ph = bytes32.from_hexstr(addition["puzzle_hash"])
                    amount = uint64(addition["amount"])
                    amounts.append(amount)
                    puzzle_hashes.append(receiver_ph)
                    asset_types.append(asset_id)
            else:  # pragma: no cover
                amounts.append(uint64(request["amount"]))
                puzzle_hashes.append(decode_puzzle_hash(request["inner_address"]))
                if request["asset_id"] is not None:
                    asset_types.append(bytes32.from_hexstr(request["asset_id"]))
                else:
                    asset_types.append(None)
            proposed_puzzle = generate_simple_proposal_innerpuz(
                dao_wallet.dao_info.treasury_id, puzzle_hashes, amounts, asset_types
            )

        elif request["proposal_type"] == "update":
            rules = dao_wallet.dao_rules
            prop = request["new_dao_rules"]
            new_rules = DAORules(
                proposal_timelock=prop.get("proposal_timelock") or rules.proposal_timelock,
                soft_close_length=prop.get("soft_close_length") or rules.soft_close_length,
                attendance_required=prop.get("attendance_required") or rules.attendance_required,
                proposal_minimum_amount=prop.get("proposal_minimum_amount") or rules.proposal_minimum_amount,
                pass_percentage=prop.get("pass_percentage") or rules.pass_percentage,
                self_destruct_length=prop.get("self_destruct_length") or rules.self_destruct_length,
                oracle_spend_delay=prop.get("oracle_spend_delay") or rules.oracle_spend_delay,
            )

            current_innerpuz = dao_wallet.dao_info.current_treasury_innerpuz
            assert current_innerpuz is not None
            proposed_puzzle = await generate_update_proposal_innerpuz(current_innerpuz, new_rules)
        elif request["proposal_type"] == "mint":
            amount_of_cats = uint64(request["amount"])
            mint_address = decode_puzzle_hash(request["cat_target_address"])
            cat_wallet = self.service.wallet_state_manager.get_wallet(
                id=dao_wallet.dao_info.cat_wallet_id, required_type=CATWallet
            )
            proposed_puzzle = await generate_mint_proposal_innerpuz(
                dao_wallet.dao_info.treasury_id,
                cat_wallet.cat_info.limitations_program_hash,
                amount_of_cats,
                mint_address,
            )
        else:  # pragma: no cover
            return {"success": False, "error": "Unknown proposal type."}

        vote_amount = request.get("vote_amount")
        fee = uint64(request.get("fee", 0))
        proposal_tx = await dao_wallet.generate_new_proposal(
            proposed_puzzle,
            tx_config,
            vote_amount=vote_amount,
            fee=fee,
            extra_conditions=extra_conditions,
        )
        assert proposal_tx is not None
        await self.service.wallet_state_manager.add_pending_transaction(proposal_tx)
        assert isinstance(proposal_tx.removals, List)
        for coin in proposal_tx.removals:
            if coin.puzzle_hash == SINGLETON_LAUNCHER_PUZZLE_HASH:
                proposal_id = coin.name()
                break
        else:  # pragma: no cover
            raise ValueError("Could not find proposal ID in transaction")
        return {
            "success": True,
            "proposal_id": proposal_id,
            "tx_id": proposal_tx.name.hex(),
            "tx": proposal_tx,
        }

    @tx_endpoint
    async def dao_vote_on_proposal(
        self,
        request: Dict[str, Any],
        tx_config: TXConfig = DEFAULT_TX_CONFIG,
        push: bool = True,
        extra_conditions: Tuple[Condition, ...] = tuple(),
    ) -> EndpointResult:
        wallet_id = uint32(request["wallet_id"])
        dao_wallet = self.service.wallet_state_manager.get_wallet(id=wallet_id, required_type=DAOWallet)
        assert dao_wallet is not None
        vote_amount = None
        if "vote_amount" in request:
            vote_amount = uint64(request["vote_amount"])
        fee = uint64(request.get("fee", 0))
        vote_tx = await dao_wallet.generate_proposal_vote_spend(
            bytes32.from_hexstr(request["proposal_id"]),
            vote_amount,
            request["is_yes_vote"],  # bool
            tx_config,
            fee,
            extra_conditions=extra_conditions,
        )
        assert vote_tx is not None
        if push:
            await self.service.wallet_state_manager.add_pending_transaction(vote_tx)
        return {"success": True, "tx_id": vote_tx.name, "tx": vote_tx}

    async def dao_parse_proposal(self, request: Dict[str, Any]) -> EndpointResult:
        wallet_id = uint32(request["wallet_id"])
        dao_wallet = self.service.wallet_state_manager.get_wallet(id=wallet_id, required_type=DAOWallet)
        assert dao_wallet is not None
        proposal_id = bytes32.from_hexstr(request["proposal_id"])
        proposal_dictionary = await dao_wallet.parse_proposal(proposal_id)
        assert proposal_dictionary is not None
        return {"success": True, "proposal_dictionary": proposal_dictionary}

    @tx_endpoint
    async def dao_close_proposal(
        self,
        request: Dict[str, Any],
        tx_config: TXConfig = DEFAULT_TX_CONFIG,
        push: bool = True,
        extra_conditions: Tuple[Condition, ...] = tuple(),
    ) -> EndpointResult:
        wallet_id = uint32(request["wallet_id"])
        dao_wallet = self.service.wallet_state_manager.get_wallet(id=wallet_id, required_type=DAOWallet)
        assert dao_wallet is not None
        fee = uint64(request.get("fee", 0))
        if "genesis_id" in request:  # pragma: no cover
            genesis_id = bytes32.from_hexstr(request["genesis_id"])
        else:
            genesis_id = None
        self_destruct = request.get("self_destruct", None)
        tx = await dao_wallet.create_proposal_close_spend(
            bytes32.from_hexstr(request["proposal_id"]),
            tx_config,
            genesis_id,
            fee=fee,
            self_destruct=self_destruct,
            extra_conditions=extra_conditions,
        )
        assert tx is not None
        await self.service.wallet_state_manager.add_pending_transaction(tx)
        return {"success": True, "tx_id": tx.name, "tx": tx}

    @tx_endpoint
    async def dao_free_coins_from_finished_proposals(
        self,
        request: Dict[str, Any],
        tx_config: TXConfig = DEFAULT_TX_CONFIG,
        push: bool = True,
        extra_conditions: Tuple[Condition, ...] = tuple(),
    ) -> EndpointResult:
        wallet_id = uint32(request["wallet_id"])
        fee = uint64(request.get("fee", 0))
        dao_wallet = self.service.wallet_state_manager.get_wallet(id=wallet_id, required_type=DAOWallet)
        assert dao_wallet is not None
        tx = await dao_wallet.free_coins_from_finished_proposals(
            tx_config,
            fee=fee,
            extra_conditions=extra_conditions,
        )
        assert tx is not None
        await self.service.wallet_state_manager.add_pending_transaction(tx)

        return {"success": True, "tx_id": tx.name, "tx": tx}

    ##########################################################################################
    # NFT Wallet
    ##########################################################################################
    @tx_endpoint
    async def nft_mint_nft(
        self,
        request: Dict[str, Any],
        tx_config: TXConfig = DEFAULT_TX_CONFIG,
        extra_conditions: Tuple[Condition, ...] = tuple(),
    ) -> EndpointResult:
        log.debug("Got minting RPC request: %s", request)
        wallet_id = uint32(request["wallet_id"])
        assert self.service.wallet_state_manager
        nft_wallet = self.service.wallet_state_manager.get_wallet(id=wallet_id, required_type=NFTWallet)
        royalty_address = request.get("royalty_address")
        royalty_amount = uint16(request.get("royalty_percentage", 0))
        if royalty_amount == 10000:
            raise ValueError("Royalty percentage cannot be 100%")
        if isinstance(royalty_address, str):
            royalty_puzhash = decode_puzzle_hash(royalty_address)
        elif royalty_address is None:
            royalty_puzhash = await nft_wallet.standard_wallet.get_new_puzzlehash()
        else:
            royalty_puzhash = royalty_address
        target_address = request.get("target_address")
        if isinstance(target_address, str):
            target_puzhash = decode_puzzle_hash(target_address)
        elif target_address is None:
            target_puzhash = await nft_wallet.standard_wallet.get_new_puzzlehash()
        else:
            target_puzhash = target_address
        if "uris" not in request:
            return {"success": False, "error": "Data URIs is required"}
        if not isinstance(request["uris"], list):
            return {"success": False, "error": "Data URIs must be a list"}
        if not isinstance(request.get("meta_uris", []), list):
            return {"success": False, "error": "Metadata URIs must be a list"}
        if not isinstance(request.get("license_uris", []), list):
            return {"success": False, "error": "License URIs must be a list"}
        metadata_list = [
            ("u", request["uris"]),
            ("h", hexstr_to_bytes(request["hash"])),
            ("mu", request.get("meta_uris", [])),
            ("lu", request.get("license_uris", [])),
            ("sn", uint64(request.get("edition_number", 1))),
            ("st", uint64(request.get("edition_total", 1))),
        ]
        if "meta_hash" in request and len(request["meta_hash"]) > 0:
            metadata_list.append(("mh", hexstr_to_bytes(request["meta_hash"])))
        if "license_hash" in request and len(request["license_hash"]) > 0:
            metadata_list.append(("lh", hexstr_to_bytes(request["license_hash"])))
        metadata = Program.to(metadata_list)
        fee = uint64(request.get("fee", 0))
        did_id = request.get("did_id", None)
        if did_id is not None:
            if did_id == "":
                did_id = b""
            else:
                did_id = decode_puzzle_hash(did_id)

        spend_bundle = await nft_wallet.generate_new_nft(
            metadata,
            tx_config,
            target_puzhash,
            royalty_puzhash,
            royalty_amount,
            did_id,
            fee,
            extra_conditions=extra_conditions,
        )
        nft_id = None
        assert spend_bundle is not None
        for cs in spend_bundle.coin_spends:
            if cs.coin.puzzle_hash == nft_puzzles.LAUNCHER_PUZZLE_HASH:
                nft_id = encode_puzzle_hash(cs.coin.name(), AddressType.NFT.hrp(self.service.config))
        return {"wallet_id": wallet_id, "success": True, "spend_bundle": spend_bundle, "nft_id": nft_id}

    async def nft_count_nfts(self, request: Dict[str, Any]) -> EndpointResult:
        wallet_id = request.get("wallet_id", None)
        count = 0
        if wallet_id is not None:
            try:
                nft_wallet = self.service.wallet_state_manager.get_wallet(id=wallet_id, required_type=NFTWallet)
            except KeyError:
                # wallet not found
                return {"success": False, "error": f"Wallet {wallet_id} not found."}
            count = await nft_wallet.get_nft_count()
        else:
            count = await self.service.wallet_state_manager.nft_store.count()
        return {"wallet_id": wallet_id, "success": True, "count": count}

    async def nft_get_nfts(self, request: Dict[str, Any]) -> EndpointResult:
        wallet_id = request.get("wallet_id", None)
        nfts: List[NFTCoinInfo] = []
        if wallet_id is not None:
            nft_wallet = self.service.wallet_state_manager.get_wallet(id=wallet_id, required_type=NFTWallet)
        else:
            nft_wallet = None
        try:
            start_index = int(request.get("start_index", 0))
        except (TypeError, ValueError):
            start_index = 0
        try:
            count = int(request.get("num", 50))
        except (TypeError, ValueError):
            count = 50
        nft_info_list = []
        if nft_wallet is not None:
            nfts = await nft_wallet.get_current_nfts(start_index=start_index, count=count)
        else:
            nfts = await self.service.wallet_state_manager.nft_store.get_nft_list(start_index=start_index, count=count)
        for nft in nfts:
            nft_info = await nft_puzzles.get_nft_info_from_puzzle(
                nft,
                self.service.wallet_state_manager.config,
                request.get("ignore_size_limit", False),
            )
            nft_info_list.append(nft_info)
        return {"wallet_id": wallet_id, "success": True, "nft_list": nft_info_list}

    @tx_endpoint
    async def nft_set_nft_did(
        self,
        request: Dict[str, Any],
        tx_config: TXConfig = DEFAULT_TX_CONFIG,
        extra_conditions: Tuple[Condition, ...] = tuple(),
    ) -> EndpointResult:
        wallet_id = uint32(request["wallet_id"])
        nft_wallet = self.service.wallet_state_manager.get_wallet(id=wallet_id, required_type=NFTWallet)
        did_id = request.get("did_id", b"")
        if did_id != b"":
            did_id = decode_puzzle_hash(did_id)
        nft_coin_info = await nft_wallet.get_nft_coin_by_id(bytes32.from_hexstr(request["nft_coin_id"]))
        if not (
            await nft_puzzles.get_nft_info_from_puzzle(nft_coin_info, self.service.wallet_state_manager.config)
        ).supports_did:
            return {"success": False, "error": "The NFT doesn't support setting a DID."}

        fee = uint64(request.get("fee", 0))
        spend_bundle = await nft_wallet.set_nft_did(
            nft_coin_info,
            did_id,
            tx_config,
            fee=fee,
            extra_conditions=extra_conditions,
        )
        return {"wallet_id": wallet_id, "success": True, "spend_bundle": spend_bundle}

    @tx_endpoint
    async def nft_set_did_bulk(
        self,
        request: Dict[str, Any],
        tx_config: TXConfig = DEFAULT_TX_CONFIG,
        extra_conditions: Tuple[Condition, ...] = tuple(),
    ) -> EndpointResult:
        """
        Bulk set DID for NFTs across different wallets.
        accepted `request` dict keys:
         - required `nft_coin_list`: [{"nft_coin_id": COIN_ID/NFT_ID, "wallet_id": WALLET_ID},....]
         - optional `fee`, in mojos, defaults to 0
         - optional `did_id`, defaults to no DID, meaning it will reset the NFT's DID
        :param request:
        :return:
        """
        if len(request["nft_coin_list"]) > MAX_NFT_CHUNK_SIZE:
            return {"success": False, "error": f"You can only set {MAX_NFT_CHUNK_SIZE} NFTs at once"}
        did_id = request.get("did_id", b"")
        if did_id != b"":
            did_id = decode_puzzle_hash(did_id)
        nft_dict: Dict[uint32, List[NFTCoinInfo]] = {}
        tx_list: List[TransactionRecord] = []
        coin_ids = []
        nft_ids = []
        fee = uint64(request.get("fee", 0))

        nft_wallet: NFTWallet
        for nft_coin in request["nft_coin_list"]:
            if "nft_coin_id" not in nft_coin or "wallet_id" not in nft_coin:
                log.error(f"Cannot set DID for NFT :{nft_coin}, missing nft_coin_id or wallet_id.")
                continue
            wallet_id = uint32(nft_coin["wallet_id"])
            nft_wallet = self.service.wallet_state_manager.get_wallet(id=wallet_id, required_type=NFTWallet)
            nft_coin_id = nft_coin["nft_coin_id"]
            if nft_coin_id.startswith(AddressType.NFT.hrp(self.service.config)):
                nft_id = decode_puzzle_hash(nft_coin_id)
                nft_coin_info = await nft_wallet.get_nft(nft_id)
            else:
                nft_coin_id = bytes32.from_hexstr(nft_coin_id)
                nft_coin_info = await nft_wallet.get_nft_coin_by_id(nft_coin_id)
            assert nft_coin_info is not None
            if not (
                await nft_puzzles.get_nft_info_from_puzzle(nft_coin_info, self.service.wallet_state_manager.config)
            ).supports_did:
                log.warning(f"Skipping NFT {nft_coin_info.nft_id.hex()}, doesn't support setting a DID.")
                continue
            if wallet_id in nft_dict:
                nft_dict[wallet_id].append(nft_coin_info)
            else:
                nft_dict[wallet_id] = [nft_coin_info]
            nft_ids.append(nft_coin_info.nft_id)
        first = True
        for wallet_id, nft_list in nft_dict.items():
            nft_wallet = self.service.wallet_state_manager.get_wallet(id=wallet_id, required_type=NFTWallet)
            if not first:
                tx_list.extend(
                    await nft_wallet.set_bulk_nft_did(nft_list, did_id, tx_config, extra_conditions=extra_conditions)
                )
            else:
                tx_list.extend(
                    await nft_wallet.set_bulk_nft_did(
                        nft_list, did_id, tx_config, fee, nft_ids, extra_conditions=extra_conditions
                    )
                )
            for coin in nft_list:
                coin_ids.append(coin.coin.name())
            first = False
        spend_bundles: List[SpendBundle] = []
        refined_tx_list: List[TransactionRecord] = []
        for tx in tx_list:
            if tx.spend_bundle is not None:
                spend_bundles.append(tx.spend_bundle)
            refined_tx_list.append(dataclasses.replace(tx, spend_bundle=None))

        if len(spend_bundles) > 0:
            spend_bundle = SpendBundle.aggregate(spend_bundles)
            # Add all spend bundles to the first tx
            refined_tx_list[0] = dataclasses.replace(refined_tx_list[0], spend_bundle=spend_bundle)

            for tx in refined_tx_list:
                await self.service.wallet_state_manager.add_pending_transaction(tx)
            for id in coin_ids:
                await nft_wallet.update_coin_status(id, True)
            for wallet_id in nft_dict.keys():
                self.service.wallet_state_manager.state_changed("nft_coin_did_set", wallet_id)
            return {
                "wallet_id": list(nft_dict.keys()),
                "success": True,
                "spend_bundle": spend_bundle,
                "tx_num": len(refined_tx_list),
            }
        else:
            raise ValueError("Couldn't set DID on given NFT")

    @tx_endpoint
    async def nft_transfer_bulk(
        self,
        request: Dict[str, Any],
        tx_config: TXConfig = DEFAULT_TX_CONFIG,
        extra_conditions: Tuple[Condition, ...] = tuple(),
    ) -> EndpointResult:
        """
        Bulk transfer NFTs to an address.
        accepted `request` dict keys:
         - required `nft_coin_list`: [{"nft_coin_id": COIN_ID/NFT_ID, "wallet_id": WALLET_ID},....]
         - required `target_address`, Transfer NFTs to this address
         - optional `fee`, in mojos, defaults to 0
        :param request:
        :return:
        """
        if len(request["nft_coin_list"]) > MAX_NFT_CHUNK_SIZE:
            return {"success": False, "error": f"You can only transfer {MAX_NFT_CHUNK_SIZE} NFTs at once"}
        address = request["target_address"]
        if isinstance(address, str):
            puzzle_hash = decode_puzzle_hash(address)
        else:
            return dict(success=False, error="target_address parameter missing")
        nft_dict: Dict[uint32, List[NFTCoinInfo]] = {}
        tx_list: List[TransactionRecord] = []
        coin_ids = []
        fee = uint64(request.get("fee", 0))

        nft_wallet: NFTWallet
        for nft_coin in request["nft_coin_list"]:
            if "nft_coin_id" not in nft_coin or "wallet_id" not in nft_coin:
                log.error(f"Cannot transfer NFT :{nft_coin}, missing nft_coin_id or wallet_id.")
                continue
            wallet_id = uint32(nft_coin["wallet_id"])
            nft_wallet = self.service.wallet_state_manager.get_wallet(id=wallet_id, required_type=NFTWallet)
            nft_coin_id = nft_coin["nft_coin_id"]
            if nft_coin_id.startswith(AddressType.NFT.hrp(self.service.config)):
                nft_id = decode_puzzle_hash(nft_coin_id)
                nft_coin_info = await nft_wallet.get_nft(nft_id)
            else:
                nft_coin_id = bytes32.from_hexstr(nft_coin_id)
                nft_coin_info = await nft_wallet.get_nft_coin_by_id(nft_coin_id)
            assert nft_coin_info is not None
            if wallet_id in nft_dict:
                nft_dict[wallet_id].append(nft_coin_info)
            else:
                nft_dict[wallet_id] = [nft_coin_info]
        first = True
        for wallet_id, nft_list in nft_dict.items():
            nft_wallet = self.service.wallet_state_manager.get_wallet(id=wallet_id, required_type=NFTWallet)
            if not first:
                tx_list.extend(
                    await nft_wallet.bulk_transfer_nft(
                        nft_list, puzzle_hash, tx_config, extra_conditions=extra_conditions
                    )
                )
            else:
                tx_list.extend(
                    await nft_wallet.bulk_transfer_nft(
                        nft_list, puzzle_hash, tx_config, fee, extra_conditions=extra_conditions
                    )
                )
            for coin in nft_list:
                coin_ids.append(coin.coin.name())
            first = False
        spend_bundles: List[SpendBundle] = []
        refined_tx_list: List[TransactionRecord] = []
        for tx in tx_list:
            if tx.spend_bundle is not None:
                spend_bundles.append(tx.spend_bundle)
            refined_tx_list.append(dataclasses.replace(tx, spend_bundle=None))

        if len(spend_bundles) > 0:
            spend_bundle = SpendBundle.aggregate(spend_bundles)
            # Add all spend bundles to the first tx
            refined_tx_list[0] = dataclasses.replace(refined_tx_list[0], spend_bundle=spend_bundle)
            for tx in refined_tx_list:
                await self.service.wallet_state_manager.add_pending_transaction(tx)
            for id in coin_ids:
                await nft_wallet.update_coin_status(id, True)
            for wallet_id in nft_dict.keys():
                self.service.wallet_state_manager.state_changed("nft_coin_did_set", wallet_id)
            return {
                "wallet_id": list(nft_dict.keys()),
                "success": True,
                "spend_bundle": spend_bundle,
                "tx_num": len(refined_tx_list),
            }
        else:
            raise ValueError("Couldn't transfer given NFTs")

    async def nft_get_by_did(self, request: Dict[str, Any]) -> EndpointResult:
        did_id: Optional[bytes32] = None
        if "did_id" in request:
            did_id = decode_puzzle_hash(request["did_id"])
        for wallet in self.service.wallet_state_manager.wallets.values():
            if isinstance(wallet, NFTWallet) and wallet.get_did() == did_id:
                return {"wallet_id": wallet.wallet_id, "success": True}
        return {"error": f"Cannot find a NFT wallet DID = {did_id}", "success": False}

    async def nft_get_wallet_did(self, request: Dict[str, Any]) -> EndpointResult:
        wallet_id = uint32(request["wallet_id"])
        nft_wallet = self.service.wallet_state_manager.get_wallet(id=wallet_id, required_type=NFTWallet)
        did_bytes: Optional[bytes32] = nft_wallet.get_did()
        did_id = ""
        if did_bytes is not None:
            did_id = encode_puzzle_hash(did_bytes, AddressType.DID.hrp(self.service.config))
        return {"success": True, "did_id": None if len(did_id) == 0 else did_id}

    async def nft_get_wallets_with_dids(self, request: Dict[str, Any]) -> EndpointResult:
        all_wallets = self.service.wallet_state_manager.wallets.values()
        did_wallets_by_did_id: Dict[bytes32, uint32] = {}

        for wallet in all_wallets:
            if wallet.type() == WalletType.DECENTRALIZED_ID:
                assert isinstance(wallet, DIDWallet)
                if wallet.did_info.origin_coin is not None:
                    did_wallets_by_did_id[wallet.did_info.origin_coin.name()] = wallet.id()

        did_nft_wallets: List[Dict[str, Any]] = []
        for wallet in all_wallets:
            if isinstance(wallet, NFTWallet):
                nft_wallet_did: Optional[bytes32] = wallet.get_did()
                if nft_wallet_did is not None:
                    did_wallet_id: uint32 = did_wallets_by_did_id.get(nft_wallet_did, uint32(0))
                    if did_wallet_id == 0:
                        log.warning(f"NFT wallet {wallet.id()} has DID {nft_wallet_did.hex()} but no DID wallet")
                    else:
                        did_nft_wallets.append(
                            {
                                "wallet_id": wallet.id(),
                                "did_id": encode_puzzle_hash(nft_wallet_did, AddressType.DID.hrp(self.service.config)),
                                "did_wallet_id": did_wallet_id,
                            }
                        )
        return {"success": True, "nft_wallets": did_nft_wallets}

    async def nft_set_nft_status(self, request: Dict[str, Any]) -> EndpointResult:
        wallet_id: uint32 = uint32(request["wallet_id"])
        coin_id: bytes32 = bytes32.from_hexstr(request["coin_id"])
        status: bool = request["in_transaction"]
        assert self.service.wallet_state_manager is not None
        nft_wallet = self.service.wallet_state_manager.get_wallet(id=wallet_id, required_type=NFTWallet)
        await nft_wallet.update_coin_status(coin_id, status)
        return {"success": True}

    @tx_endpoint
    async def nft_transfer_nft(
        self,
        request: Dict[str, Any],
        tx_config: TXConfig = DEFAULT_TX_CONFIG,
        extra_conditions: Tuple[Condition, ...] = tuple(),
    ) -> EndpointResult:
        wallet_id = uint32(request["wallet_id"])
        address = request["target_address"]
        if isinstance(address, str):
            puzzle_hash = decode_puzzle_hash(address)
        else:
            return dict(success=False, error="target_address parameter missing")
        nft_wallet = self.service.wallet_state_manager.get_wallet(id=wallet_id, required_type=NFTWallet)
        try:
            nft_coin_id = request["nft_coin_id"]
            if nft_coin_id.startswith(AddressType.NFT.hrp(self.service.config)):
                nft_id = decode_puzzle_hash(nft_coin_id)
                nft_coin_info = await nft_wallet.get_nft(nft_id)
            else:
                nft_coin_id = bytes32.from_hexstr(nft_coin_id)
                nft_coin_info = await nft_wallet.get_nft_coin_by_id(nft_coin_id)
            assert nft_coin_info is not None

            fee = uint64(request.get("fee", 0))
            txs = await nft_wallet.generate_signed_transaction(
                [uint64(nft_coin_info.coin.amount)],
                [puzzle_hash],
                tx_config,
                coins={nft_coin_info.coin},
                fee=fee,
                new_owner=b"",
                new_did_inner_hash=b"",
                extra_conditions=extra_conditions,
            )
            spend_bundle: Optional[SpendBundle] = None
            for tx in txs:
                if tx.spend_bundle is not None:
                    spend_bundle = tx.spend_bundle
                await self.service.wallet_state_manager.add_pending_transaction(tx)
            await nft_wallet.update_coin_status(nft_coin_info.coin.name(), True)
            return {"wallet_id": wallet_id, "success": True, "spend_bundle": spend_bundle}
        except Exception as e:
            log.exception(f"Failed to transfer NFT: {e}")
            return {"success": False, "error": str(e)}

    async def nft_get_info(self, request: Dict[str, Any]) -> EndpointResult:
        if "coin_id" not in request:
            return {"success": False, "error": "Coin ID is required."}
        coin_id = request["coin_id"]
        if coin_id.startswith(AddressType.NFT.hrp(self.service.config)):
            coin_id = decode_puzzle_hash(coin_id)
        else:
            try:
                coin_id = bytes32.from_hexstr(coin_id)
            except ValueError:
                return {"success": False, "error": f"Invalid Coin ID format for 'coin_id': {request['coin_id']!r}"}
        # Get coin state
        peer = self.service.get_full_node_peer()
        coin_spend, coin_state = await self.get_latest_singleton_coin_spend(peer, coin_id, request.get("latest", True))
        # convert to NFTInfo
        # Check if the metadata is updated
        full_puzzle: Program = Program.from_bytes(bytes(coin_spend.puzzle_reveal))

        uncurried_nft: Optional[UncurriedNFT] = UncurriedNFT.uncurry(*full_puzzle.uncurry())
        if uncurried_nft is None:
            return {"success": False, "error": "The coin is not a NFT."}
        metadata, p2_puzzle_hash = get_metadata_and_phs(uncurried_nft, coin_spend.solution)
        # Note: This is not the actual unspent NFT full puzzle.
        # There is no way to rebuild the full puzzle in a different wallet.
        # But it shouldn't have impact on generating the NFTInfo, since inner_puzzle is not used there.
        if uncurried_nft.supports_did:
            inner_puzzle = nft_puzzles.recurry_nft_puzzle(
                uncurried_nft, coin_spend.solution.to_program(), uncurried_nft.p2_puzzle
            )
        else:
            inner_puzzle = uncurried_nft.p2_puzzle

        full_puzzle = nft_puzzles.create_full_puzzle(
            uncurried_nft.singleton_launcher_id,
            metadata,
            bytes32(uncurried_nft.metadata_updater_hash.as_atom()),
            inner_puzzle,
        )

        # Get launcher coin
        launcher_coin: List[CoinState] = await self.service.wallet_state_manager.wallet_node.get_coin_state(
            [uncurried_nft.singleton_launcher_id], peer=peer
        )
        if launcher_coin is None or len(launcher_coin) < 1 or launcher_coin[0].spent_height is None:
            return {
                "success": False,
                "error": f"Launcher coin record 0x{uncurried_nft.singleton_launcher_id.hex()} not found",
            }
        minter_did = await self.service.wallet_state_manager.get_minter_did(launcher_coin[0].coin, peer)

        nft_info: NFTInfo = await nft_puzzles.get_nft_info_from_puzzle(
            NFTCoinInfo(
                uncurried_nft.singleton_launcher_id,
                coin_state.coin,
                None,
                full_puzzle,
                uint32(launcher_coin[0].spent_height),
                minter_did,
                uint32(coin_state.created_height) if coin_state.created_height else uint32(0),
            ),
            self.service.wallet_state_manager.config,
            request.get("ignore_size_limit", False),
        )
        # This is a bit hacky, it should just come out like this, but this works for this RPC
        nft_info = dataclasses.replace(nft_info, p2_address=p2_puzzle_hash)
        return {"success": True, "nft_info": nft_info}

    @tx_endpoint
    async def nft_add_uri(
        self,
        request: Dict[str, Any],
        tx_config: TXConfig = DEFAULT_TX_CONFIG,
        extra_conditions: Tuple[Condition, ...] = tuple(),
    ) -> EndpointResult:
        wallet_id = uint32(request["wallet_id"])
        # Note metadata updater can only add one uri for one field per spend.
        # If you want to add multiple uris for one field, you need to spend multiple times.
        nft_wallet = self.service.wallet_state_manager.get_wallet(id=wallet_id, required_type=NFTWallet)
        uri = request["uri"]
        key = request["key"]
        nft_coin_id = request["nft_coin_id"]
        if nft_coin_id.startswith(AddressType.NFT.hrp(self.service.config)):
            nft_coin_id = decode_puzzle_hash(nft_coin_id)
        else:
            nft_coin_id = bytes32.from_hexstr(nft_coin_id)
        nft_coin_info = await nft_wallet.get_nft_coin_by_id(nft_coin_id)

        fee = uint64(request.get("fee", 0))
        spend_bundle = await nft_wallet.update_metadata(
            nft_coin_info, key, uri, tx_config, fee=fee, extra_conditions=extra_conditions
        )
        return {"wallet_id": wallet_id, "success": True, "spend_bundle": spend_bundle}

    async def nft_calculate_royalties(self, request: Dict[str, Any]) -> EndpointResult:
        return NFTWallet.royalty_calculation(
            {
                asset["asset"]: (asset["royalty_address"], uint16(asset["royalty_percentage"]))
                for asset in request.get("royalty_assets", [])
            },
            {asset["asset"]: uint64(asset["amount"]) for asset in request.get("fungible_assets", [])},
        )

    @tx_endpoint
    async def nft_mint_bulk(
        self,
        request: Dict[str, Any],
        tx_config: TXConfig = DEFAULT_TX_CONFIG,
        extra_conditions: Tuple[Condition, ...] = tuple(),
    ) -> EndpointResult:
        if await self.service.wallet_state_manager.synced() is False:
            raise ValueError("Wallet needs to be fully synced.")
        wallet_id = uint32(request["wallet_id"])
        nft_wallet = self.service.wallet_state_manager.get_wallet(id=wallet_id, required_type=NFTWallet)
        royalty_address = request.get("royalty_address", None)
        if isinstance(royalty_address, str) and royalty_address != "":
            royalty_puzhash = decode_puzzle_hash(royalty_address)
        elif royalty_address in [None, ""]:
            royalty_puzhash = await nft_wallet.standard_wallet.get_new_puzzlehash()
        else:
            royalty_puzhash = bytes32.from_hexstr(royalty_address)
        royalty_percentage = request.get("royalty_percentage", None)
        if royalty_percentage is None:
            royalty_percentage = uint16(0)
        else:
            royalty_percentage = uint16(int(royalty_percentage))
        metadata_list = []
        for meta in request["metadata_list"]:
            if "uris" not in meta.keys():
                return {"success": False, "error": "Data URIs is required"}
            if not isinstance(meta["uris"], list):
                return {"success": False, "error": "Data URIs must be a list"}
            if not isinstance(meta.get("meta_uris", []), list):
                return {"success": False, "error": "Metadata URIs must be a list"}
            if not isinstance(meta.get("license_uris", []), list):
                return {"success": False, "error": "License URIs must be a list"}
            nft_metadata = [
                ("u", meta["uris"]),
                ("h", hexstr_to_bytes(meta["hash"])),
                ("mu", meta.get("meta_uris", [])),
                ("lu", meta.get("license_uris", [])),
                ("sn", uint64(meta.get("edition_number", 1))),
                ("st", uint64(meta.get("edition_total", 1))),
            ]
            if "meta_hash" in meta and len(meta["meta_hash"]) > 0:
                nft_metadata.append(("mh", hexstr_to_bytes(meta["meta_hash"])))
            if "license_hash" in meta and len(meta["license_hash"]) > 0:
                nft_metadata.append(("lh", hexstr_to_bytes(meta["license_hash"])))
            metadata_program = Program.to(nft_metadata)
            metadata_dict = {
                "program": metadata_program,
                "royalty_pc": royalty_percentage,
                "royalty_ph": royalty_puzhash,
            }
            metadata_list.append(metadata_dict)
        target_address_list = request.get("target_list", None)
        target_list = []
        if target_address_list:
            for target in target_address_list:
                target_list.append(decode_puzzle_hash(target))
        mint_number_start = request.get("mint_number_start", 1)
        mint_total = request.get("mint_total", None)
        xch_coin_list = request.get("xch_coins", None)
        xch_coins = None
        if xch_coin_list:
            xch_coins = {Coin.from_json_dict(xch_coin) for xch_coin in xch_coin_list}
        xch_change_target = request.get("xch_change_target", None)
        if xch_change_target is not None:
            if xch_change_target[:2] == "xch":
                xch_change_ph = decode_puzzle_hash(xch_change_target)
            else:
                xch_change_ph = bytes32(hexstr_to_bytes(xch_change_target))
        else:
            xch_change_ph = None
        new_innerpuzhash = request.get("new_innerpuzhash", None)
        new_p2_puzhash = request.get("new_p2_puzhash", None)
        did_coin_dict = request.get("did_coin", None)
        if did_coin_dict:
            did_coin = Coin.from_json_dict(did_coin_dict)
        else:
            did_coin = None
        did_lineage_parent_hex = request.get("did_lineage_parent", None)
        if did_lineage_parent_hex:
            did_lineage_parent = bytes32(hexstr_to_bytes(did_lineage_parent_hex))
        else:
            did_lineage_parent = None
        mint_from_did = request.get("mint_from_did", False)
        fee = uint64(request.get("fee", 0))

        if mint_from_did:
            txs = await nft_wallet.mint_from_did(
                metadata_list,
                mint_number_start=mint_number_start,
                mint_total=mint_total,
                target_list=target_list,
                xch_coins=xch_coins,
                xch_change_ph=xch_change_ph,
                new_innerpuzhash=new_innerpuzhash,
                new_p2_puzhash=new_p2_puzhash,
                did_coin=did_coin,
                did_lineage_parent=did_lineage_parent,
                fee=fee,
                tx_config=tx_config,
                extra_conditions=extra_conditions,
            )
        else:
            txs = await nft_wallet.mint_from_xch(
                metadata_list,
                mint_number_start=mint_number_start,
                mint_total=mint_total,
                target_list=target_list,
                xch_coins=xch_coins,
                xch_change_ph=xch_change_ph,
                fee=fee,
                tx_config=tx_config,
                extra_conditions=extra_conditions,
            )
        sb = txs[0].spend_bundle
        assert sb is not None
        nft_id_list = []
        for cs in sb.coin_spends:
            if cs.coin.puzzle_hash == nft_puzzles.LAUNCHER_PUZZLE_HASH:
                nft_id_list.append(encode_puzzle_hash(cs.coin.name(), AddressType.NFT.hrp(self.service.config)))
        return {
            "success": True,
            "spend_bundle": sb,
            "nft_id_list": nft_id_list,
        }

    async def get_coin_records(self, request: Dict[str, Any]) -> EndpointResult:
        parsed_request = GetCoinRecords.from_json_dict(request)

        if parsed_request.limit != uint32.MAXIMUM and parsed_request.limit > self.max_get_coin_records_limit:
            raise ValueError(f"limit of {self.max_get_coin_records_limit} exceeded: {parsed_request.limit}")

        for filter_name, filter in {
            "coin_id_filter": parsed_request.coin_id_filter,
            "puzzle_hash_filter": parsed_request.puzzle_hash_filter,
            "parent_coin_id_filter": parsed_request.parent_coin_id_filter,
            "amount_filter": parsed_request.amount_filter,
        }.items():
            if filter is None:
                continue
            if len(filter.values) > self.max_get_coin_records_filter_items:
                raise ValueError(
                    f"{filter_name} max items {self.max_get_coin_records_filter_items} exceeded: {len(filter.values)}"
                )

        result = await self.service.wallet_state_manager.coin_store.get_coin_records(
            offset=parsed_request.offset,
            limit=parsed_request.limit,
            wallet_id=parsed_request.wallet_id,
            wallet_type=None if parsed_request.wallet_type is None else WalletType(parsed_request.wallet_type),
            coin_type=None if parsed_request.coin_type is None else CoinType(parsed_request.coin_type),
            coin_id_filter=parsed_request.coin_id_filter,
            puzzle_hash_filter=parsed_request.puzzle_hash_filter,
            parent_coin_id_filter=parsed_request.parent_coin_id_filter,
            amount_filter=parsed_request.amount_filter,
            amount_range=parsed_request.amount_range,
            confirmed_range=parsed_request.confirmed_range,
            spent_range=parsed_request.spent_range,
            order=CoinRecordOrder(parsed_request.order),
            reverse=parsed_request.reverse,
            include_total_count=parsed_request.include_total_count,
        )

        return {
            "coin_records": [coin_record.to_json_dict_parsed_metadata() for coin_record in result.records],
            "total_count": result.total_count,
        }

    async def get_farmed_amount(self, request: Dict[str, Any]) -> EndpointResult:
        tx_records: List[TransactionRecord] = await self.service.wallet_state_manager.tx_store.get_farming_rewards()
        amount = 0
        pool_reward_amount = 0
        farmer_reward_amount = 0
        fee_amount = 0
        blocks_won = 0
        last_height_farmed = uint32(0)
        for record in tx_records:
            if record.wallet_id not in self.service.wallet_state_manager.wallets:
                continue
            if record.type == TransactionType.COINBASE_REWARD.value:
                if self.service.wallet_state_manager.wallets[record.wallet_id].type() == WalletType.POOLING_WALLET:
                    # Don't add pool rewards for pool wallets.
                    continue
                pool_reward_amount += record.amount
            height = record.height_farmed(self.service.constants.GENESIS_CHALLENGE)
            # .get_farming_rewards() above queries for only confirmed records.  This
            # could be hinted by making TransactionRecord generic but streamable can't
            # handle that presently.  Existing code would have raised an exception
            # anyway if this were to fail and we already have an assert below.
            assert height is not None
            if record.type == TransactionType.FEE_REWARD.value:
                base_farmer_reward = calculate_base_farmer_reward(height)
                fee_amount += record.amount - base_farmer_reward
                farmer_reward_amount += base_farmer_reward
                blocks_won += 1
            if height > last_height_farmed:
                last_height_farmed = height
            amount += record.amount

        last_time_farmed = uint64(
            await self.service.get_timestamp_for_height(last_height_farmed) if last_height_farmed > 0 else 0
        )
        assert amount == pool_reward_amount + farmer_reward_amount + fee_amount
        return {
            "farmed_amount": amount,
            "pool_reward_amount": pool_reward_amount,
            "farmer_reward_amount": farmer_reward_amount,
            "fee_amount": fee_amount,
            "last_height_farmed": last_height_farmed,
            "last_time_farmed": last_time_farmed,
            "blocks_won": blocks_won,
        }

    @tx_endpoint
    async def create_signed_transaction(
        self,
        request: Dict[str, Any],
        tx_config: TXConfig = DEFAULT_TX_CONFIG,
        extra_conditions: Tuple[Condition, ...] = tuple(),
        hold_lock: bool = True,
    ) -> EndpointResult:
        if "wallet_id" in request:
            wallet_id = uint32(request["wallet_id"])
            wallet = self.service.wallet_state_manager.wallets[wallet_id]
        else:
            wallet = self.service.wallet_state_manager.main_wallet

        assert isinstance(
            wallet, (Wallet, CATWallet, CRCATWallet)
        ), "create_signed_transaction only works for standard and CAT wallets"

        if "additions" not in request or len(request["additions"]) < 1:
            raise ValueError("Specify additions list")

        additions: List[Dict[str, Any]] = request["additions"]
        amount_0: uint64 = uint64(additions[0]["amount"])
        assert amount_0 <= self.service.constants.MAX_COIN_AMOUNT
        puzzle_hash_0 = bytes32.from_hexstr(additions[0]["puzzle_hash"])
        if len(puzzle_hash_0) != 32:
            raise ValueError(f"Address must be 32 bytes. {puzzle_hash_0.hex()}")

        memos_0 = [] if "memos" not in additions[0] else [mem.encode("utf-8") for mem in additions[0]["memos"]]

        additional_outputs: List[Payment] = []
        for addition in additions[1:]:
            receiver_ph = bytes32.from_hexstr(addition["puzzle_hash"])
            if len(receiver_ph) != 32:
                raise ValueError(f"Address must be 32 bytes. {receiver_ph.hex()}")
            amount = uint64(addition["amount"])
            if amount > self.service.constants.MAX_COIN_AMOUNT:
                raise ValueError(f"Coin amount cannot exceed {self.service.constants.MAX_COIN_AMOUNT}")
            memos = [] if "memos" not in addition else [mem.encode("utf-8") for mem in addition["memos"]]
            additional_outputs.append(Payment(receiver_ph, amount, memos))

        fee: uint64 = uint64(request.get("fee", 0))

        coins = None
        if "coins" in request and len(request["coins"]) > 0:
            coins = {Coin.from_json_dict(coin_json) for coin_json in request["coins"]}

        async def _generate_signed_transaction() -> EndpointResult:
            if isinstance(wallet, Wallet):
                [tx] = await wallet.generate_signed_transaction(
                    amount_0,
                    bytes32(puzzle_hash_0),
                    tx_config,
                    fee,
                    coins=coins,
                    ignore_max_send_amount=True,
                    primaries=additional_outputs,
                    memos=memos_0,
                    extra_conditions=(
                        *extra_conditions,
                        *(
                            AssertCoinAnnouncement(
                                asserted_id=bytes32.from_hexstr(ca["coin_id"]),
                                asserted_msg=hexstr_to_bytes(ca["message"])
                                if request.get("morph_bytes") is None
                                else std_hash(hexstr_to_bytes(ca["morph_bytes"]) + hexstr_to_bytes(ca["message"])),
                            )
                            for ca in request.get("coin_announcements", [])
                        ),
                        *(
                            AssertPuzzleAnnouncement(
                                asserted_ph=bytes32.from_hexstr(pa["puzzle_hash"]),
                                asserted_msg=hexstr_to_bytes(pa["message"])
                                if request.get("morph_bytes") is None
                                else std_hash(hexstr_to_bytes(pa["morph_bytes"]) + hexstr_to_bytes(pa["message"])),
                            )
                            for pa in request.get("puzzle_announcements", [])
                        ),
                    ),
                )
                signed_tx = tx.to_json_dict_convenience(self.service.config)

                return {"signed_txs": [signed_tx], "signed_tx": signed_tx}

            else:
                assert isinstance(wallet, CATWallet)

                txs = await wallet.generate_signed_transaction(
                    [amount_0] + [output.amount for output in additional_outputs],
                    [bytes32(puzzle_hash_0)] + [output.puzzle_hash for output in additional_outputs],
                    tx_config,
                    fee,
                    coins=coins,
                    ignore_max_send_amount=True,
                    memos=[memos_0] + [output.memos for output in additional_outputs],
                    extra_conditions=(
                        *extra_conditions,
                        *(
                            AssertCoinAnnouncement(
                                asserted_id=bytes32.from_hexstr(ca["coin_id"]),
                                asserted_msg=hexstr_to_bytes(ca["message"])
                                if request.get("morph_bytes") is None
                                else std_hash(hexstr_to_bytes(ca["morph_bytes"]) + hexstr_to_bytes(ca["message"])),
                            )
                            for ca in request.get("coin_announcements", [])
                        ),
                        *(
                            AssertPuzzleAnnouncement(
                                asserted_ph=bytes32.from_hexstr(pa["puzzle_hash"]),
                                asserted_msg=hexstr_to_bytes(pa["message"])
                                if request.get("morph_bytes") is None
                                else std_hash(hexstr_to_bytes(pa["morph_bytes"]) + hexstr_to_bytes(pa["message"])),
                            )
                            for pa in request.get("puzzle_announcements", [])
                        ),
                    ),
                )
                signed_txs = [tx.to_json_dict_convenience(self.service.config) for tx in txs]

                return {"signed_txs": signed_txs, "signed_tx": signed_txs[0]}

        if hold_lock:
            async with self.service.wallet_state_manager.lock:
                return await _generate_signed_transaction()
        else:
            return await _generate_signed_transaction()

    ##########################################################################################
    # Pool Wallet
    ##########################################################################################
    @tx_endpoint
    async def pw_join_pool(
        self,
        request: Dict[str, Any],
        tx_config: TXConfig = DEFAULT_TX_CONFIG,
        extra_conditions: Tuple[Condition, ...] = tuple(),
    ) -> EndpointResult:
        fee = uint64(request.get("fee", 0))
        wallet_id = uint32(request["wallet_id"])
        wallet = self.service.wallet_state_manager.get_wallet(id=wallet_id, required_type=PoolWallet)

        pool_wallet_info: PoolWalletInfo = await wallet.get_current_state()
        owner_pubkey = pool_wallet_info.current.owner_pubkey
        target_puzzlehash = None

        if await self.service.wallet_state_manager.synced() is False:
            raise ValueError("Wallet needs to be fully synced.")

        if "target_puzzlehash" in request:
            target_puzzlehash = bytes32(hexstr_to_bytes(request["target_puzzlehash"]))
        assert target_puzzlehash is not None
        new_target_state: PoolState = create_pool_state(
            FARMING_TO_POOL,
            target_puzzlehash,
            owner_pubkey,
            request["pool_url"],
            uint32(request["relative_lock_height"]),
        )

        async with self.service.wallet_state_manager.lock:
            total_fee, tx, fee_tx = await wallet.join_pool(new_target_state, fee, tx_config)
            return {"total_fee": total_fee, "transaction": tx, "fee_transaction": fee_tx}

    @tx_endpoint
    async def pw_self_pool(
        self,
        request: Dict[str, Any],
        tx_config: TXConfig = DEFAULT_TX_CONFIG,
        extra_conditions: Tuple[Condition, ...] = tuple(),
    ) -> EndpointResult:
        # Leaving a pool requires two state transitions.
        # First we transition to PoolSingletonState.LEAVING_POOL
        # Then we transition to FARMING_TO_POOL or SELF_POOLING
        fee = uint64(request.get("fee", 0))
        wallet_id = uint32(request["wallet_id"])
        wallet = self.service.wallet_state_manager.get_wallet(id=wallet_id, required_type=PoolWallet)

        if await self.service.wallet_state_manager.synced() is False:
            raise ValueError("Wallet needs to be fully synced.")

        async with self.service.wallet_state_manager.lock:
            total_fee, tx, fee_tx = await wallet.self_pool(fee, tx_config)
            return {"total_fee": total_fee, "transaction": tx, "fee_transaction": fee_tx}

    @tx_endpoint
    async def pw_absorb_rewards(
        self,
        request: Dict[str, Any],
        tx_config: TXConfig = DEFAULT_TX_CONFIG,
        extra_conditions: Tuple[Condition, ...] = tuple(),
    ) -> EndpointResult:
        """Perform a sweep of the p2_singleton rewards controlled by the pool wallet singleton"""
        if await self.service.wallet_state_manager.synced() is False:
            raise ValueError("Wallet needs to be fully synced before collecting rewards")
        fee = uint64(request.get("fee", 0))
        max_spends_in_tx = request.get("max_spends_in_tx", None)
        wallet_id = uint32(request["wallet_id"])
        wallet = self.service.wallet_state_manager.get_wallet(id=wallet_id, required_type=PoolWallet)

        assert isinstance(wallet, PoolWallet)
        async with self.service.wallet_state_manager.lock:
            transaction, fee_tx = await wallet.claim_pool_rewards(fee, max_spends_in_tx, tx_config)
            state: PoolWalletInfo = await wallet.get_current_state()
        return {"state": state.to_json_dict(), "transaction": transaction, "fee_transaction": fee_tx}

    async def pw_status(self, request: Dict[str, Any]) -> EndpointResult:
        """Return the complete state of the Pool wallet with id `request["wallet_id"]`"""
        wallet_id = uint32(request["wallet_id"])
        wallet = self.service.wallet_state_manager.get_wallet(id=wallet_id, required_type=PoolWallet)

        assert isinstance(wallet, PoolWallet)
        state: PoolWalletInfo = await wallet.get_current_state()
        unconfirmed_transactions: List[TransactionRecord] = await wallet.get_unconfirmed_transactions()
        return {
            "state": state.to_json_dict(),
            "unconfirmed_transactions": unconfirmed_transactions,
        }

    ##########################################################################################
    # DataLayer Wallet
    ##########################################################################################
    @tx_endpoint
    async def create_new_dl(
        self,
        request: Dict[str, Any],
        tx_config: TXConfig = DEFAULT_TX_CONFIG,
        extra_conditions: Tuple[Condition, ...] = tuple(),
    ) -> EndpointResult:
        """Initialize the DataLayer Wallet (only one can exist)"""
        if self.service.wallet_state_manager is None:
            raise ValueError("The wallet service is not currently initialized")

        try:
            dl_wallet = self.service.wallet_state_manager.get_dl_wallet()
        except ValueError:
            async with self.service.wallet_state_manager.lock:
                dl_wallet = await DataLayerWallet.create_new_dl_wallet(self.service.wallet_state_manager)

        try:
            async with self.service.wallet_state_manager.lock:
                dl_tx, std_tx, launcher_id = await dl_wallet.generate_new_reporter(
                    bytes32.from_hexstr(request["root"]),
                    tx_config,
                    fee=request.get("fee", uint64(0)),
                    extra_conditions=extra_conditions,
                )
                await self.service.wallet_state_manager.add_pending_transaction(dl_tx)
                await self.service.wallet_state_manager.add_pending_transaction(std_tx)
        except ValueError as e:
            log.error(f"Error while generating new reporter {e}")
            return {"success": False, "error": str(e)}

        return {
            "success": True,
            "transactions": [tx.to_json_dict_convenience(self.service.config) for tx in (dl_tx, std_tx)],
            "launcher_id": launcher_id,
        }

    async def dl_track_new(self, request: Dict[str, Any]) -> EndpointResult:
        """Initialize the DataLayer Wallet (only one can exist)"""
        if self.service.wallet_state_manager is None:
            raise ValueError("The wallet service is not currently initialized")
        try:
            dl_wallet = self.service.wallet_state_manager.get_dl_wallet()
        except ValueError:
            async with self.service.wallet_state_manager.lock:
                dl_wallet = await DataLayerWallet.create_new_dl_wallet(
                    self.service.wallet_state_manager,
                )
        peer_list = self.service.get_full_node_peers_in_order()
        peer_length = len(peer_list)
        for i, peer in enumerate(peer_list):
            try:
                await dl_wallet.track_new_launcher_id(
                    bytes32.from_hexstr(request["launcher_id"]),
                    peer,
                )
            except LauncherCoinNotFoundError as e:
                if i == peer_length - 1:
                    raise e  # raise the error if we've tried all peers
                continue  # try some other peers, maybe someone has it
        return {}

    async def dl_stop_tracking(self, request: Dict[str, Any]) -> EndpointResult:
        """Initialize the DataLayer Wallet (only one can exist)"""
        if self.service.wallet_state_manager is None:
            raise ValueError("The wallet service is not currently initialized")

        dl_wallet = self.service.wallet_state_manager.get_dl_wallet()
        await dl_wallet.stop_tracking_singleton(bytes32.from_hexstr(request["launcher_id"]))
        return {}

    async def dl_latest_singleton(self, request: Dict[str, Any]) -> EndpointResult:
        """Get the singleton record for the latest singleton of a launcher ID"""
        if self.service.wallet_state_manager is None:
            raise ValueError("The wallet service is not currently initialized")

        only_confirmed = request.get("only_confirmed")
        if only_confirmed is None:
            only_confirmed = False
        wallet = self.service.wallet_state_manager.get_dl_wallet()
        record = await wallet.get_latest_singleton(bytes32.from_hexstr(request["launcher_id"]), only_confirmed)
        return {"singleton": None if record is None else record.to_json_dict()}

    async def dl_singletons_by_root(self, request: Dict[str, Any]) -> EndpointResult:
        """Get the singleton records that contain the specified root"""
        if self.service.wallet_state_manager is None:
            raise ValueError("The wallet service is not currently initialized")

        wallet = self.service.wallet_state_manager.get_dl_wallet()
        records = await wallet.get_singletons_by_root(
            bytes32.from_hexstr(request["launcher_id"]), bytes32.from_hexstr(request["root"])
        )
        records_json = [rec.to_json_dict() for rec in records]
        return {"singletons": records_json}

    @tx_endpoint
    async def dl_update_root(
        self,
        request: Dict[str, Any],
        tx_config: TXConfig = DEFAULT_TX_CONFIG,
        extra_conditions: Tuple[Condition, ...] = tuple(),
    ) -> EndpointResult:
        """Get the singleton record for the latest singleton of a launcher ID"""
        if self.service.wallet_state_manager is None:
            raise ValueError("The wallet service is not currently initialized")

        wallet = self.service.wallet_state_manager.get_dl_wallet()
        async with self.service.wallet_state_manager.lock:
            records = await wallet.create_update_state_spend(
                bytes32.from_hexstr(request["launcher_id"]),
                bytes32.from_hexstr(request["new_root"]),
                tx_config,
                fee=uint64(request.get("fee", 0)),
                extra_conditions=extra_conditions,
            )
            for record in records:
                await self.service.wallet_state_manager.add_pending_transaction(record)
            return {"tx_record": records[0].to_json_dict_convenience(self.service.config)}

    @tx_endpoint
    async def dl_update_multiple(
        self,
        request: Dict[str, Any],
        tx_config: TXConfig = DEFAULT_TX_CONFIG,
        extra_conditions: Tuple[Condition, ...] = tuple(),
    ) -> EndpointResult:
        """Update multiple singletons with new merkle roots"""
        if self.service.wallet_state_manager is None:
            return {"success": False, "error": "not_initialized"}

        wallet = self.service.wallet_state_manager.get_dl_wallet()
        async with self.service.wallet_state_manager.lock:
            # TODO: This method should optionally link the singletons with announcements.
            #       Otherwise spends are vulnerable to signature subtraction.
            tx_records: List[TransactionRecord] = []
            for launcher, root in request["updates"].items():
                records = await wallet.create_update_state_spend(
                    bytes32.from_hexstr(launcher),
                    bytes32.from_hexstr(root),
                    tx_config,
                    extra_conditions=extra_conditions,
                )
                tx_records.extend(records)
            # Now that we have all the txs, we need to aggregate them all into just one spend
            modified_txs: List[TransactionRecord] = []
            aggregate_spend = SpendBundle([], G2Element())
            for tx in tx_records:
                if tx.spend_bundle is not None:
                    aggregate_spend = SpendBundle.aggregate([aggregate_spend, tx.spend_bundle])
                    modified_txs.append(dataclasses.replace(tx, spend_bundle=None))
            modified_txs[0] = dataclasses.replace(modified_txs[0], spend_bundle=aggregate_spend)
            for tx in modified_txs:
                await self.service.wallet_state_manager.add_pending_transaction(tx)
            return {"tx_records": [rec.to_json_dict_convenience(self.service.config) for rec in modified_txs]}

    async def dl_history(self, request: Dict[str, Any]) -> EndpointResult:
        """Get the singleton record for the latest singleton of a launcher ID"""
        if self.service.wallet_state_manager is None:
            raise ValueError("The wallet service is not currently initialized")

        wallet = self.service.wallet_state_manager.get_dl_wallet()
        additional_kwargs = {}

        if "min_generation" in request:
            additional_kwargs["min_generation"] = uint32(request["min_generation"])
        if "max_generation" in request:
            additional_kwargs["max_generation"] = uint32(request["max_generation"])
        if "num_results" in request:
            additional_kwargs["num_results"] = uint32(request["num_results"])

        history = await wallet.get_history(bytes32.from_hexstr(request["launcher_id"]), **additional_kwargs)
        history_json = [rec.to_json_dict() for rec in history]
        return {"history": history_json, "count": len(history_json)}

    async def dl_owned_singletons(self, request: Dict[str, Any]) -> EndpointResult:
        """Get all owned singleton records"""
        if self.service.wallet_state_manager is None:
            raise ValueError("The wallet service is not currently initialized")

        wallet = self.service.wallet_state_manager.get_dl_wallet()
        singletons = await wallet.get_owned_singletons()
        singletons_json = [singleton.to_json_dict() for singleton in singletons]

        return {"singletons": singletons_json, "count": len(singletons_json)}

    async def dl_get_mirrors(self, request: Dict[str, Any]) -> EndpointResult:
        """Get all of the mirrors for a specific singleton"""
        if self.service.wallet_state_manager is None:
            raise ValueError("The wallet service is not currently initialized")

        wallet = self.service.wallet_state_manager.get_dl_wallet()
        mirrors_json = []
        for mirror in await wallet.get_mirrors_for_launcher(bytes32.from_hexstr(request["launcher_id"])):
            mirrors_json.append(mirror.to_json_dict())

        return {"mirrors": mirrors_json}

    @tx_endpoint
    async def dl_new_mirror(
        self,
        request: Dict[str, Any],
        tx_config: TXConfig = DEFAULT_TX_CONFIG,
        extra_conditions: Tuple[Condition, ...] = tuple(),
    ) -> EndpointResult:
        """Add a new on chain message for a specific singleton"""
        if self.service.wallet_state_manager is None:
            raise ValueError("The wallet service is not currently initialized")

        dl_wallet = self.service.wallet_state_manager.get_dl_wallet()
        async with self.service.wallet_state_manager.lock:
            txs = await dl_wallet.create_new_mirror(
                bytes32.from_hexstr(request["launcher_id"]),
                request["amount"],
                [bytes(url, "utf8") for url in request["urls"]],
                tx_config,
                fee=request.get("fee", uint64(0)),
                extra_conditions=extra_conditions,
            )
            for tx in txs:
                await self.service.wallet_state_manager.add_pending_transaction(tx)

        return {
            "transactions": [tx.to_json_dict_convenience(self.service.config) for tx in txs],
        }

    @tx_endpoint
    async def dl_delete_mirror(
        self,
        request: Dict[str, Any],
        tx_config: TXConfig = DEFAULT_TX_CONFIG,
        extra_conditions: Tuple[Condition, ...] = tuple(),
    ) -> EndpointResult:
        """Remove an existing mirror for a specific singleton"""
        if self.service.wallet_state_manager is None:
            raise ValueError("The wallet service is not currently initialized")

        dl_wallet = self.service.wallet_state_manager.get_dl_wallet()

        async with self.service.wallet_state_manager.lock:
            txs = await dl_wallet.delete_mirror(
                bytes32.from_hexstr(request["coin_id"]),
                self.service.get_full_node_peer(),
                tx_config,
                fee=request.get("fee", uint64(0)),
                extra_conditions=extra_conditions,
            )
            for tx in txs:
                await self.service.wallet_state_manager.add_pending_transaction(tx)

        return {
            "transactions": [tx.to_json_dict_convenience(self.service.config) for tx in txs],
        }

    ##########################################################################################
    # Verified Credential
    ##########################################################################################
    @tx_endpoint
    async def vc_mint(
        self,
        request: Dict[str, Any],
        tx_config: TXConfig = DEFAULT_TX_CONFIG,
        extra_conditions: Tuple[Condition, ...] = tuple(),
    ) -> EndpointResult:
        """
        Mint a verified credential using the assigned DID
        :param request: We require 'did_id' that will be minting the VC and options for a new 'target_address' as well
        as a 'fee' for the mint tx
        :return: a 'vc_record' containing all the information of the soon-to-be-confirmed vc as well as any relevant
        'transactions'
        """

        @streamable
        @dataclasses.dataclass(frozen=True)
        class VCMint(Streamable):
            did_id: str
            target_address: Optional[str] = None
            fee: uint64 = uint64(0)

        parsed_request = VCMint.from_json_dict(request)

        did_id = decode_puzzle_hash(parsed_request.did_id)
        puzhash: Optional[bytes32] = None
        if parsed_request.target_address is not None:
            puzhash = decode_puzzle_hash(parsed_request.target_address)

        vc_wallet: VCWallet = await self.service.wallet_state_manager.get_or_create_vc_wallet()
        vc_record, tx_list = await vc_wallet.launch_new_vc(
            did_id, tx_config, puzhash, parsed_request.fee, extra_conditions=extra_conditions
        )
        for tx in tx_list:
            await self.service.wallet_state_manager.add_pending_transaction(tx)
        return {
            "vc_record": vc_record.to_json_dict(),
            "transactions": [tx.to_json_dict_convenience(self.service.config) for tx in tx_list],
        }

    async def vc_get(self, request: Dict[str, Any]) -> EndpointResult:
        """
        Given a launcher ID get the verified credential
        :param request: the 'vc_id' launcher id of a verifiable credential
        :return: the 'vc_record' representing the specified verifiable credential
        """

        @streamable
        @dataclasses.dataclass(frozen=True)
        class VCGet(Streamable):
            vc_id: bytes32

        parsed_request = VCGet.from_json_dict(request)

        vc_record = await self.service.wallet_state_manager.vc_store.get_vc_record(parsed_request.vc_id)
        return {"vc_record": vc_record}

    async def vc_get_list(self, request: Dict[str, Any]) -> EndpointResult:
        """
        Get a list of verified credentials
        :param request: optional parameters for pagination 'start' and 'count'
        :return: all 'vc_records' in the specified range and any 'proofs' associated with the roots contained within
        """

        @streamable
        @dataclasses.dataclass(frozen=True)
        class VCGetList(Streamable):
            start: uint32 = uint32(0)
            end: uint32 = uint32(50)

        parsed_request = VCGetList.from_json_dict(request)

        vc_list = await self.service.wallet_state_manager.vc_store.get_vc_record_list(
            parsed_request.start, parsed_request.end
        )
        return {
            "vc_records": [{"coin_id": "0x" + vc.vc.coin.name().hex(), **vc.to_json_dict()} for vc in vc_list],
            "proofs": {
                rec.vc.proof_hash.hex(): None if fetched_proof is None else fetched_proof.key_value_pairs
                for rec in vc_list
                if rec.vc.proof_hash is not None
                for fetched_proof in (
                    await self.service.wallet_state_manager.vc_store.get_proofs_for_root(rec.vc.proof_hash),
                )
            },
        }

    @tx_endpoint
    async def vc_spend(
        self,
        request: Dict[str, Any],
        tx_config: TXConfig = DEFAULT_TX_CONFIG,
        extra_conditions: Tuple[Condition, ...] = tuple(),
    ) -> EndpointResult:
        """
        Spend a verified credential
        :param request: Required 'vc_id' launcher id of the vc we wish to spend. Optional paramaters for a 'new_puzhash'
        for the vc to end up at and 'new_proof_hash' & 'provider_inner_puzhash' which can be used to update the vc's
        proofs. Also standard 'fee' & 'reuse_puzhash' parameters for the transaction.
        :return: a list of all relevant 'transactions' (TransactionRecord) that this spend generates (VC TX + fee TX)
        """

        @streamable
        @dataclasses.dataclass(frozen=True)
        class VCSpend(Streamable):
            vc_id: bytes32
            new_puzhash: Optional[bytes32] = None
            new_proof_hash: Optional[bytes32] = None
            provider_inner_puzhash: Optional[bytes32] = None
            fee: uint64 = uint64(0)

        parsed_request = VCSpend.from_json_dict(request)

        vc_wallet: VCWallet = await self.service.wallet_state_manager.get_or_create_vc_wallet()

        txs = await vc_wallet.generate_signed_transaction(
            parsed_request.vc_id,
            tx_config,
            parsed_request.fee,
            parsed_request.new_puzhash,
            new_proof_hash=parsed_request.new_proof_hash,
            provider_inner_puzhash=parsed_request.provider_inner_puzhash,
            extra_conditions=extra_conditions,
        )
        for tx in txs:
            await self.service.wallet_state_manager.add_pending_transaction(tx)

        return {
            "transactions": [tx.to_json_dict_convenience(self.service.config) for tx in txs],
        }

    async def vc_add_proofs(self, request: Dict[str, Any]) -> EndpointResult:
        """
        Add a set of proofs to the DB that can be used when spending a VC. VCs are near useless until their proofs have
        been added.
        :param request: 'proofs' is a dictionary of key/value pairs
        :return:
        """
        vc_wallet: VCWallet = await self.service.wallet_state_manager.get_or_create_vc_wallet()

        await vc_wallet.store.add_vc_proofs(VCProofs(request["proofs"]))

        return {}

    async def vc_get_proofs_for_root(self, request: Dict[str, Any]) -> EndpointResult:
        """
        Given a specified vc root, get any proofs associated with that root.
        :param request: must specify 'root' representing the tree hash of some set of proofs
        :return: a dictionary of root hashes mapped to dictionaries of key value pairs of 'proofs'
        """

        @streamable
        @dataclasses.dataclass(frozen=True)
        class VCGetProofsForRoot(Streamable):
            root: bytes32

        parsed_request = VCGetProofsForRoot.from_json_dict(request)
        vc_wallet: VCWallet = await self.service.wallet_state_manager.get_or_create_vc_wallet()

        vc_proofs: Optional[VCProofs] = await vc_wallet.store.get_proofs_for_root(parsed_request.root)
        if vc_proofs is None:
            raise ValueError("no proofs found for specified root")  # pragma: no cover
        return {"proofs": vc_proofs.key_value_pairs}

    @tx_endpoint
    async def vc_revoke(
        self,
        request: Dict[str, Any],
        tx_config: TXConfig = DEFAULT_TX_CONFIG,
        extra_conditions: Tuple[Condition, ...] = tuple(),
    ) -> EndpointResult:
        """
        Revoke an on chain VC provided the correct DID is available
        :param request: required 'vc_parent_id' for the VC coin. Standard transaction params 'fee' & 'reuse_puzhash'.
        :return: a list of all relevant 'transactions' (TransactionRecord) that this spend generates (VC TX + fee TX)
        """

        @streamable
        @dataclasses.dataclass(frozen=True)
        class VCRevoke(Streamable):
            vc_parent_id: bytes32
            fee: uint64 = uint64(0)

        parsed_request = VCRevoke.from_json_dict(request)
        vc_wallet: VCWallet = await self.service.wallet_state_manager.get_or_create_vc_wallet()

        txs = await vc_wallet.revoke_vc(
            parsed_request.vc_parent_id,
            self.service.get_full_node_peer(),
            tx_config,
            parsed_request.fee,
            extra_conditions=extra_conditions,
        )
        for tx in txs:
            await self.service.wallet_state_manager.add_pending_transaction(tx)

        return {
            "transactions": [tx.to_json_dict_convenience(self.service.config) for tx in txs],
        }

    @tx_endpoint
    async def crcat_approve_pending(
        self,
        request: Dict[str, Any],
        tx_config: TXConfig = DEFAULT_TX_CONFIG,
        extra_conditions: Tuple[Condition, ...] = tuple(),
    ) -> EndpointResult:
        """
        Moving any "pending approval" CR-CATs into the spendable balance of the wallet
        :param request: Required 'wallet_id'. Optional 'min_amount_to_claim' (deafult: full balance).
        Standard transaction params 'fee' & 'reuse_puzhash'.
        :return: a list of all relevant 'transactions' (TransactionRecord) that this spend generates:
        (CRCAT TX + fee TX)
        """

        @streamable
        @dataclasses.dataclass(frozen=True)
        class CRCATApprovePending(Streamable):
            wallet_id: uint32
            min_amount_to_claim: uint64
            fee: uint64 = uint64(0)

        parsed_request = CRCATApprovePending.from_json_dict(request)
        cr_cat_wallet = self.service.wallet_state_manager.wallets[parsed_request.wallet_id]
        assert isinstance(cr_cat_wallet, CRCATWallet)

        txs = await cr_cat_wallet.claim_pending_approval_balance(
            parsed_request.min_amount_to_claim,
            tx_config,
            fee=parsed_request.fee,
            extra_conditions=extra_conditions,
        )
        for tx in txs:
            await self.service.wallet_state_manager.add_pending_transaction(tx)

        return {
            "transactions": [tx.to_json_dict_convenience(self.service.config) for tx in txs],
        }<|MERGE_RESOLUTION|>--- conflicted
+++ resolved
@@ -2147,15 +2147,6 @@
     ) -> EndpointResult:
         wallet_id = uint32(request["wallet_id"])
         wallet = self.service.wallet_state_manager.get_wallet(id=wallet_id, required_type=DIDWallet)
-<<<<<<< HEAD
-        coin_announcements: Set[bytes] = set()
-        for ca in request.get("coin_announcements", []):
-            coin_announcements.add(bytes.fromhex(ca))
-        puzzle_announcements: Set[bytes] = set()
-        for pa in request.get("puzzle_announcements", []):
-            puzzle_announcements.add(bytes.fromhex(pa))
-=======
->>>>>>> f96aaee6
 
         spend_bundle = (
             await wallet.create_message_spend(
